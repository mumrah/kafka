# Licensed to the Apache Software Foundation (ASF) under one or more
# contributor license agreements.  See the NOTICE file distributed with
# this work for additional information regarding copyright ownership.
# The ASF licenses this file to You under the Apache License, Version 2.0
# (the "License"); you may not use this file except in compliance with
# the License.  You may obtain a copy of the License at
#
#    http://www.apache.org/licenses/LICENSE-2.0
#
# Unless required by applicable law or agreed to in writing, software
# distributed under the License is distributed on an "AS IS" BASIS,
# WITHOUT WARRANTIES OR CONDITIONS OF ANY KIND, either express or implied.
# See the License for the specific language governing permissions and
# limitations under the License.

name: Check and Test

on:
  workflow_call:
    inputs:
      gradle-cache-read-only:
        description: "Should the Gradle cache be read-only?"
        default: "true"
        type: string
      gradle-cache-write-only:
        description: "Should the Gradle cache be write-only?"
        default: "false"
        type: string
      github-actions-opt-in:
        description: "Should we run the opt-in steps?"
        default: "false"
        type: string

jobs:
  validate:
    runs-on: ubuntu-latest
    strategy:
      fail-fast: false
      matrix:
        java: [ 21, 17, 11, 8 ]
    name: Compile and Check Java ${{ matrix.java }}
    steps:
      - name: Env
        run: printenv
        env:
          GITHUB_CONTEXT: ${{ toJson(github) }}
      - name: Checkout code
        uses: actions/checkout@v4
        with:
          persist-credentials: false
      - uses: actions/setup-python@v5
        with:
          python-version: '3.12'
      - name: Setup Gradle
        uses: ./.github/actions/setup-gradle
        with:
          java-version: ${{ matrix.java }}
          gradle-cache-read-only: ${{ inputs.gradle-cache-read-only }}
          gradle-cache-write-only: ${{ inputs.gradle-cache-write-only }}
          develocity-access-key: ${{ secrets.GE_ACCESS_TOKEN }}
      - name: Compile and validate
        # Gradle flags
        # --build-cache:  Let Gradle restore the build cache
        # --info:         For now, we'll generate lots of logs while setting up the GH Actions
        # --scan:         Attempt to publish build scans in PRs. This will only work on PRs from apache/kafka, not public forks.
        run: ./gradlew --build-cache --info --scan check -x test
      - name: Archive check reports
        if: always()
        uses: actions/upload-artifact@v4
        with:
          name: check-reports-${{ matrix.java }}
          path: |
            **/build/**/*.html
          if-no-files-found: ignore
      - name: Annotate checkstyle errors
        # Avoid duplicate annotations, only run on java 21
        # For now, limit to "gh-" PRs
        if: ${{ inputs.github-actions-opt-in && failure() && matrix.java == '21' }}
        run: python .github/scripts/checkstyle.py
        env:
          GITHUB_WORKSPACE: ${{ github.workspace }}

  test:
    needs: validate
    runs-on: ubuntu-latest
    strategy:
      fail-fast: false
      matrix:
        java: [ 17, 11 ]
    if: ${{ inputs.github-actions-opt-in == 'true' }}
    name: JUnit tests Java ${{ matrix.java }}
    steps:
      - name: Checkout code
        uses: actions/checkout@v4
        with:
          persist-credentials: false
      - name: Setup Gradle
        uses: ./.github/actions/setup-gradle
        with:
          java-version: ${{ matrix.java }}
          gradle-cache-read-only: ${{ inputs.gradle-cache-read-only }}
          gradle-cache-write-only: ${{ inputs.gradle-cache-write-only }}
          develocity-access-key: ${{ secrets.GE_ACCESS_TOKEN }}
      - name: Test
        # Gradle flags
        # --build-cache:  Let Gradle restore the build cache
        # --scan:         Attempt to publish build scans in PRs. This will only work on PRs from apache/kafka, not public forks.
        # --continue:     Keep running even if a test fails
        # -PcommitId      Prevent the Git SHA being written into the jar files (which breaks caching)
        timeout-minutes: 180  # 3 hours
        continue-on-error: true
        run: |
          ./gradlew --info --build-cache --scan --continue \
          -PtestLoggingEvents=started,passed,skipped,failed \
          -PmaxParallelForks=2 \
          -PmaxTestRetries=1 -PmaxTestRetryFailures=10 \
<<<<<<< HEAD
          :metadata:test
=======
          -PcommitId=xxxxxxxxxxxxxxxx \
          test
      - name: list files
        run: |
          pwd
          find .
>>>>>>> 03f32b74
      - name: Archive JUnit reports
        uses: actions/upload-artifact@v4
        id: junit-upload-artifact
        with:
          name: junit-reports-${{ matrix.java }}
          path: |
            **/build/reports/tests/test/*
          if-no-files-found: ignore
      - name: Parse JUnit tests
        run: python .github/scripts/junit.py >> $GITHUB_STEP_SUMMARY
        env:
          GITHUB_WORKSPACE: ${{ github.workspace }}
          REPORT_URL: ${{ steps.junit-upload-artifact.outputs.artifact-url }}<|MERGE_RESOLUTION|>--- conflicted
+++ resolved
@@ -114,16 +114,12 @@
           -PtestLoggingEvents=started,passed,skipped,failed \
           -PmaxParallelForks=2 \
           -PmaxTestRetries=1 -PmaxTestRetryFailures=10 \
-<<<<<<< HEAD
-          :metadata:test
-=======
           -PcommitId=xxxxxxxxxxxxxxxx \
           test
       - name: list files
         run: |
           pwd
           find .
->>>>>>> 03f32b74
       - name: Archive JUnit reports
         uses: actions/upload-artifact@v4
         id: junit-upload-artifact
