# Licensed to the Apache Software Foundation (ASF) under one or more
# contributor license agreements.  See the NOTICE file distributed with
# this work for additional information regarding copyright ownership.
# The ASF licenses this file to You under the Apache License, Version 2.0
# (the "License"); you may not use this file except in compliance with
# the License.  You may obtain a copy of the License at
#
#    http://www.apache.org/licenses/LICENSE-2.0
#
# Unless required by applicable law or agreed to in writing, software
# distributed under the License is distributed on an "AS IS" BASIS,
# WITHOUT WARRANTIES OR CONDITIONS OF ANY KIND, either express or implied.
# See the License for the specific language governing permissions and
# limitations under the License.

name: CI Complete

on:
  workflow_run:
    workflows: [CI]
    types:
      - completed

run-name: Build Scans for ${{ github.event.workflow_run.display_title}}

# This workflow runs after the completion of the CI workflow triggered on a "pull_request" event.
# The "pull_request" event type is run in an unprivileged context without access to the repository
# secrets. This means that PRs from public forks cannot publish Gradle Build Scans or modify the
# PR contents.
#
# This "workflow_run" triggered workflow is run in a privileged context and so does have access to
# the repository secrets. Here we can download the build scan files produced by a PR and publish
# them to ge.apache.org.
#
<<<<<<< HEAD
# If we need to do things like comment on, label, or otherwise modify PRs from public forks this
=======
# If we need to do things like comment on, label, or otherwise modify PRs from public forks. This
>>>>>>> 4d182d12
# workflow is the place to do it. PR number is ${{ github.event.workflow_run.pull_requests[0].number }}

jobs:
  upload-build-scan:
    # Skip this workflow if CI was run for anything other than "pull_request" (like "push").
    # Also skip this workflow if the PR was from apache/kafka. Those will have already published the build scan in CI.
<<<<<<< HEAD
    if: |
      github.event.workflow_run.event == 'pull_request' && 
      github.event.workflow_run.head_repository.full_name != 'apache/kafka' &&
      (github.event.workflow_run.conclusion == 'success' || github.event.workflow_run.conclusion == 'failure')
=======
    if: ${{ github.event.workflow_run.event == 'pull_request' && github.event.workflow_run.head_repository.full_name != 'apache/kafka' }}
>>>>>>> 4d182d12
    runs-on: ubuntu-latest
    strategy:
      fail-fast: false
      matrix:
        java: [ 17, 11 ]
    steps:
      - name: Env
        run: printenv
        env:
          GITHUB_CONTEXT: ${{ toJson(github) }}
      - name: Checkout code
        uses: actions/checkout@v4
        with:
          persist-credentials:
            false
      - name: Setup Gradle
        uses: ./.github/actions/setup-gradle
        with:
          java-version: ${{ matrix.java }}
          develocity-access-key: ${{ secrets.GE_ACCESS_TOKEN }}
      - name: Download build scan archive
        id: download-build-scan
        uses: actions/download-artifact@v4
        continue-on-error: true
        with:
          github-token: ${{ github.token }}
          run-id: ${{ github.event.workflow_run.id }}
          name: build-scan-test-${{ matrix.java }}
          path: ~/.gradle/build-scan-data  # This is where Gradle buffers unpublished build scan data when --no-scan is given
      - name: Handle missing scan
        if: ${{ steps.download-build-scan.outcome == 'failure' }}
        run: |
          echo "Could not download build scans from ${{ github.event.workflow_run.html_url }} " >> $GITHUB_STEP_SUMMARY
      - name: Publish Scan
        id: publish-build-scan
        continue-on-error: true
        if: ${{ steps.download-build-scan.outcome == 'success' }}
        run: |
          ./gradlew --info buildScanPublishPrevious > gradle.out
          SCAN_URL=$(grep '^https://.*$' gradle.out)
<<<<<<< HEAD
          echo "Published build scan to $SCAN_URL"
=======
          cat gradle.out
          echo "Published build scan to $SCAN_URL" >> $GITHUB_STEP_SUMMARY
>>>>>>> 4d182d12
          echo "build-scan-url=$SCAN_URL" >> $GITHUB_OUTPUT
      - name: Handle failed publish
        if: ${{ steps.publish-build-scan.outcome == 'failure' }}
        uses: ./.github/actions/gh-api-update-status
        with:
          gh-token: ${{ secrets.GITHUB_TOKEN }}
          repository: ${{ github.event.workflow_run.head_repository.full_name }}
          commit_sha: ${{ github.event.workflow_run.head_sha }}
          url: '${{ github.event.repository.html_url }}/actions/runs/${{ github.run_id }}'
          description: 'The build scan could not be published'
          context: 'Gradle Build Scan / Java ${{ matrix.java }}'
          state: 'error'
      - name: Update Status Check
        if: ${{ steps.publish-build-scan.outcome == 'success' }}
        uses: ./.github/actions/gh-api-update-status
        with:
          gh-token: ${{ secrets.GITHUB_TOKEN }}
          repository: ${{ github.event.workflow_run.head_repository.full_name }}
          commit_sha: ${{ github.event.workflow_run.head_sha }}
          url: ${{ steps.publish-build-scan.outputs.build-scan-url }}
          description: 'The build scan was successfully published'
          context: 'Gradle Build Scan / Java ${{ matrix.java }}'
          state: 'success'<|MERGE_RESOLUTION|>--- conflicted
+++ resolved
@@ -32,25 +32,17 @@
 # the repository secrets. Here we can download the build scan files produced by a PR and publish
 # them to ge.apache.org.
 #
-<<<<<<< HEAD
 # If we need to do things like comment on, label, or otherwise modify PRs from public forks this
-=======
-# If we need to do things like comment on, label, or otherwise modify PRs from public forks. This
->>>>>>> 4d182d12
 # workflow is the place to do it. PR number is ${{ github.event.workflow_run.pull_requests[0].number }}
 
 jobs:
   upload-build-scan:
     # Skip this workflow if CI was run for anything other than "pull_request" (like "push").
     # Also skip this workflow if the PR was from apache/kafka. Those will have already published the build scan in CI.
-<<<<<<< HEAD
     if: |
       github.event.workflow_run.event == 'pull_request' && 
       github.event.workflow_run.head_repository.full_name != 'apache/kafka' &&
       (github.event.workflow_run.conclusion == 'success' || github.event.workflow_run.conclusion == 'failure')
-=======
-    if: ${{ github.event.workflow_run.event == 'pull_request' && github.event.workflow_run.head_repository.full_name != 'apache/kafka' }}
->>>>>>> 4d182d12
     runs-on: ubuntu-latest
     strategy:
       fail-fast: false
@@ -91,12 +83,8 @@
         run: |
           ./gradlew --info buildScanPublishPrevious > gradle.out
           SCAN_URL=$(grep '^https://.*$' gradle.out)
-<<<<<<< HEAD
-          echo "Published build scan to $SCAN_URL"
-=======
           cat gradle.out
           echo "Published build scan to $SCAN_URL" >> $GITHUB_STEP_SUMMARY
->>>>>>> 4d182d12
           echo "build-scan-url=$SCAN_URL" >> $GITHUB_OUTPUT
       - name: Handle failed publish
         if: ${{ steps.publish-build-scan.outcome == 'failure' }}
