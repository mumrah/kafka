// Licensed to the Apache Software Foundation (ASF) under one or more
// contributor license agreements.  See the NOTICE file distributed with
// this work for additional information regarding copyright ownership.
// The ASF licenses this file to You under the Apache License, Version 2.0
// (the "License"); you may not use this file except in compliance with
// the License.  You may obtain a copy of the License at
//
//    http://www.apache.org/licenses/LICENSE-2.0
//
// Unless required by applicable law or agreed to in writing, software
// distributed under the License is distributed on an "AS IS" BASIS,
// WITHOUT WARRANTIES OR CONDITIONS OF ANY KIND, either express or implied.
// See the License for the specific language governing permissions and
// limitations under the License.

import org.ajoberstar.grgit.Grgit
import org.gradle.api.JavaVersion

import java.nio.charset.StandardCharsets

buildscript {
  repositories {
    mavenCentral()
  }
  apply from: "$rootDir/gradle/dependencies.gradle"

  dependencies {
    // For Apache Rat plugin to ignore non-Git files
    classpath "org.ajoberstar.grgit:grgit-core:$versions.grgit"
  }
}

plugins {
  id 'com.github.ben-manes.versions' version '0.48.0'
  id 'idea'
  id 'jacoco'
  id 'java-library'
  id 'org.owasp.dependencycheck' version '8.2.1'
  id 'org.nosphere.apache.rat' version "0.8.1"
  id "io.swagger.core.v3.swagger-gradle-plugin" version "${swaggerVersion}"

  // When updating the spotbugs gradle plugin, check if it already
  // includes spotbugs version 4.7.4, in which case CVE-2022-42920 can
  // be dropped from gradle/resources/dependencycheck-suppressions.xml
  id "com.github.spotbugs" version '5.1.3' apply false
  id 'org.scoverage' version '8.0.3' apply false
  id 'io.github.goooler.shadow' version '8.1.3' apply false
  //  Spotless 6.13.0 has issue with Java 21 (see https://github.com/diffplug/spotless/pull/1920), and Spotless 6.14.0+ requires JRE 11
  //  We are going to drop JDK8 support. Hence, the spotless is upgrade to newest version and be applied only if the build env is compatible with JDK 11.
  //  spotless 6.15.0+ has issue in runtime with JDK8 even through we define it with `apply:false`. see https://github.com/diffplug/spotless/issues/2156 for more details
  id 'com.diffplug.spotless' version "6.14.0" apply false
}

ext {
  gradleVersion = versions.gradle
  minJavaVersion = 8
  buildVersionFileName = "kafka-version.properties"

  defaultMaxHeapSize = "2g"
  defaultJvmArgs = ["-Xss4m", "-XX:+UseParallelGC"]

  // "JEP 403: Strongly Encapsulate JDK Internals" causes some tests to fail when they try
  // to access internals (often via mocking libraries). We use `--add-opens` as a workaround
  // for now and we'll fix it properly (where possible) via KAFKA-13275.
  if (JavaVersion.current().isCompatibleWith(JavaVersion.VERSION_16))
    defaultJvmArgs.addAll(
      "--add-opens=java.base/java.io=ALL-UNNAMED",
      "--add-opens=java.base/java.lang=ALL-UNNAMED",
      "--add-opens=java.base/java.nio=ALL-UNNAMED",
      "--add-opens=java.base/java.nio.file=ALL-UNNAMED",
      "--add-opens=java.base/java.util=ALL-UNNAMED",
      "--add-opens=java.base/java.util.concurrent=ALL-UNNAMED",
      "--add-opens=java.base/java.util.regex=ALL-UNNAMED",
      "--add-opens=java.base/java.util.stream=ALL-UNNAMED",
      "--add-opens=java.base/java.text=ALL-UNNAMED",
      "--add-opens=java.base/java.time=ALL-UNNAMED",
      "--add-opens=java.security.jgss/sun.security.krb5=ALL-UNNAMED"
    )

  maxTestForks = project.hasProperty('maxParallelForks') ? maxParallelForks.toInteger() : Runtime.runtime.availableProcessors()
  maxScalacThreads = project.hasProperty('maxScalacThreads') ? maxScalacThreads.toInteger() :
      Math.min(Runtime.runtime.availableProcessors(), 8)
  userIgnoreFailures = project.hasProperty('ignoreFailures') ? ignoreFailures : false

  userMaxTestRetries = project.hasProperty('maxTestRetries') ? maxTestRetries.toInteger() : 0
  userMaxTestRetryFailures = project.hasProperty('maxTestRetryFailures') ? maxTestRetryFailures.toInteger() : 0
  userDisableJUnitReports = project.hasProperty('disableJUnitReports') && disableJUnitReports.toBoolean()

  skipSigning = project.hasProperty('skipSigning') && skipSigning.toBoolean()
  shouldSign = !skipSigning && !version.endsWith("SNAPSHOT")

  mavenUrl = project.hasProperty('mavenUrl') ? project.mavenUrl : ''
  mavenUsername = project.hasProperty('mavenUsername') ? project.mavenUsername : ''
  mavenPassword = project.hasProperty('mavenPassword') ? project.mavenPassword : ''

  userShowStandardStreams = project.hasProperty("showStandardStreams") ? showStandardStreams : null

  userTestLoggingEvents = project.hasProperty("testLoggingEvents") ? Arrays.asList(testLoggingEvents.split(",")) : null

  userEnableTestCoverage = project.hasProperty("enableTestCoverage") ? enableTestCoverage : false

  userKeepAliveModeString = project.hasProperty("keepAliveMode") ? keepAliveMode : "daemon"
  userKeepAliveMode = KeepAliveMode.values().find(m -> m.name().toLowerCase().equals(userKeepAliveModeString))
  if (userKeepAliveMode == null) {
    def keepAliveValues = KeepAliveMode.values().collect(m -> m.name.toLowerCase())
    throw new GradleException("Unexpected value for keepAliveMode property. Expected one of $keepAliveValues, but received: $userKeepAliveModeString")
  }

  // See README.md for details on this option and the reasoning for the default
  userScalaOptimizerMode = project.hasProperty("scalaOptimizerMode") ? scalaOptimizerMode : "inline-kafka"
  def scalaOptimizerValues = ["none", "method", "inline-kafka", "inline-scala"]
  if (!scalaOptimizerValues.contains(userScalaOptimizerMode))
    throw new GradleException("Unexpected value for scalaOptimizerMode property. Expected one of $scalaOptimizerValues, but received: $userScalaOptimizerMode")

  generatedDocsDir = new File("${project.rootDir}/docs/generated")
  repo = file("$rootDir/.git").isDirectory() ? Grgit.open(currentDir: project.getRootDir()) : null

  commitId = determineCommitId()

  addParametersForTests = { name, options ->
    // -parameters generates arguments with parameter names in TestInfo#getDisplayName.
    // ref: https://github.com/junit-team/junit5/blob/4c0dddad1b96d4a20e92a2cd583954643ac56ac0/junit-jupiter-params/src/main/java/org/junit/jupiter/params/ParameterizedTest.java#L161-L164
    if (name == "compileTestJava" || name == "compileTestScala")
      options.compilerArgs << "-parameters"
  }
}

allprojects {

  repositories {
    mavenCentral()
  }

  dependencyUpdates {
    revision="release"
    resolutionStrategy {
      componentSelection { rules ->
        rules.all { ComponentSelection selection ->
          boolean rejected = ['snap', 'alpha', 'beta', 'rc', 'cr', 'm'].any { qualifier ->
            selection.candidate.version ==~ /(?i).*[.-]${qualifier}[.\d-]*/
          }
          if (rejected) {
            selection.reject('Release candidate')
          }
        }
      }
    }
  }

  configurations.all {
    // zinc is the Scala incremental compiler, it has a configuration for its own dependencies
    // that are unrelated to the project dependencies, we should not change them
    if (name != "zinc") {
      resolutionStrategy {
        force(
          // be explicit about the javassist dependency version instead of relying on the transitive version
          libs.javassist,
          // ensure we have a single version in the classpath despite transitive dependencies
          libs.scalaLibrary,
          libs.scalaReflect,
          libs.jacksonAnnotations,
          // be explicit about the Netty dependency version instead of relying on the version set by
          // ZooKeeper (potentially older and containing CVEs)
          libs.nettyHandler,
          libs.nettyTransportNativeEpoll,
          // be explicit about the reload4j version instead of relying on the transitive versions
          libs.reload4j
        )
      }
    }
  }
  task printAllDependencies(type: DependencyReportTask) {}

  tasks.withType(Javadoc) {
    options.charSet = 'UTF-8'
    options.docEncoding = 'UTF-8'
    options.encoding = 'UTF-8'
    options.memberLevel = JavadocMemberLevel.PUBLIC  // Document only public members/API
    // Turn off doclint for now, see https://blog.joda.org/2014/02/turning-off-doclint-in-jdk-8-javadoc.html for rationale
    options.addStringOption('Xdoclint:none', '-quiet')
    // Javadoc warnings should fail the build in JDK 15+ https://bugs.openjdk.org/browse/JDK-8200363
    options.addBooleanOption('Werror', JavaVersion.current().isCompatibleWith(JavaVersion.VERSION_15))

    // The URL structure was changed to include the locale after Java 8
    if (JavaVersion.current().isJava11Compatible())
      options.links "https://docs.oracle.com/en/java/javase/${JavaVersion.current().majorVersion}/docs/api/"
    else
      options.links "https://docs.oracle.com/javase/8/docs/api/"
  }

  clean {
    delete "${projectDir}/src/generated"
    delete "${projectDir}/src/generated-test"
  }
}

def determineCommitId() {
  def takeFromHash = 16
  if (project.hasProperty('commitId')) {
    commitId.take(takeFromHash)
  } else if (repo != null) {
    repo.head().id.take(takeFromHash)
  } else {
    "unknown"
  }
}




apply from: file('wrapper.gradle')

if (repo != null) {
  rat {
    dependsOn subprojects.collect {
      it.tasks.matching {
        it.name == "processMessages" || it.name == "processTestMessages"
      }
    }

    verbose.set(true)
    reportDir.set(project.file('build/rat'))
    stylesheet.set(file('gradle/resources/rat-output-to-html.xsl'))

    // Exclude everything under the directory that git should be ignoring via .gitignore or that isn't checked in. These
    // restrict us only to files that are checked in or are staged.
    excludes = new ArrayList<String>(repo.clean(ignore: false, directories: true, dryRun: true))
    // And some of the files that we have checked in should also be excluded from this check
    excludes.addAll([
        '**/.git/**',
        '**/build/**',
        'CONTRIBUTING.md',
        'PULL_REQUEST_TEMPLATE.md',
        'gradlew',
        'gradlew.bat',
        'gradle/wrapper/gradle-wrapper.properties',
        'trogdor/README.md',
        '**/README.md',
        '**/id_rsa',
        '**/id_rsa.pub',
        'checkstyle/suppressions.xml',
        'streams/quickstart/java/src/test/resources/projects/basic/goal.txt',
        'streams/streams-scala/logs/*',
        'licenses/*',
        '**/generated/**',
        'clients/src/test/resources/serializedData/*',
        'docker/test/fixtures/secrets/*',
        'docker/examples/fixtures/secrets/*',
        'docker/docker_official_images/.gitkeep'
    ])
  }
} else {
  rat.enabled = false
}
println("Starting build with version $version (commit id ${commitId == null ? "null" : commitId.take(8)}) using Gradle $gradleVersion, Java ${JavaVersion.current()} and Scala ${versions.scala}")
println("Build properties: ignoreFailures=$userIgnoreFailures, maxParallelForks=$maxTestForks, maxScalacThreads=$maxScalacThreads, maxTestRetries=$userMaxTestRetries, disableJUnitReports=$userDisableJUnitReports")

subprojects {

  // enable running :dependencies task recursively on all subprojects
  // eg: ./gradlew allDeps
  task allDeps(type: DependencyReportTask) {}
  // enable running :dependencyInsight task recursively on all subprojects
  // eg: ./gradlew allDepInsight --configuration runtime --dependency com.fasterxml.jackson.core:jackson-databind
  task allDepInsight(type: DependencyInsightReportTask) {showingAllVariants = false} doLast {}

  apply plugin: 'java-library'
  apply plugin: 'checkstyle'
  apply plugin: "com.github.spotbugs"

  // We use the shadow plugin for the jmh-benchmarks module and the `-all` jar can get pretty large, so
  // don't publish it
  def shouldPublish = !project.name.equals('jmh-benchmarks')
  def shouldPublishWithShadow = (['clients'].contains(project.name))

  if (shouldPublish) {
    apply plugin: 'maven-publish'
    apply plugin: 'signing'

    // Add aliases for the task names used by the maven plugin for backwards compatibility
    // The maven plugin was replaced by the maven-publish plugin in Gradle 7.0
    tasks.register('install').configure { dependsOn(publishToMavenLocal) }
    tasks.register('uploadArchives').configure { dependsOn(publish) }
  }

  // apply the eclipse plugin only to subprojects that hold code. 'connect' is just a folder.
  if (!project.name.equals('connect')) {
    apply plugin: 'eclipse'
    fineTuneEclipseClasspathFile(eclipse, project)
  }

  java {
    consistentResolution {
      // resolve the compileClasspath and then "inject" the result of resolution as strict constraints into the runtimeClasspath
      useCompileClasspathVersions()
    }
  }

  tasks.withType(JavaCompile) {
    options.encoding = 'UTF-8'
    options.compilerArgs << "-Xlint:all"
    // temporary exclusions until all the warnings are fixed
    if (!project.path.startsWith(":connect") && !project.path.startsWith(":storage"))
      options.compilerArgs << "-Xlint:-rawtypes"
    options.compilerArgs << "-Xlint:-serial"
    options.compilerArgs << "-Xlint:-try"
    options.compilerArgs << "-Werror"

    // --release is the recommended way to select the target release, but it's only supported in Java 9 so we also
    // set --source and --target via `sourceCompatibility` and `targetCompatibility` a couple of lines below
    if (JavaVersion.current().isJava9Compatible())
      options.release = minJavaVersion
    // --source/--target 8 is deprecated in Java 20, suppress warning until Java 8 support is dropped in Kafka 4.0
    if (JavaVersion.current().isCompatibleWith(JavaVersion.VERSION_20))
      options.compilerArgs << "-Xlint:-options"

    addParametersForTests(name, options)
  }

  java {
    // We should only set this if Java version is < 9 (--release is recommended for >= 9), but the Scala plugin for IntelliJ sets
    // `-target` incorrectly if this is unset
    sourceCompatibility = minJavaVersion
    targetCompatibility = minJavaVersion
  }

  if (shouldPublish) {

    publishing {
      repositories {
        // To test locally, invoke gradlew with `-PmavenUrl=file:///some/local/path`
        maven {
          url = mavenUrl
          credentials {
            username = mavenUsername
            password = mavenPassword
          }
        }
      }
      publications {
        mavenJava(MavenPublication) {
          if (!shouldPublishWithShadow) {
            from components.java
          } else {
            apply plugin: 'io.github.goooler.shadow'
            project.shadow.component(mavenJava)

            // Fix for avoiding inclusion of runtime dependencies marked as 'shadow' in MANIFEST Class-Path.
            // https://github.com/johnrengelman/shadow/issues/324
            afterEvaluate {
              pom.withXml { xml ->
                if (xml.asNode().get('dependencies') == null) {
                  xml.asNode().appendNode('dependencies')
                }
                def dependenciesNode = xml.asNode().get('dependencies').get(0)
                project.configurations.shadowed.allDependencies.each {
                  def dependencyNode = dependenciesNode.appendNode('dependency')
                  dependencyNode.appendNode('groupId', it.group)
                  dependencyNode.appendNode('artifactId', it.name)
                  dependencyNode.appendNode('version', it.version)
                  dependencyNode.appendNode('scope', 'runtime')
                }
              }
            }
          }

          afterEvaluate {
            ["srcJar", "javadocJar", "scaladocJar", "testJar", "testSrcJar"].forEach { taskName ->
              def task = tasks.findByName(taskName)
              if (task != null)
                artifact task
            }

            artifactId = base.archivesName.get()
            pom {
              name = 'Apache Kafka'
              url = 'https://kafka.apache.org'
              licenses {
                license {
                  name = 'The Apache License, Version 2.0'
                  url = 'http://www.apache.org/licenses/LICENSE-2.0.txt'
                  distribution = 'repo'
                }
              }
            }
          }
        }
      }
    }

    if (shouldSign) {
      signing {
        sign publishing.publications.mavenJava
      }
    }
  }

  def testLoggingEvents = ["passed", "skipped", "failed"]
  def testShowStandardStreams = false
  def testExceptionFormat = 'full'
  // Gradle built-in logging only supports sending test output to stdout, which generates a lot
  // of noise, especially for passing tests. We really only want output for failed tests. This
  // hooks into the output and logs it (so we don't have to buffer it all in memory) and only
  // saves the output for failing tests. Directory and filenames are such that you can, e.g.,
  // create a Jenkins rule to collect failed test output.
  def logTestStdout = {
    def testId = { TestDescriptor descriptor ->
      "${descriptor.className}.${descriptor.name}".toString()
    }

    def logFiles = new HashMap<String, File>()
    def logStreams = new HashMap<String, FileOutputStream>()
    beforeTest { TestDescriptor td ->
      def tid = testId(td)
      // truncate the file name if it's too long
      def logFile = new File(
              "${projectDir}/build/reports/testOutput/${tid.substring(0, Math.min(tid.size(),240))}.test.stdout"
      )
      logFile.parentFile.mkdirs()
      logFiles.put(tid, logFile)
      logStreams.put(tid, new FileOutputStream(logFile))
    }
    onOutput { TestDescriptor td, TestOutputEvent toe ->
      def tid = testId(td)
      // Some output can happen outside the context of a specific test (e.g. at the class level)
      // and beforeTest/afterTest seems to not be invoked for these cases (and similarly, there's
      // a TestDescriptor hierarchy that includes the thread executing the test, Gradle tasks,
      // etc). We see some of these in practice and it seems like something buggy in the Gradle
      // test runner since we see it *before* any tests and it is frequently not related to any
      // code in the test (best guess is that it is tail output from last test). We won't have
      // an output file for these, so simply ignore them. If they become critical for debugging,
      // they can be seen with showStandardStreams.
      if (td.name == td.className || td.className == null) {
        // silently ignore output unrelated to specific test methods
        return
      } else if (logStreams.get(tid) == null) {
        println "WARNING: unexpectedly got output for a test [${tid}]" +
                " that we didn't previously see in the beforeTest hook." +
                " Message for debugging: [" + toe.message + "]."
        return
      }
      try {
        logStreams.get(tid).write(toe.message.getBytes(StandardCharsets.UTF_8))
      } catch (Exception e) {
        println "ERROR: Failed to write output for test ${tid}"
        e.printStackTrace()
      }
    }
    afterTest { TestDescriptor td, TestResult tr ->
      def tid = testId(td)
      try {
        logStreams.get(tid).close()
        if (tr.resultType != TestResult.ResultType.FAILURE) {
          logFiles.get(tid).delete()
        } else {
          def file = logFiles.get(tid)
          println "${tid} failed, log available in ${file}"
        }
      } catch (Exception e) {
        println "ERROR: Failed to close stdout file for ${tid}"
        e.printStackTrace()
      } finally {
        logFiles.remove(tid)
        logStreams.remove(tid)
      }
    }
  }

  // The suites are for running sets of tests in IDEs.
  // Gradle will run each test class, so we exclude the suites to avoid redundantly running the tests twice.
  def testsToExclude = ['**/*Suite.class']

  test {
    maxParallelForks = maxTestForks
    ignoreFailures = userIgnoreFailures

    maxHeapSize = defaultMaxHeapSize
    jvmArgs = defaultJvmArgs

    // KAFKA-17433 Used by deflake.yml github action to repeat individual tests
    systemProperty("kafka.cluster.test.repeat", project.findProperty("kafka.cluster.test.repeat"))

    testLogging {
      events = userTestLoggingEvents ?: testLoggingEvents
      showStandardStreams = userShowStandardStreams ?: testShowStandardStreams
      exceptionFormat = testExceptionFormat
      displayGranularity = 0
    }
    logTestStdout.rehydrate(delegate, owner, this)()

    exclude testsToExclude

    useJUnitPlatform {
      includeEngines 'junit-jupiter'
    }

    develocity {
      testRetry {
        maxRetries = userMaxTestRetries
        maxFailures = userMaxTestRetryFailures
      }
    }

    // Disable reports in some cases
    /*reports {
      junitXml.required = !userDisableJUnitReports
      html.required = !userDisableJUnitReports
    }*/
  }

  task integrationTest(type: Test, dependsOn: compileJava) {
    maxParallelForks = maxTestForks
    ignoreFailures = userIgnoreFailures

    // Increase heap size for integration tests
    maxHeapSize = "2560m"
    jvmArgs = defaultJvmArgs


    testLogging {
      events = userTestLoggingEvents ?: testLoggingEvents
      showStandardStreams = userShowStandardStreams ?: testShowStandardStreams
      exceptionFormat = testExceptionFormat
      displayGranularity = 0
    }
    logTestStdout.rehydrate(delegate, owner, this)()

    exclude testsToExclude

    useJUnitPlatform {
      includeTags "integration"
      includeEngines 'junit-jupiter'
    }

    develocity {
      testRetry {
        maxRetries = userMaxTestRetries
        maxFailures = userMaxTestRetryFailures
      }
    }

    // Disable reports in some cases
    reports {
      junitXml.required = !userDisableJUnitReports
      html.required = !userDisableJUnitReports
    }
  }

  task unitTest(type: Test, dependsOn: compileJava) {
    maxParallelForks = maxTestForks
    ignoreFailures = userIgnoreFailures

    maxHeapSize = defaultMaxHeapSize
    jvmArgs = defaultJvmArgs

    testLogging {
      events = userTestLoggingEvents ?: testLoggingEvents
      showStandardStreams = userShowStandardStreams ?: testShowStandardStreams
      exceptionFormat = testExceptionFormat
      displayGranularity = 0
    }
    logTestStdout.rehydrate(delegate, owner, this)()

    exclude testsToExclude

    useJUnitPlatform {
      excludeTags "integration"
      includeEngines 'junit-jupiter'
    }

    develocity {
      testRetry {
        maxRetries = userMaxTestRetries
        maxFailures = userMaxTestRetryFailures
      }
    }

    // Disable reports in some cases
    reports {
      junitXml.required = !userDisableJUnitReports
      html.required = !userDisableJUnitReports
    }
  }

  // remove test output from all test types
  tasks.withType(Test).all { t ->
    cleanTest {
      delete t.reports.junitXml.outputLocation
      delete t.reports.html.outputLocation
    }

    afterSuite { desc, result ->
      if (!desc.parent) {
        // Only summarize results for whole modules
        String summary = "${t.project.name}:${t.name} results: ${result.resultType} " +
                "(" +
                "${result.testCount} tests, " +
                "${result.successfulTestCount} successes, " +
                "${result.failedTestCount} failures, " +
                "${result.skippedTestCount} skipped" +
                ") " +
                "\n" +
                "Report file: ${t.reports.junitXml.entryPoint}"
        println summary
      }
    }

<<<<<<< HEAD
    doLast {
      def dest = rootProject.layout.buildDirectory.dir("junit-xml/${t.project.name}").get().asFile
      println "Copy XML to $dest"
      ant.copy(todir: "$dest") {
        ant.fileset(dir: "${t.reports.junitXml.entryPoint}")
=======
    finalizedBy("copyJUnitXmlFiles")
  }

  tasks.register("copyJUnitXmlFiles") {
    doLast {
      def dest = rootProject.layout.buildDirectory.dir("junit-xml/${project.name}").get().asFile
      println "Copy JUnit XML for ${project.name} to $dest"
      ant.copy(todir: "$dest") {
        ant.fileset(dir: "${test.reports.junitXml.entryPoint}")
>>>>>>> e25c1c83
      }
    }
  }

  jar {
    from "$rootDir/LICENSE"
    from "$rootDir/NOTICE"
  }

  task srcJar(type: Jar) {
    archiveClassifier = 'sources'
    from "$rootDir/LICENSE"
    from "$rootDir/NOTICE"
    from sourceSets.main.allSource
  }

  task javadocJar(type: Jar, dependsOn: javadoc) {
    archiveClassifier = 'javadoc'
    from "$rootDir/LICENSE"
    from "$rootDir/NOTICE"
    from javadoc.destinationDir
  }

  task docsJar(dependsOn: javadocJar)

  test.dependsOn('javadoc')

  task systemTestLibs(dependsOn: jar)

  if (!sourceSets.test.allSource.isEmpty()) {
    task testJar(type: Jar) {
      archiveClassifier = 'test'
      from "$rootDir/LICENSE"
      from "$rootDir/NOTICE"
      from sourceSets.test.output
      // The junit-platform.properties file is used for configuring and customizing the behavior of the JUnit platform.
      // It should only apply to Kafka's own JUnit tests, and should not exist in the test JAR.
      // If we include it in the test JAR, it could lead to conflicts with user configurations.
      exclude 'junit-platform.properties'
    }

    task testSrcJar(type: Jar, dependsOn: testJar) {
      archiveClassifier = 'test-sources'
      from "$rootDir/LICENSE"
      from "$rootDir/NOTICE"
      from sourceSets.test.allSource
    }

  }

  plugins.withType(ScalaPlugin) {

    scala {
      zincVersion = versions.zinc
    }

    task scaladocJar(type:Jar, dependsOn: scaladoc) {
      archiveClassifier = 'scaladoc'
      from "$rootDir/LICENSE"
      from "$rootDir/NOTICE"
      from scaladoc.destinationDir
    }

    //documentation task should also trigger building scala doc jar
    docsJar.dependsOn scaladocJar

  }

  tasks.withType(ScalaCompile) {

    scalaCompileOptions.keepAliveMode = userKeepAliveMode

    scalaCompileOptions.additionalParameters = [
      "-deprecation:false",
      "-unchecked",
      "-encoding", "utf8",
      "-Xlog-reflective-calls",
      "-feature",
      "-language:postfixOps",
      "-language:implicitConversions",
      "-language:existentials",
      "-Ybackend-parallelism", maxScalacThreads.toString(),
      "-Xlint:constant",
      "-Xlint:delayedinit-select",
      "-Xlint:doc-detached",
      "-Xlint:missing-interpolator",
      "-Xlint:nullary-unit",
      "-Xlint:option-implicit",
      "-Xlint:package-object-classes",
      "-Xlint:poly-implicit-overload",
      "-Xlint:private-shadow",
      "-Xlint:stars-align",
      "-Xlint:type-parameter-shadow",
      "-Xlint:unused"
    ]

    // See README.md for details on this option and the meaning of each value
    if (userScalaOptimizerMode.equals("method"))
      scalaCompileOptions.additionalParameters += ["-opt:l:method"]
    else if (userScalaOptimizerMode.startsWith("inline-")) {
      List<String> inlineFrom = ["-opt-inline-from:org.apache.kafka.**"]
      if (project.name.equals('core'))
        inlineFrom.add("-opt-inline-from:kafka.**")
      if (userScalaOptimizerMode.equals("inline-scala"))
        inlineFrom.add("-opt-inline-from:scala.**")

      scalaCompileOptions.additionalParameters += ["-opt:l:inline"]
      scalaCompileOptions.additionalParameters += inlineFrom
    }

    if (versions.baseScala != '2.12') {
      scalaCompileOptions.additionalParameters += ["-opt-warnings", "-Xlint:strict-unsealed-patmat"]
      // Scala 2.13.2 introduces compiler warnings suppression, which is a pre-requisite for -Xfatal-warnings
      scalaCompileOptions.additionalParameters += ["-Xfatal-warnings"]
    }

    // these options are valid for Scala versions < 2.13 only
    // Scala 2.13 removes them, see https://github.com/scala/scala/pull/6502 and https://github.com/scala/scala/pull/5969
    if (versions.baseScala == '2.12') {
      scalaCompileOptions.additionalParameters += [
        "-Xlint:by-name-right-associative",
        "-Xlint:nullary-override",
        "-Xlint:unsound-match"
      ]
    }

    // Scalac 2.12 `-release` requires Java 9 or higher, but Scala 2.13 doesn't have that restriction
    if (versions.baseScala == "2.13" || JavaVersion.current().isJava9Compatible())
      scalaCompileOptions.additionalParameters += ["-release", String.valueOf(minJavaVersion)]

    addParametersForTests(name, options)

    configure(scalaCompileOptions.forkOptions) {
      memoryMaximumSize = defaultMaxHeapSize
      jvmArgs = defaultJvmArgs
    }
  }

  checkstyle {
    configDirectory = rootProject.layout.projectDirectory.dir("checkstyle")
    configProperties = checkstyleConfigProperties("import-control.xml")
    toolVersion = versions.checkstyle
  }

  configure(checkstyleMain) {
    group = 'Verification'
    description = 'Run checkstyle on all main Java sources'
  }

  configure(checkstyleTest) {
    group = 'Verification'
    description = 'Run checkstyle on all test Java sources'
  }

  test.dependsOn('checkstyleMain', 'checkstyleTest')

  spotbugs {
    toolVersion = versions.spotbugs
    excludeFilter = file("$rootDir/gradle/spotbugs-exclude.xml")
    ignoreFailures = false
  }
  test.dependsOn('spotbugsMain')

  tasks.withType(com.github.spotbugs.snom.SpotBugsTask).configureEach {
    reports.configure {
      // Continue supporting `xmlFindBugsReport` for compatibility
      xml.enabled(project.hasProperty('xmlSpotBugsReport') || project.hasProperty('xmlFindBugsReport'))
      html.enabled(!project.hasProperty('xmlSpotBugsReport') && !project.hasProperty('xmlFindBugsReport'))
    }
    maxHeapSize = defaultMaxHeapSize
    jvmArgs = defaultJvmArgs
  }

  // Ignore core since its a scala project
  if (it.path != ':core') {
    if (userEnableTestCoverage) {
      apply plugin: "jacoco"

      jacoco {
        toolVersion = versions.jacoco
      }

      jacocoTestReport {
        dependsOn tasks.test
        sourceSets sourceSets.main
        reports {
          html.required = true
          xml.required = true
          csv.required = false
        }
      }

    }
  }

  if (userEnableTestCoverage) {
    def coverageGen = it.path == ':core' ? 'reportTestScoverage' : 'jacocoTestReport'
    tasks.register('reportCoverage').configure { dependsOn(coverageGen) }
  }

  dependencyCheck {
    suppressionFile = "$rootDir/gradle/resources/dependencycheck-suppressions.xml"
    skipProjects = [ ":jmh-benchmarks", ":trogdor" ]
    skipConfigurations = [ "zinc" ]
  }
  //  the task `removeUnusedImports` is implemented by google-java-format,
  //  and unfortunately the google-java-format version used by spotless 6.14.0 can't work with JDK 21.
  //  Hence, we apply spotless tasks only if the env is either JDK11 or JDK17
  if ((JavaVersion.current().isJava11() || (JavaVersion.current() == JavaVersion.VERSION_17))) {
    apply plugin: 'com.diffplug.spotless'
    spotless {
      java {
        targetExclude('**/generated/**/*.java','**/generated-test/**/*.java')
        importOrder('kafka', 'org.apache.kafka', 'com', 'net', 'org', 'java', 'javax', '', '\\#')
        removeUnusedImports()
      }
    }
  }
}

gradle.taskGraph.whenReady { taskGraph ->
  taskGraph.getAllTasks().findAll { it.name.contains('spotbugsScoverage') || it.name.contains('spotbugsTest') }.each { task ->
    task.enabled = false
  }
}

def fineTuneEclipseClasspathFile(eclipse, project) {
  eclipse.classpath.file {
    beforeMerged { cp ->
      cp.entries.clear()
      // for the core project add the directories defined under test/scala as separate source directories
      if (project.name.equals('core')) {
        cp.entries.add(new org.gradle.plugins.ide.eclipse.model.SourceFolder("src/test/scala/integration", null))
        cp.entries.add(new org.gradle.plugins.ide.eclipse.model.SourceFolder("src/test/scala/other", null))
        cp.entries.add(new org.gradle.plugins.ide.eclipse.model.SourceFolder("src/test/scala/unit", null))
      }
    }
    whenMerged { cp ->
      // for the core project exclude the separate sub-directories defined under test/scala. These are added as source dirs above
      if (project.name.equals('core')) {
        cp.entries.findAll { it.kind == "src" && it.path.equals("src/test/scala") }*.excludes = ["integration/", "other/", "unit/"]
      }
      /*
       * Set all eclipse build output to go to 'build_eclipse' directory. This is to ensure that gradle and eclipse use different
       * build output directories, and also avoid using the eclipse default of 'bin' which clashes with some of our script directories.
       * https://discuss.gradle.org/t/eclipse-generated-files-should-be-put-in-the-same-place-as-the-gradle-generated-files/6986/2
       */
      cp.entries.findAll { it.kind == "output" }*.path = "build_eclipse"
      /*
       * Some projects have explicitly added test output dependencies. These are required for the gradle build but not required
       * in Eclipse since the dependent projects are added as dependencies. So clean up these from the generated classpath.
       */
      cp.entries.removeAll { it.kind == "lib" && it.path.matches(".*/build/(classes|resources)/test") }
    }
  }
}

def checkstyleConfigProperties(configFileName) {
  [importControlFile: "$configFileName"]
}

if (userEnableTestCoverage) {
  tasks.register('reportCoverage').configure { dependsOn(subprojects.reportCoverage) }
}

def connectPkgs = [
    'connect:api',
    'connect:basic-auth-extension',
    'connect:file',
    'connect:json',
    'connect:runtime',
    'connect:test-plugins',
    'connect:transforms',
    'connect:mirror',
    'connect:mirror-client'
]

tasks.create(name: "jarConnect", dependsOn: connectPkgs.collect { it + ":jar" }) {}

tasks.create(name: "testConnect", dependsOn: connectPkgs.collect { it + ":test" }) {}

project(':server') {
  base {
    archivesName = "kafka-server"
  }

  dependencies {
    implementation project(':clients')
    implementation project(':metadata')
    implementation project(':server-common')
    implementation project(':storage')
    implementation project(':group-coordinator')
    implementation project(':transaction-coordinator')
    implementation project(':raft')
    implementation libs.metrics
    implementation libs.jacksonDatabind

    implementation libs.slf4jApi

    compileOnly libs.reload4j

    testImplementation project(':clients').sourceSets.test.output

    testImplementation libs.mockitoCore
    testImplementation libs.junitJupiter
    testImplementation libs.slf4jReload4j

    testRuntimeOnly libs.junitPlatformLanucher
  }

  task createVersionFile() {
    def receiptFile = file("$buildDir/kafka/$buildVersionFileName")
    inputs.property "commitId", commitId
    inputs.property "version", version
    outputs.file receiptFile
    outputs.cacheIf { true }

    doLast {
      def data = [
        commitId: commitId,
        version: version,
      ]

      receiptFile.parentFile.mkdirs()
      def content = data.entrySet().collect { "$it.key=$it.value" }.sort().join("\n")
      receiptFile.setText(content, "ISO-8859-1")
    }
  }

  jar {
    dependsOn createVersionFile
    from("$buildDir") {
      include "kafka/$buildVersionFileName"
    }
  }

  clean.doFirst {
    delete "$buildDir/kafka/"
  }

  checkstyle {
    configProperties = checkstyleConfigProperties("import-control-server.xml")
  }

  javadoc {
    enabled = false
  }
}

project(':share') {
  base {
    archivesName = "kafka-share"
  }

  dependencies {
    implementation project(':server-common')

    implementation libs.slf4jApi

    testImplementation libs.junitJupiter
    testImplementation libs.slf4jReload4j

    testRuntimeOnly libs.junitPlatformLanucher
  }

  sourceSets {
    main {
      java {
        srcDirs = ["src/main/java"]
      }
    }
    test {
      java {
        srcDirs = ["src/test/java"]
      }
    }
  }

  checkstyle {
    configProperties = checkstyleConfigProperties("import-control-share.xml")
  }

  javadoc {
    enabled = false
  }
}

project(':core') {
  apply plugin: 'scala'

  // scaladoc generation is configured at the sub-module level with an artifacts
  // block (cf. see streams-scala). If scaladoc generation is invoked explicitly
  // for the `core` module, this ensures the generated jar doesn't include scaladoc
  // files since the `core` module doesn't include public APIs.
  scaladoc {
    enabled = false
  }
  if (userEnableTestCoverage)
    apply plugin: "org.scoverage"

  base {
    archivesName = "kafka_${versions.baseScala}"
  }

  dependencies {
    // `core` is often used in users' tests, define the following dependencies as `api` for backwards compatibility
    // even though the `core` module doesn't expose any public API
    api project(':clients')
    api libs.scalaLibrary

    implementation project(':server-common')
    implementation project(':group-coordinator:group-coordinator-api')
    implementation project(':group-coordinator')
    implementation project(':transaction-coordinator')
    implementation project(':metadata')
    implementation project(':storage:storage-api')
    implementation project(':tools:tools-api')
    implementation project(':raft')
    implementation project(':storage')
    implementation project(':server')
    implementation project(':coordinator-common')
    implementation project(':share')

    implementation libs.argparse4j
    implementation libs.commonsValidator
    implementation libs.jacksonDatabind
    implementation libs.jacksonModuleScala
    implementation libs.jacksonDataformatCsv
    implementation libs.jacksonJDK8Datatypes
    implementation libs.joptSimple
    implementation libs.jose4j
    implementation libs.metrics
    implementation libs.scalaCollectionCompat
    implementation libs.scalaJava8Compat
    // only needed transitively, but set it explicitly to ensure it has the same version as scala-library
    implementation libs.scalaReflect
    implementation libs.scalaLogging
    implementation libs.slf4jApi
    implementation(libs.zookeeper) {
      // Dropwizard Metrics are required by ZooKeeper as of v3.6.0,
      // but the library should *not* be used in Kafka code
      implementation libs.dropwizardMetrics
      exclude module: 'slf4j-log4j12'
      exclude module: 'log4j'
      // Both Kafka and Zookeeper use slf4j. ZooKeeper moved from log4j to logback in v3.8.0, but Kafka relies on reload4j.
      // We are removing Zookeeper's dependency on logback so we have a singular logging backend.
      exclude module: 'logback-classic'
      exclude module: 'logback-core'
    }
    // ZooKeeperMain depends on commons-cli but declares the dependency as `provided`
    implementation libs.commonsCli

    compileOnly libs.reload4j

    testImplementation project(':clients').sourceSets.test.output
    testImplementation project(':group-coordinator').sourceSets.test.output
    testImplementation project(':metadata').sourceSets.test.output
    testImplementation project(':raft').sourceSets.test.output
    testImplementation project(':server-common').sourceSets.test.output
    testImplementation project(':storage:storage-api').sourceSets.test.output
    testImplementation project(':server').sourceSets.test.output
    testImplementation project(':share').sourceSets.test.output
    testImplementation libs.bcpkix
    testImplementation libs.mockitoCore
    testImplementation(libs.apacheda) {
      exclude group: 'xml-apis', module: 'xml-apis'
      // `mina-core` is a transitive dependency for `apacheds` and `apacheda`.
      // It is safer to use from `apacheds` since that is the implementation.
      exclude module: 'mina-core'
    }
    testImplementation libs.apachedsCoreApi
    testImplementation libs.apachedsInterceptorKerberos
    testImplementation libs.apachedsProtocolShared
    testImplementation libs.apachedsProtocolKerberos
    testImplementation libs.apachedsProtocolLdap
    testImplementation libs.apachedsLdifPartition
    testImplementation libs.apachedsMavibotPartition
    testImplementation libs.apachedsJdbmPartition
    testImplementation libs.junitJupiter
    testImplementation libs.slf4jReload4j
    testImplementation libs.caffeine

    testRuntimeOnly libs.junitPlatformLanucher
  }

  if (userEnableTestCoverage) {
    scoverage {
      scoverageVersion = versions.scoverage
      if (versions.baseScala == '2.13') {
        scoverageScalaVersion = '2.13.9' // there's no newer 2.13 artifact, org.scoverage:scalac-scoverage-plugin_2.13.9:2.0.11 is the latest as of now
      }
      reportDir = file("${rootProject.buildDir}/scoverage")
      highlighting = false
      minimumRate = 0.0
    }
  }

  configurations {
    // manually excludes some unnecessary dependencies
    implementation.exclude module: 'javax'
    implementation.exclude module: 'jline'
    implementation.exclude module: 'jms'
    implementation.exclude module: 'jmxri'
    implementation.exclude module: 'jmxtools'
    implementation.exclude module: 'mail'
    // To prevent a UniqueResourceException due the same resource existing in both
    // org.apache.directory.api/api-all and org.apache.directory.api/api-ldap-schema-data
    testImplementation.exclude module: 'api-ldap-schema-data'
  }

  tasks.create(name: "copyDependantLibs", type: Copy) {
    from (configurations.testRuntimeClasspath) {
      include('slf4j-log4j12*')
      include('reload4j*jar')
    }
    from (configurations.runtimeClasspath) {
      exclude('kafka-clients*')
    }
    into "$buildDir/dependant-libs-${versions.scala}"
    duplicatesStrategy 'exclude'
  }

  task genProtocolErrorDocs(type: JavaExec) {
    classpath = sourceSets.main.runtimeClasspath
    mainClass = 'org.apache.kafka.common.protocol.Errors'
    if( !generatedDocsDir.exists() ) { generatedDocsDir.mkdirs() }
    standardOutput = new File(generatedDocsDir, "protocol_errors.html").newOutputStream()
  }

  task genProtocolTypesDocs(type: JavaExec) {
    classpath = sourceSets.main.runtimeClasspath
    mainClass = 'org.apache.kafka.common.protocol.types.Type'
    if( !generatedDocsDir.exists() ) { generatedDocsDir.mkdirs() }
    standardOutput = new File(generatedDocsDir, "protocol_types.html").newOutputStream()
  }

  task genProtocolApiKeyDocs(type: JavaExec) {
    classpath = sourceSets.main.runtimeClasspath
    mainClass = 'org.apache.kafka.common.protocol.ApiKeys'
    if( !generatedDocsDir.exists() ) { generatedDocsDir.mkdirs() }
    standardOutput = new File(generatedDocsDir, "protocol_api_keys.html").newOutputStream()
  }

  task genProtocolMessageDocs(type: JavaExec) {
    classpath = sourceSets.main.runtimeClasspath
    mainClass = 'org.apache.kafka.common.protocol.Protocol'
    if( !generatedDocsDir.exists() ) { generatedDocsDir.mkdirs() }
    standardOutput = new File(generatedDocsDir, "protocol_messages.html").newOutputStream()
  }

  task genAdminClientConfigDocs(type: JavaExec) {
    classpath = sourceSets.main.runtimeClasspath
    mainClass = 'org.apache.kafka.clients.admin.AdminClientConfig'
    if( !generatedDocsDir.exists() ) { generatedDocsDir.mkdirs() }
    standardOutput = new File(generatedDocsDir, "admin_client_config.html").newOutputStream()
  }

  task genProducerConfigDocs(type: JavaExec) {
    classpath = sourceSets.main.runtimeClasspath
    mainClass = 'org.apache.kafka.clients.producer.ProducerConfig'
    if( !generatedDocsDir.exists() ) { generatedDocsDir.mkdirs() }
    standardOutput = new File(generatedDocsDir, "producer_config.html").newOutputStream()
  }

  task genConsumerConfigDocs(type: JavaExec) {
    classpath = sourceSets.main.runtimeClasspath
    mainClass = 'org.apache.kafka.clients.consumer.ConsumerConfig'
    if( !generatedDocsDir.exists() ) { generatedDocsDir.mkdirs() }
    standardOutput = new File(generatedDocsDir, "consumer_config.html").newOutputStream()
  }

  task genKafkaConfigDocs(type: JavaExec) {
    classpath = sourceSets.main.runtimeClasspath
    mainClass = 'kafka.server.KafkaConfig'
    if( !generatedDocsDir.exists() ) { generatedDocsDir.mkdirs() }
    standardOutput = new File(generatedDocsDir, "kafka_config.html").newOutputStream()
  }

  task genTopicConfigDocs(type: JavaExec) {
    classpath = sourceSets.main.runtimeClasspath
    mainClass = 'org.apache.kafka.storage.internals.log.LogConfig'
    if( !generatedDocsDir.exists() ) { generatedDocsDir.mkdirs() }
    standardOutput = new File(generatedDocsDir, "topic_config.html").newOutputStream()
  }

  task genConsumerMetricsDocs(type: JavaExec) {
    classpath = sourceSets.test.runtimeClasspath
    mainClass = 'org.apache.kafka.clients.consumer.internals.ConsumerMetrics'
    if( !generatedDocsDir.exists() ) { generatedDocsDir.mkdirs() }
    standardOutput = new File(generatedDocsDir, "consumer_metrics.html").newOutputStream()
  }

  task genProducerMetricsDocs(type: JavaExec) {
    classpath = sourceSets.test.runtimeClasspath
    mainClass = 'org.apache.kafka.clients.producer.internals.ProducerMetrics'
    if( !generatedDocsDir.exists() ) { generatedDocsDir.mkdirs() }
    standardOutput = new File(generatedDocsDir, "producer_metrics.html").newOutputStream()
  }

  task siteDocsTar(dependsOn: ['genProtocolErrorDocs', 'genProtocolTypesDocs', 'genProtocolApiKeyDocs', 'genProtocolMessageDocs',
                               'genAdminClientConfigDocs', 'genProducerConfigDocs', 'genConsumerConfigDocs',
                               'genKafkaConfigDocs', 'genTopicConfigDocs',
                               ':connect:runtime:genConnectConfigDocs', ':connect:runtime:genConnectTransformationDocs',
                               ':connect:runtime:genConnectPredicateDocs',
                               ':connect:runtime:genSinkConnectorConfigDocs', ':connect:runtime:genSourceConnectorConfigDocs',
                               ':streams:genStreamsConfigDocs', 'genConsumerMetricsDocs', 'genProducerMetricsDocs',
                               ':connect:runtime:genConnectMetricsDocs', ':connect:runtime:genConnectOpenAPIDocs',
                               ':connect:mirror:genMirrorSourceConfigDocs', ':connect:mirror:genMirrorCheckpointConfigDocs',
                               ':connect:mirror:genMirrorHeartbeatConfigDocs', ':connect:mirror:genMirrorConnectorConfigDocs',
                               ':storage:genRemoteLogManagerConfigDoc', ':storage:genRemoteLogMetadataManagerConfigDoc'], type: Tar) {
    archiveClassifier = 'site-docs'
    compression = Compression.GZIP
    from project.file("$rootDir/docs")
    into 'site-docs'
    duplicatesStrategy 'exclude'
  }

  tasks.create(name: "releaseTarGz", dependsOn: configurations.archives.artifacts, type: Tar) {
    into "kafka_${versions.baseScala}-${archiveVersion.get()}"
    compression = Compression.GZIP
    from(project.file("$rootDir/bin")) { into "bin/" }
    from(project.file("$rootDir/config")) { into "config/" }
    from(project.file("$rootDir/licenses")) { into "licenses/" }
    from "$rootDir/LICENSE-binary" rename {String filename -> filename.replace("-binary", "")}
    from "$rootDir/NOTICE-binary" rename {String filename -> filename.replace("-binary", "")}
    from(configurations.runtimeClasspath) { into("libs/") }
    from(configurations.archives.artifacts.files) { into("libs/") }
    from(project.siteDocsTar) { into("site-docs/") }
    from(project(':tools').jar) { into("libs/") }
    from(project(':tools').configurations.runtimeClasspath) { into("libs/") }
    from(project(':trogdor').jar) { into("libs/") }
    from(project(':trogdor').configurations.runtimeClasspath) { into("libs/") }
    from(project(':shell').jar) { into("libs/") }
    from(project(':shell').configurations.runtimeClasspath) { into("libs/") }
    from(project(':connect:api').jar) { into("libs/") }
    from(project(':connect:api').configurations.runtimeClasspath) { into("libs/") }
    from(project(':connect:runtime').jar) { into("libs/") }
    from(project(':connect:runtime').configurations.runtimeClasspath) { into("libs/") }
    from(project(':connect:transforms').jar) { into("libs/") }
    from(project(':connect:transforms').configurations.runtimeClasspath) { into("libs/") }
    from(project(':connect:json').jar) { into("libs/") }
    from(project(':connect:json').configurations.runtimeClasspath) { into("libs/") }
    from(project(':connect:file').jar) { into("libs/") }
    from(project(':connect:file').configurations.runtimeClasspath) { into("libs/") }
    from(project(':connect:basic-auth-extension').jar) { into("libs/") }
    from(project(':connect:basic-auth-extension').configurations.runtimeClasspath) { into("libs/") }
    from(project(':connect:mirror').jar) { into("libs/") }
    from(project(':connect:mirror').configurations.runtimeClasspath) { into("libs/") }
    from(project(':connect:mirror-client').jar) { into("libs/") }
    from(project(':connect:mirror-client').configurations.runtimeClasspath) { into("libs/") }
    from(project(':streams').jar) { into("libs/") }
    from(project(':streams').configurations.runtimeClasspath) { into("libs/") }
    from(project(':streams:streams-scala').jar) { into("libs/") }
    from(project(':streams:streams-scala').configurations.runtimeClasspath) { into("libs/") }
    from(project(':streams:test-utils').jar) { into("libs/") }
    from(project(':streams:test-utils').configurations.runtimeClasspath) { into("libs/") }
    from(project(':streams:examples').jar) { into("libs/") }
    from(project(':streams:examples').configurations.runtimeClasspath) { into("libs/") }
    from(project(':tools:tools-api').jar) { into("libs/") }
    from(project(':tools:tools-api').configurations.runtimeClasspath) { into("libs/") }
    duplicatesStrategy 'exclude'
  }

  jar {
    dependsOn('copyDependantLibs')
  }

  jar.manifest {
    attributes(
      'Version': "${version}"
    )
  }

  tasks.create(name: "copyDependantTestLibs", type: Copy) {
    from (configurations.testRuntimeClasspath) {
      include('*.jar')
    }
    into "$buildDir/dependant-testlibs"
    //By default gradle does not handle test dependencies between the sub-projects
    //This line is to include clients project test jar to dependant-testlibs
    from (project(':clients').testJar ) { "$buildDir/dependant-testlibs" }
    // log4j-appender is not in core dependencies,
    // so we add it to dependant-testlibs to avoid ClassNotFoundException in running kafka_log4j_appender.py
    from (project(':log4j-appender').jar ) { "$buildDir/dependant-testlibs" }
    duplicatesStrategy 'exclude'
  }

  systemTestLibs.dependsOn('jar', 'testJar', 'copyDependantTestLibs')

  checkstyle {
    configProperties = checkstyleConfigProperties("import-control-core.xml")
  }

  sourceSets {
    // Set java/scala source folders in the `scala` block to enable joint compilation
    main {
      java {
        srcDirs = []
      }
      scala {
        srcDirs = ["src/main/java", "src/main/scala"]
      }
    }
    test {
      java {
        srcDirs = []
      }
      scala {
        srcDirs = ["src/test/java", "src/test/scala"]
      }
    }
  }
}

project(':metadata') {
  base {
    archivesName = "kafka-metadata"
  }

  configurations {
    generator
  }

  dependencies {
    implementation project(':server-common')
    implementation project(':clients')
    implementation project(':raft')
    implementation libs.jacksonDatabind
    implementation libs.jacksonJDK8Datatypes
    implementation libs.metrics
    compileOnly libs.reload4j
    testImplementation libs.junitJupiter
    testImplementation libs.jqwik
    testImplementation libs.hamcrest
    testImplementation libs.mockitoCore
    testImplementation libs.slf4jReload4j
    testImplementation project(':clients').sourceSets.test.output
    testImplementation project(':raft').sourceSets.test.output
    testImplementation project(':server-common').sourceSets.test.output

    testRuntimeOnly libs.junitPlatformLanucher

    generator project(':generator')
  }

  task processMessages(type:JavaExec) {
    mainClass = "org.apache.kafka.message.MessageGenerator"
    classpath = configurations.generator
    args = [ "-p", "org.apache.kafka.common.metadata",
             "-o", "${projectDir}/build/generated/main/java/org/apache/kafka/common/metadata",
             "-i", "src/main/resources/common/metadata",
             "-m", "MessageDataGenerator", "JsonConverterGenerator",
             "-t", "MetadataRecordTypeGenerator", "MetadataJsonConvertersGenerator"
           ]
    inputs.dir("src/main/resources/common/metadata")
        .withPropertyName("messages")
        .withPathSensitivity(PathSensitivity.RELATIVE)
    outputs.cacheIf { true }
    outputs.dir("${projectDir}/build/generated/main/java/org/apache/kafka/common/metadata")
  }

  compileJava.dependsOn 'processMessages'
  srcJar.dependsOn 'processMessages'

  sourceSets {
    main {
      java {
        srcDirs = ["src/main/java", "${projectDir}/build/generated/main/java"]
      }
    }
    test {
      java {
        srcDirs = ["src/test/java"]
      }
    }
  }

  javadoc {
    enabled = false
  }

  checkstyle {
    configProperties = checkstyleConfigProperties("import-control-metadata.xml")
  }
}

project(':group-coordinator:group-coordinator-api') {
  base {
    archivesName = "kafka-group-coordinator-api"
  }

  dependencies {
    implementation project(':clients')
  }

  task createVersionFile() {
    def receiptFile = file("$buildDir/kafka/$buildVersionFileName")
    inputs.property "commitId", commitId
    inputs.property "version", version
    outputs.file receiptFile
    outputs.cacheIf { true }

    doLast {
      def data = [
              commitId: commitId,
              version: version,
      ]

      receiptFile.parentFile.mkdirs()
      def content = data.entrySet().collect { "$it.key=$it.value" }.sort().join("\n")
      receiptFile.setText(content, "ISO-8859-1")
    }
  }

  sourceSets {
    main {
      java {
        srcDirs = ["src/main/java"]
      }
    }
    test {
      java {
        srcDirs = ["src/test/java"]
      }
    }
  }

  jar {
    dependsOn createVersionFile
    from("$buildDir") {
      include "kafka/$buildVersionFileName"
    }
  }

  clean.doFirst {
    delete "$buildDir/kafka/"
  }

  javadoc {
    include "**/org/apache/kafka/coordinator/group/api/**"
  }

  checkstyle {
    configProperties = checkstyleConfigProperties("import-control-group-coordinator.xml")
  }
}

project(':group-coordinator') {
  base {
    archivesName = "kafka-group-coordinator"
  }

  configurations {
    generator
  }

  dependencies {
    implementation project(':server-common')
    implementation project(':clients')
    implementation project(':metadata')
    implementation project(':group-coordinator:group-coordinator-api')
    implementation project(':storage')
    implementation project(':coordinator-common')
    implementation libs.jacksonDatabind
    implementation libs.jacksonJDK8Datatypes
    implementation libs.slf4jApi
    implementation libs.metrics
    implementation libs.hdrHistogram

    testImplementation project(':clients').sourceSets.test.output
    testImplementation project(':server-common').sourceSets.test.output
    testImplementation project(':coordinator-common').sourceSets.test.output
    testImplementation libs.junitJupiter
    testImplementation libs.mockitoCore

    testRuntimeOnly libs.slf4jReload4j
    testRuntimeOnly libs.junitPlatformLanucher

    generator project(':generator')
  }

  sourceSets {
    main {
      java {
        srcDirs = ["src/main/java", "${projectDir}/build/generated/main/java"]
      }
    }
    test {
      java {
        srcDirs = ["src/test/java"]
      }
    }
  }

  javadoc {
    enabled = false
  }

  checkstyle {
    configProperties = checkstyleConfigProperties("import-control-group-coordinator.xml")
  }

  task processMessages(type:JavaExec) {
    mainClass = "org.apache.kafka.message.MessageGenerator"
    classpath = configurations.generator
    args = [ "-p", "org.apache.kafka.coordinator.group.generated",
             "-o", "${projectDir}/build/generated/main/java/org/apache/kafka/coordinator/group/generated",
             "-i", "src/main/resources/common/message",
             "-m", "MessageDataGenerator", "JsonConverterGenerator"
    ]
    inputs.dir("src/main/resources/common/message")
        .withPropertyName("messages")
        .withPathSensitivity(PathSensitivity.RELATIVE)
    outputs.cacheIf { true }
    outputs.dir("${projectDir}/build/generated/main/java/org/apache/kafka/coordinator/group/generated")
  }

  compileJava.dependsOn 'processMessages'
  srcJar.dependsOn 'processMessages'
}

project(':transaction-coordinator') {
  base {
    archivesName = "kafka-transaction-coordinator"
  }

  configurations {
    generator
  }

  dependencies {
    implementation libs.jacksonDatabind
    implementation project(':clients')
    generator project(':generator')
  }

  sourceSets {
    main {
      java {
        srcDirs = ["src/main/java", "${projectDir}/build/generated/main/java"]
      }
    }
    test {
      java {
        srcDirs = ["src/test/java"]
      }
    }
  }

  checkstyle {
    configProperties = checkstyleConfigProperties("import-control-transaction-coordinator.xml")
  }

  task processMessages(type:JavaExec) {
    mainClass = "org.apache.kafka.message.MessageGenerator"
    classpath = configurations.generator
    args = [ "-p", "org.apache.kafka.coordinator.transaction.generated",
             "-o", "${projectDir}/build/generated/main/java/org/apache/kafka/coordinator/transaction/generated",
             "-i", "src/main/resources/common/message",
             "-m", "MessageDataGenerator", "JsonConverterGenerator"
    ]
    inputs.dir("src/main/resources/common/message")
            .withPropertyName("messages")
            .withPathSensitivity(PathSensitivity.RELATIVE)
    outputs.cacheIf { true }
    outputs.dir("${projectDir}/build/generated/main/java/org/apache/kafka/coordinator/transaction/generated")
  }

  compileJava.dependsOn 'processMessages'
  srcJar.dependsOn 'processMessages'

  javadoc {
    enabled = false
  }
}

project(':coordinator-common') {
  base {
    archivesName = "kafka-coordinator-common"
  }

  dependencies {
    implementation project(':clients')
    implementation project(':server-common')
    implementation project(':metadata')
    implementation project(':storage')
    implementation libs.slf4jApi
    implementation libs.metrics

    testImplementation project(':clients').sourceSets.test.output
    testImplementation project(':server-common').sourceSets.test.output
    testImplementation libs.junitJupiter
    testImplementation libs.mockitoCore

    testRuntimeOnly libs.slf4jReload4j
    testRuntimeOnly libs.junitPlatformLanucher
  }

  sourceSets {
    main {
      java {
        srcDirs = ["src/main/java"]
      }
    }
    test {
      java {
        srcDirs = ["src/test/java"]
      }
    }
  }

  checkstyle {
    configProperties = checkstyleConfigProperties("import-control-coordinator-common.xml")
  }

  javadoc {
    enabled = false
  }
}

project(':share-coordinator') {
  base {
    archivesName = "kafka-share-coordinator"
  }

  configurations {
    generator
  }

  dependencies {
    implementation libs.jacksonDatabind
    implementation project(':clients')
    implementation project(':coordinator-common')
    implementation project(':metadata')
    implementation project(':server-common')

    testImplementation project(':clients').sourceSets.test.output
    testImplementation project(':server-common').sourceSets.test.output
    testImplementation project(':coordinator-common').sourceSets.test.output
    testImplementation libs.junitJupiter
    testImplementation libs.mockitoCore

    testRuntimeOnly libs.slf4jReload4j
    testRuntimeOnly libs.junitPlatformLanucher

    generator project(':generator')
  }

  sourceSets {
    main {
      java {
        srcDirs = ["src/main/java", "${projectDir}/build/generated/main/java"]
      }
    }
    test {
      java {
        srcDirs = ["src/test/java"]
      }
    }
  }

  checkstyle {
    configProperties = checkstyleConfigProperties("import-control-share-coordinator.xml")
  }

  task processMessages(type:JavaExec) {
    mainClass = "org.apache.kafka.message.MessageGenerator"
    classpath = configurations.generator
    args = [ "-p", "org.apache.kafka.coordinator.share.generated",
             "-o", "${projectDir}/build/generated/main/java/org/apache/kafka/coordinator/share/generated",
             "-i", "src/main/resources/common/message",
             "-m", "MessageDataGenerator", "JsonConverterGenerator"
    ]
    inputs.dir("src/main/resources/common/message")
            .withPropertyName("messages")
            .withPathSensitivity(PathSensitivity.RELATIVE)
    outputs.cacheIf { true }
    outputs.dir("${projectDir}/build/generated/main/java/org/apache/kafka/coordinator/share/generated")
  }

  compileJava.dependsOn 'processMessages'
  srcJar.dependsOn 'processMessages'

  javadoc {
    enabled = false
  }
}

project(':examples') {
  base {
    archivesName = "kafka-examples"
  }

  dependencies {
    implementation project(':clients')
  }

  javadoc {
    enabled = false
  }

  checkstyle {
    configProperties = checkstyleConfigProperties("import-control-core.xml")
  }
}

project(':generator') {
  dependencies {
    implementation libs.argparse4j
    implementation libs.jacksonDatabind
    implementation libs.jacksonJDK8Datatypes
    implementation libs.jacksonJaxrsJsonProvider
    testImplementation libs.junitJupiter

    testRuntimeOnly libs.junitPlatformLanucher
  }

  javadoc {
    enabled = false
  }
}

project(':clients') {
  base {
    archivesName = "kafka-clients"
  }

  configurations {
    generator
    shadowed
  }

  dependencies {
    implementation libs.zstd
    implementation libs.lz4
    implementation libs.snappy
    implementation libs.slf4jApi
    implementation libs.opentelemetryProto

    // libraries which should be added as runtime dependencies in generated pom.xml should be defined here:
    shadowed libs.zstd
    shadowed libs.lz4
    shadowed libs.snappy
    shadowed libs.slf4jApi

    compileOnly libs.jacksonDatabind // for SASL/OAUTHBEARER bearer token parsing
    compileOnly libs.jacksonJDK8Datatypes
    compileOnly libs.jose4j          // for SASL/OAUTHBEARER JWT validation; only used by broker

    testImplementation libs.bcpkix
    testImplementation libs.jacksonJaxrsJsonProvider
    testImplementation libs.jose4j
    testImplementation libs.junitJupiter
    testImplementation libs.reload4j
    testImplementation libs.mockitoCore
    testImplementation libs.mockitoJunitJupiter // supports MockitoExtension

    testRuntimeOnly libs.slf4jReload4j
    testRuntimeOnly libs.jacksonDatabind
    testRuntimeOnly libs.jacksonJDK8Datatypes
    testRuntimeOnly libs.junitPlatformLanucher

    generator project(':generator')
  }

  task createVersionFile() {
    def receiptFile = file("$buildDir/kafka/$buildVersionFileName")
    inputs.property "commitId", commitId
    inputs.property "version", version
    outputs.file receiptFile
    outputs.cacheIf { true }

    doLast {
      def data = [
        commitId: commitId,
        version: version,
      ]

      receiptFile.parentFile.mkdirs()
      def content = data.entrySet().collect { "$it.key=$it.value" }.sort().join("\n")
      receiptFile.setText(content, "ISO-8859-1")
    }
  }

  shadowJar {
    dependsOn createVersionFile
    // archiveClassifier defines the classifier for the shadow jar, the default is 'all'.
    // We don't want to use the default classifier because it will cause the shadow jar to
    // overwrite the original jar. We also don't want to use the 'shadow' classifier because
    // it will cause the shadow jar to be named kafka-clients-shadow.jar. We want to use the
    // same name as the original jar, kafka-clients.jar.
    archiveClassifier = null
    // KIP-714: move shaded dependencies to a shaded location
    relocate('io.opentelemetry.proto', 'org.apache.kafka.shaded.io.opentelemetry.proto')
    relocate('com.google.protobuf', 'org.apache.kafka.shaded.com.google.protobuf')

    // dependencies excluded from the final jar, since they are declared as runtime dependencies
    dependencies {
      project.configurations.shadowed.allDependencies.each {
        exclude(dependency(it.group + ':' + it.name))
      }
      // exclude proto files from the jar
      exclude "**/opentelemetry/proto/**/*.proto"
      exclude "**/google/protobuf/*.proto"
    }

    from("$buildDir") {
      include "kafka/$buildVersionFileName"
    }

    from "$rootDir/LICENSE"
    from "$rootDir/NOTICE"
  }

  jar {
    enabled false
    dependsOn 'shadowJar'
  }

  clean.doFirst {
    delete "$buildDir/kafka/"
  }

  task processMessages(type:JavaExec) {
    mainClass = "org.apache.kafka.message.MessageGenerator"
    classpath = configurations.generator
    args = [ "-p", "org.apache.kafka.common.message",
             "-o", "${projectDir}/build/generated/main/java/org/apache/kafka/common/message",
             "-i", "src/main/resources/common/message",
             "-t", "ApiMessageTypeGenerator",
             "-m", "MessageDataGenerator", "JsonConverterGenerator"
           ]
    inputs.dir("src/main/resources/common/message")
        .withPropertyName("messages")
        .withPathSensitivity(PathSensitivity.RELATIVE)
    outputs.cacheIf { true }
    outputs.dir("${projectDir}/build/generated/main/java/org/apache/kafka/common/message")
  }

  task processTestMessages(type:JavaExec) {
    mainClass = "org.apache.kafka.message.MessageGenerator"
    classpath = configurations.generator
    args = [ "-p", "org.apache.kafka.common.message",
             "-o", "${projectDir}/build/generated/test/java/org/apache/kafka/common/message",
             "-i", "src/test/resources/common/message",
             "-m", "MessageDataGenerator", "JsonConverterGenerator"
           ]
    inputs.dir("src/test/resources/common/message")
        .withPropertyName("testMessages")
        .withPathSensitivity(PathSensitivity.RELATIVE)
    outputs.cacheIf { true }
    outputs.dir("${projectDir}/build/generated/test/java/org/apache/kafka/common/message")
  }

  sourceSets {
    main {
      java {
        srcDirs = ["src/main/java", "${projectDir}/build/generated/main/java"]
      }
    }
    test {
      java {
        srcDirs = ["src/test/java", "${projectDir}/build/generated/test/java"]
      }
    }
  }

  compileJava.dependsOn 'processMessages'
  srcJar.dependsOn 'processMessages'

  compileTestJava.dependsOn 'processTestMessages'

  javadoc {
    include "**/org/apache/kafka/clients/admin/*"
    include "**/org/apache/kafka/clients/consumer/*"
    include "**/org/apache/kafka/clients/producer/*"
    include "**/org/apache/kafka/common/*"
    include "**/org/apache/kafka/common/acl/*"
    include "**/org/apache/kafka/common/annotation/*"
    include "**/org/apache/kafka/common/errors/*"
    include "**/org/apache/kafka/common/header/*"
    include "**/org/apache/kafka/common/metrics/*"
    include "**/org/apache/kafka/common/metrics/stats/*"
    include "**/org/apache/kafka/common/quota/*"
    include "**/org/apache/kafka/common/resource/*"
    include "**/org/apache/kafka/common/serialization/*"
    include "**/org/apache/kafka/common/config/*"
    include "**/org/apache/kafka/common/config/provider/*"
    include "**/org/apache/kafka/common/security/auth/*"
    include "**/org/apache/kafka/common/security/plain/*"
    include "**/org/apache/kafka/common/security/scram/*"
    include "**/org/apache/kafka/common/security/token/delegation/*"
    include "**/org/apache/kafka/common/security/oauthbearer/*"
    include "**/org/apache/kafka/common/security/oauthbearer/secured/*"
    include "**/org/apache/kafka/server/authorizer/*"
    include "**/org/apache/kafka/server/policy/*"
    include "**/org/apache/kafka/server/quota/*"
    include "**/org/apache/kafka/server/telemetry/*"
  }
}

project(':raft') {
  base {
    archivesName = "kafka-raft"
  }

  configurations {
    generator
  }

  dependencies {
    implementation project(':server-common')
    implementation project(':clients')
    implementation libs.slf4jApi
    implementation libs.jacksonDatabind

    testImplementation project(':server-common')
    testImplementation project(':server-common').sourceSets.test.output
    testImplementation project(':clients')
    testImplementation project(':clients').sourceSets.test.output
    testImplementation libs.junitJupiter
    testImplementation libs.mockitoCore
    testImplementation libs.jqwik
    testImplementation libs.hamcrest

    testRuntimeOnly libs.slf4jReload4j
    testRuntimeOnly libs.junitPlatformLanucher

    generator project(':generator')
  }

  task createVersionFile() {
    def receiptFile = file("$buildDir/kafka/$buildVersionFileName")
    inputs.property "commitId", commitId
    inputs.property "version", version
    outputs.file receiptFile
    outputs.cacheIf { true }

    doLast {
      def data = [
        commitId: commitId,
        version: version,
      ]

      receiptFile.parentFile.mkdirs()
      def content = data.entrySet().collect { "$it.key=$it.value" }.sort().join("\n")
      receiptFile.setText(content, "ISO-8859-1")
    }
  }

  task processMessages(type:JavaExec) {
    mainClass = "org.apache.kafka.message.MessageGenerator"
    classpath = configurations.generator
    args = [ "-p", "org.apache.kafka.raft.generated",
             "-o", "${projectDir}/build/generated/main/java/org/apache/kafka/raft/generated",
             "-i", "src/main/resources/common/message",
             "-m", "MessageDataGenerator", "JsonConverterGenerator"]
    inputs.dir("src/main/resources/common/message")
        .withPropertyName("messages")
        .withPathSensitivity(PathSensitivity.RELATIVE)
    outputs.cacheIf { true }
    outputs.dir("${projectDir}/build/generated/main/java/org/apache/kafka/raft/generated")
  }

  sourceSets {
    main {
      java {
        srcDirs = ["src/main/java", "${projectDir}/build/generated/main/java"]
      }
    }
    test {
      java {
        srcDirs = ["src/test/java"]
      }
    }
  }

  compileJava.dependsOn 'processMessages'
  srcJar.dependsOn 'processMessages'

  jar {
    dependsOn createVersionFile
    from("$buildDir") {
        include "kafka/$buildVersionFileName"
    }
  }

  test {
    useJUnitPlatform {
      includeEngines 'jqwik', 'junit-jupiter'
    }
  }

  clean.doFirst {
    delete "$buildDir/kafka/"
  }

  javadoc {
    enabled = false
  }
}

project(':server-common') {
  base {
    archivesName = "kafka-server-common"
  }

  dependencies {
    api project(':clients')
    implementation libs.slf4jApi
    implementation libs.metrics
    implementation libs.joptSimple
    implementation libs.jacksonDatabind
    implementation libs.pcollections

    testImplementation project(':clients')
    testImplementation project(':clients').sourceSets.test.output
    testImplementation libs.junitJupiter
    testImplementation libs.mockitoCore
    testImplementation libs.hamcrest

    testRuntimeOnly libs.slf4jReload4j
    testRuntimeOnly libs.junitPlatformLanucher
  }

  task createVersionFile() {
    def receiptFile = file("$buildDir/kafka/$buildVersionFileName")
    inputs.property "commitId", commitId
    inputs.property "version", version
    outputs.file receiptFile
    outputs.cacheIf { true }

    doLast {
      def data = [
              commitId: commitId,
              version: version,
      ]

      receiptFile.parentFile.mkdirs()
      def content = data.entrySet().collect { "$it.key=$it.value" }.sort().join("\n")
      receiptFile.setText(content, "ISO-8859-1")
    }
  }

  jar {
    dependsOn createVersionFile
    from("$buildDir") {
      include "kafka/$buildVersionFileName"
    }
  }

  clean.doFirst {
    delete "$buildDir/kafka/"
  }

  checkstyle {
    configProperties = checkstyleConfigProperties("import-control-server-common.xml")
  }

  javadoc {
    enabled = false
  }
}

project(':storage:storage-api') {
  base {
    archivesName = "kafka-storage-api"
  }

  dependencies {
    implementation project(':clients')
    implementation project(':server-common')
    implementation libs.metrics
    implementation libs.slf4jApi

    testImplementation project(':clients')
    testImplementation project(':clients').sourceSets.test.output
    testImplementation libs.junitJupiter
    testImplementation libs.mockitoCore

    testRuntimeOnly libs.slf4jReload4j
    testRuntimeOnly libs.junitPlatformLanucher
  }

  task createVersionFile() {
    def receiptFile = file("$buildDir/kafka/$buildVersionFileName")
    inputs.property "commitId", commitId
    inputs.property "version", version
    outputs.file receiptFile
    outputs.cacheIf { true }

    doLast {
      def data = [
              commitId: commitId,
              version: version,
      ]

      receiptFile.parentFile.mkdirs()
      def content = data.entrySet().collect { "$it.key=$it.value" }.sort().join("\n")
      receiptFile.setText(content, "ISO-8859-1")
    }
  }

  sourceSets {
    main {
      java {
        srcDirs = ["src/main/java"]
      }
    }
    test {
      java {
        srcDirs = ["src/test/java"]
      }
    }
  }

  jar {
    dependsOn createVersionFile
    from("$buildDir") {
      include "kafka/$buildVersionFileName"
    }
  }

  clean.doFirst {
    delete "$buildDir/kafka/"
  }

  javadoc {
    include "**/org/apache/kafka/server/log/remote/storage/*"
  }

  checkstyle {
    configProperties = checkstyleConfigProperties("import-control-storage.xml")
  }
}

project(':storage') {
  base {
    archivesName = "kafka-storage"
  }

  configurations {
    generator
  }

  dependencies {
    implementation project(':storage:storage-api')
    implementation project(':server-common')
    implementation project(':clients')
    implementation project(':transaction-coordinator')
    implementation(libs.caffeine) {
      exclude group: 'org.checkerframework', module: 'checker-qual'
    }
    implementation libs.slf4jApi
    implementation libs.jacksonDatabind
    implementation libs.metrics

    testImplementation project(':clients')
    testImplementation project(':clients').sourceSets.test.output
    testImplementation project(':core')
    testImplementation project(':core').sourceSets.test.output
    testImplementation project(':server')
    testImplementation project(':server-common')
    testImplementation project(':server-common').sourceSets.test.output
    testImplementation libs.hamcrest
    testImplementation libs.junitJupiter
    testImplementation libs.mockitoCore
    testImplementation libs.bcpkix

    testRuntimeOnly libs.slf4jReload4j
    testRuntimeOnly libs.junitPlatformLanucher

    generator project(':generator')
  }

  task createVersionFile() {
    def receiptFile = file("$buildDir/kafka/$buildVersionFileName")
    inputs.property "commitId", commitId
    inputs.property "version", version
    outputs.file receiptFile
    outputs.cacheIf { true }

    doLast {
      def data = [
              commitId: commitId,
              version: version,
      ]

      receiptFile.parentFile.mkdirs()
      def content = data.entrySet().collect { "$it.key=$it.value" }.sort().join("\n")
      receiptFile.setText(content, "ISO-8859-1")
    }
  }

  task processMessages(type:JavaExec) {
    mainClass = "org.apache.kafka.message.MessageGenerator"
    classpath = configurations.generator
    args = [ "-p", "org.apache.kafka.server.log.remote.metadata.storage.generated",
             "-o", "${projectDir}/build/generated/main/java/org/apache/kafka/server/log/remote/metadata/storage/generated",
             "-i", "src/main/resources/message",
             "-m", "MessageDataGenerator", "JsonConverterGenerator",
             "-t", "MetadataRecordTypeGenerator", "MetadataJsonConvertersGenerator" ]
    inputs.dir("src/main/resources/message")
        .withPropertyName("messages")
        .withPathSensitivity(PathSensitivity.RELATIVE)
    outputs.cacheIf { true }
    outputs.dir("${projectDir}/build/generated/main/java/org/apache/kafka/server/log/remote/metadata/storage/generated")
  }

  task genRemoteLogManagerConfigDoc(type: JavaExec) {
    classpath = sourceSets.main.runtimeClasspath
    mainClass = 'org.apache.kafka.server.log.remote.storage.RemoteLogManagerConfig'
    if( !generatedDocsDir.exists() ) { generatedDocsDir.mkdirs() }
    standardOutput = new File(generatedDocsDir, "remote_log_manager_config.html").newOutputStream()
  }

  task genRemoteLogMetadataManagerConfigDoc(type: JavaExec) {
    classpath = sourceSets.main.runtimeClasspath
    mainClass = 'org.apache.kafka.server.log.remote.metadata.storage.TopicBasedRemoteLogMetadataManagerConfig'
    if( !generatedDocsDir.exists() ) { generatedDocsDir.mkdirs() }
    standardOutput = new File(generatedDocsDir, "remote_log_metadata_manager_config.html").newOutputStream()
  }

  sourceSets {
    main {
      java {
        srcDirs = ["src/main/java", "${projectDir}/build/generated/main/java"]
      }
    }
    test {
      java {
        srcDirs = ["src/test/java"]
      }
    }
  }

  compileJava.dependsOn 'processMessages'
  srcJar.dependsOn 'processMessages'

  jar {
    dependsOn createVersionFile
    from("$buildDir") {
      include "kafka/$buildVersionFileName"
    }
  }

  clean.doFirst {
    delete "$buildDir/kafka/"
  }

  javadoc {
    enabled = false
  }

  checkstyle {
    configProperties = checkstyleConfigProperties("import-control-storage.xml")
  }
}

project(':tools:tools-api') {
  base {
    archivesName = "kafka-tools-api"
  }

  dependencies {
    implementation project(':clients')
    testImplementation libs.junitJupiter
    testRuntimeOnly libs.junitPlatformLanucher
  }

  task createVersionFile() {
    def receiptFile = file("$buildDir/kafka/$buildVersionFileName")
    inputs.property "commitId", commitId
    inputs.property "version", version
    outputs.file receiptFile
    outputs.cacheIf { true }

    doLast {
      def data = [
              commitId: commitId,
              version: version,
      ]

      receiptFile.parentFile.mkdirs()
      def content = data.entrySet().collect { "$it.key=$it.value" }.sort().join("\n")
      receiptFile.setText(content, "ISO-8859-1")
    }
  }

  sourceSets {
    main {
      java {
        srcDirs = ["src/main/java"]
      }
    }
    test {
      java {
        srcDirs = ["src/test/java"]
      }
    }
  }

  jar {
    dependsOn createVersionFile
    from("$buildDir") {
      include "kafka/$buildVersionFileName"
    }
  }

  clean.doFirst {
    delete "$buildDir/kafka/"
  }

  javadoc {
    include "**/org/apache/kafka/tools/api/*"
  }
}

project(':tools') {
  base {
    archivesName = "kafka-tools"
  }

  dependencies {
    implementation project(':clients')
    implementation project(':metadata')
    implementation project(':storage')
    implementation project(':server')
    implementation project(':server-common')
    implementation project(':connect:runtime')
    implementation project(':tools:tools-api')
    implementation project(':transaction-coordinator')
    implementation project(':group-coordinator')
    implementation project(':coordinator-common')
    implementation libs.argparse4j
    implementation libs.jacksonDatabind
    implementation libs.jacksonDataformatCsv
    implementation libs.jacksonJDK8Datatypes
    implementation libs.slf4jApi
    implementation libs.slf4jReload4j
    implementation libs.joptSimple

    implementation libs.jose4j                    // for SASL/OAUTHBEARER JWT validation
    implementation libs.jacksonJaxrsJsonProvider

    testImplementation project(':clients')
    testImplementation project(':clients').sourceSets.test.output
    testImplementation project(':server')
    testImplementation project(':server').sourceSets.test.output
    testImplementation project(':core')
    testImplementation project(':core').sourceSets.test.output
    testImplementation project(':server-common')
    testImplementation project(':server-common').sourceSets.test.output
    testImplementation project(':connect:api')
    testImplementation project(':connect:runtime')
    testImplementation project(':connect:runtime').sourceSets.test.output
    testImplementation project(':storage:storage-api').sourceSets.main.output
    testImplementation project(':storage').sourceSets.test.output
    testImplementation libs.junitJupiter
    testImplementation libs.mockitoCore
    testImplementation libs.mockitoJunitJupiter // supports MockitoExtension
    testImplementation libs.bcpkix // required by the clients test module, but we have to specify it explicitly as gradle does not include the transitive test dependency automatically
    testImplementation(libs.jfreechart) {
      exclude group: 'junit', module: 'junit'
    }
    testImplementation libs.reload4j

    testRuntimeOnly libs.junitPlatformLanucher
  }

  javadoc {
    enabled = false
  }

  tasks.create(name: "copyDependantLibs", type: Copy) {
    from (configurations.testRuntimeClasspath) {
      include('slf4j-log4j12*')
      include('reload4j*jar')
    }
    from (configurations.runtimeClasspath) {
      exclude('kafka-clients*')
    }
    into "$buildDir/dependant-libs-${versions.scala}"
    duplicatesStrategy 'exclude'
  }

  jar {
    dependsOn 'copyDependantLibs'
  }
}

project(':trogdor') {
  base {
    archivesName = "trogdor"
  }

  dependencies {
    implementation project(':clients')
    implementation libs.argparse4j
    implementation libs.jacksonDatabind
    implementation libs.jacksonJDK8Datatypes
    implementation libs.slf4jApi

    implementation libs.jacksonJaxrsJsonProvider
    implementation libs.jerseyContainerServlet
    implementation libs.jerseyHk2
    implementation libs.jaxbApi // Jersey dependency that was available in the JDK before Java 9
    implementation libs.activation // Jersey dependency that was available in the JDK before Java 9
    implementation libs.jettyServer
    implementation libs.jettyServlet
    implementation libs.jettyServlets

    testImplementation project(':clients')
    testImplementation libs.junitJupiter
    testImplementation project(':clients').sourceSets.test.output
    testImplementation libs.mockitoCore

    testRuntimeOnly libs.slf4jReload4j
    testRuntimeOnly libs.junitPlatformLanucher
  }

  javadoc {
    enabled = false
  }

  tasks.create(name: "copyDependantLibs", type: Copy) {
    from (configurations.testRuntimeClasspath) {
      include('slf4j-log4j12*')
      include('reload4j*jar')
    }
    from (configurations.runtimeClasspath) {
      exclude('kafka-clients*')
    }
    into "$buildDir/dependant-libs-${versions.scala}"
    duplicatesStrategy 'exclude'
  }

  jar {
    dependsOn 'copyDependantLibs'
  }
}

project(':shell') {
  base {
    archivesName = "kafka-shell"
  }

  dependencies {
    implementation libs.argparse4j
    implementation libs.jacksonDatabind
    implementation libs.jacksonJDK8Datatypes
    implementation libs.jline
    implementation libs.slf4jApi
    implementation project(':server-common')
    implementation project(':clients')
    implementation project(':core')
    implementation project(':metadata')
    implementation project(':raft')

    implementation libs.jose4j                    // for SASL/OAUTHBEARER JWT validation
    implementation libs.jacksonJaxrsJsonProvider

    testImplementation project(':clients')
    testImplementation project(':clients').sourceSets.test.output
    testImplementation project(':core')
    testImplementation project(':core').sourceSets.test.output
    testImplementation project(':server-common')
    testImplementation project(':server-common').sourceSets.test.output
    testImplementation libs.junitJupiter

    testRuntimeOnly libs.slf4jReload4j
    testRuntimeOnly libs.junitPlatformLanucher
  }

  javadoc {
    enabled = false
  }

  tasks.create(name: "copyDependantLibs", type: Copy) {
    from (configurations.testRuntimeClasspath) {
      include('jline-*jar')
    }
    from (configurations.runtimeClasspath) {
      include('jline-*jar')
    }
    into "$buildDir/dependant-libs-${versions.scala}"
    duplicatesStrategy 'exclude'
  }

  jar {
    dependsOn 'copyDependantLibs'
  }
}

project(':streams') {
  base {
    archivesName = "kafka-streams"
  }

  ext.buildStreamsVersionFileName = "kafka-streams-version.properties"

  configurations {
    generator
  }

  dependencies {
    api project(':clients')
    // `org.rocksdb.Options` is part of Kafka Streams public api via `RocksDBConfigSetter`
    api libs.rocksDBJni

    implementation libs.slf4jApi
    implementation libs.jacksonAnnotations
    implementation libs.jacksonDatabind

    // testCompileOnly prevents streams from exporting a dependency on test-utils, which would cause a dependency cycle
    testCompileOnly project(':streams:test-utils')

    testImplementation project(':clients').sourceSets.test.output
    testImplementation project(':server')
    testImplementation project(':core')
    testImplementation project(':tools')
    testImplementation project(':core').sourceSets.test.output
    testImplementation project(':storage')
    testImplementation project(':group-coordinator')
    testImplementation project(':transaction-coordinator')
    testImplementation project(':server-common')
    testImplementation project(':server-common').sourceSets.test.output
    testImplementation project(':server')
    testImplementation libs.reload4j
    testImplementation libs.junitJupiter
    testImplementation libs.bcpkix
    testImplementation libs.hamcrest
    testImplementation libs.mockitoCore
    testImplementation libs.mockitoJunitJupiter // supports MockitoExtension
    testImplementation libs.junitPlatformSuiteEngine // supports suite test
    testImplementation project(':group-coordinator')

    testRuntimeOnly project(':streams:test-utils')
    testRuntimeOnly libs.slf4jReload4j
    testRuntimeOnly libs.junitPlatformLanucher

    generator project(':generator')
  }

  task processMessages(type:JavaExec) {
    mainClass = "org.apache.kafka.message.MessageGenerator"
    classpath = configurations.generator
    args = [ "-p", "org.apache.kafka.streams.internals.generated",
             "-o", "${projectDir}/build/generated/main/java/org/apache/kafka/streams/internals/generated",
             "-i", "src/main/resources/common/message",
             "-m", "MessageDataGenerator"
           ]
    inputs.dir("src/main/resources/common/message")
        .withPropertyName("messages")
        .withPathSensitivity(PathSensitivity.RELATIVE)
    outputs.cacheIf { true }
    outputs.dir("${projectDir}/build/generated/main/java/org/apache/kafka/streams/internals/generated")
  }

  sourceSets {
    main {
      java {
        srcDirs = ["src/main/java", "${projectDir}/build/generated/main/java"]
      }
    }
    test {
      java {
        srcDirs = ["src/test/java"]
      }
    }
  }

  compileJava.dependsOn 'processMessages'
  srcJar.dependsOn 'processMessages'

  javadoc {
    include "**/org/apache/kafka/streams/**"
    exclude "**/org/apache/kafka/streams/internals/**", "**/org/apache/kafka/streams/**/internals/**"
  }

  tasks.create(name: "copyDependantLibs", type: Copy) {
    from (configurations.runtimeClasspath) {
      exclude('kafka-clients*')
    }
    into "$buildDir/dependant-libs-${versions.scala}"
    duplicatesStrategy 'exclude'
  }

  task createStreamsVersionFile() {
    def receiptFile = file("$buildDir/kafka/$buildStreamsVersionFileName")
    inputs.property "commitId", commitId
    inputs.property "version", version
    outputs.file receiptFile

    doLast {
      def data = [
              commitId: commitId,
              version: version,
      ]

      receiptFile.parentFile.mkdirs()
      def content = data.entrySet().collect { "$it.key=$it.value" }.sort().join("\n")
      receiptFile.setText(content, "ISO-8859-1")
    }
  }

  jar {
    dependsOn 'createStreamsVersionFile'
    from("$buildDir") {
      include "kafka/$buildStreamsVersionFileName"
    }
    dependsOn 'copyDependantLibs'
  }

  systemTestLibs {
    dependsOn testJar
  }

  task genStreamsConfigDocs(type: JavaExec) {
    classpath = sourceSets.main.runtimeClasspath
    mainClass = 'org.apache.kafka.streams.StreamsConfig'
    if( !generatedDocsDir.exists() ) { generatedDocsDir.mkdirs() }
    standardOutput = new File(generatedDocsDir, "streams_config.html").newOutputStream()
  }

  task testAll(
    dependsOn: [
            ':streams:test',
            ':streams:test-utils:test',
            ':streams:streams-scala:test',
            ':streams:upgrade-system-tests-0100:test',
            ':streams:upgrade-system-tests-0101:test',
            ':streams:upgrade-system-tests-0102:test',
            ':streams:upgrade-system-tests-0110:test',
            ':streams:upgrade-system-tests-10:test',
            ':streams:upgrade-system-tests-11:test',
            ':streams:upgrade-system-tests-20:test',
            ':streams:upgrade-system-tests-21:test',
            ':streams:upgrade-system-tests-22:test',
            ':streams:upgrade-system-tests-23:test',
            ':streams:upgrade-system-tests-24:test',
            ':streams:upgrade-system-tests-25:test',
            ':streams:upgrade-system-tests-26:test',
            ':streams:upgrade-system-tests-27:test',
            ':streams:upgrade-system-tests-28:test',
            ':streams:upgrade-system-tests-30:test',
            ':streams:upgrade-system-tests-31:test',
            ':streams:upgrade-system-tests-32:test',
            ':streams:upgrade-system-tests-33:test',
            ':streams:upgrade-system-tests-34:test',
            ':streams:upgrade-system-tests-35:test',
            ':streams:upgrade-system-tests-36:test',
            ':streams:upgrade-system-tests-37:test',
            ':streams:upgrade-system-tests-38:test',
            ':streams:examples:test'
    ]
  )
}

project(':streams:streams-scala') {
  apply plugin: 'scala'

  base {
    archivesName = "kafka-streams-scala_${versions.baseScala}"
  }

  dependencies {
    api project(':streams')

    api libs.scalaLibrary
    if ( versions.baseScala == '2.12' ) {
      // Scala-Collection-Compat isn't required when compiling with Scala 2.13 or later,
      // and having it in the dependencies could lead to classpath conflicts in Scala 3
      // projects that use kafka-streams-kafka_2.13 (because we don't have a Scala 3 version yet)
      // but also pull in scala-collection-compat_3 via another dependency.
      // So we make sure to not include it in the dependencies.
      api libs.scalaCollectionCompat
    }
    testImplementation project(':group-coordinator')
    testImplementation project(':core')
    testImplementation project(':core').sourceSets.test.output
    testImplementation project(':server-common').sourceSets.test.output
    testImplementation project(':streams').sourceSets.test.output
    testImplementation project(':clients').sourceSets.test.output
    testImplementation project(':streams:test-utils')

    testImplementation libs.junitJupiter
    testImplementation libs.mockitoCore
    testImplementation libs.mockitoJunitJupiter // supports MockitoExtension
    testImplementation libs.hamcrest
    testRuntimeOnly libs.slf4jReload4j
    testRuntimeOnly libs.junitPlatformLanucher
  }

  javadoc {
    include "**/org/apache/kafka/streams/scala/**"
  }

  scaladoc {
    scalaDocOptions.additionalParameters = ["-no-link-warnings"]
  }

  tasks.create(name: "copyDependantLibs", type: Copy) {
    from (configurations.runtimeClasspath) {
      exclude('kafka-streams*')
    }
    into "$buildDir/dependant-libs-${versions.scala}"
    duplicatesStrategy 'exclude'
  }

  jar {
    dependsOn 'copyDependantLibs'
  }

  // spotless 6.14 requires Java 11 at runtime
  if (JavaVersion.current().isJava11Compatible()) {
    apply plugin: 'com.diffplug.spotless'
    spotless {
      scala {
        target '**/*.scala'
        scalafmt("$versions.scalafmt").configFile('../../checkstyle/.scalafmt.conf').scalaMajorVersion(versions.baseScala)
        licenseHeaderFile '../../checkstyle/java.header', 'package'
      }
    }
  }
}

project(':streams:test-utils') {
  base {
    archivesName = "kafka-streams-test-utils"
  }

  dependencies {
    api project(':streams')
    api project(':clients')

    implementation libs.slf4jApi

    testImplementation project(':clients').sourceSets.test.output
    testImplementation libs.junitJupiter
    testImplementation libs.mockitoCore
    testImplementation libs.hamcrest

    testRuntimeOnly libs.slf4jReload4j
    testRuntimeOnly libs.junitPlatformLanucher
  }

  tasks.create(name: "copyDependantLibs", type: Copy) {
    from (configurations.runtimeClasspath) {
      exclude('kafka-streams*')
    }
    into "$buildDir/dependant-libs-${versions.scala}"
    duplicatesStrategy 'exclude'
  }

  jar {
    dependsOn 'copyDependantLibs'
  }

}

project(':streams:examples') {
  base {
    archivesName = "kafka-streams-examples"
  }

  dependencies {
    // this dependency should be removed after we unify data API
    implementation(project(':connect:json')) {
      // this transitive dependency is not used in Streams, and it breaks SBT builds
      exclude module: 'javax.ws.rs-api'
    }

    implementation project(':streams')

    implementation libs.slf4jReload4j

    testImplementation project(':streams:test-utils')
    testImplementation project(':clients').sourceSets.test.output // for org.apache.kafka.test.IntegrationTest
    testImplementation libs.junitJupiter
    testImplementation libs.hamcrest

    testRuntimeOnly libs.junitPlatformLanucher
  }

  javadoc {
    enabled = false
  }

  tasks.create(name: "copyDependantLibs", type: Copy) {
    from (configurations.runtimeClasspath) {
      exclude('kafka-streams*')
    }
    into "$buildDir/dependant-libs-${versions.scala}"
    duplicatesStrategy 'exclude'
  }

  jar {
    dependsOn 'copyDependantLibs'
  }
}

project(':streams:upgrade-system-tests-0100') {
  base {
    archivesName = "kafka-streams-upgrade-system-tests-0100"
  }

  dependencies {
    testImplementation(libs.kafkaStreams_0100) {
      exclude group: 'org.slf4j', module: 'slf4j-log4j12'
      exclude group: 'log4j', module: 'log4j'
    }
    testRuntimeOnly libs.junitJupiter
  }

  systemTestLibs {
    dependsOn testJar
  }
}

project(':streams:upgrade-system-tests-0101') {
  base {
    archivesName = "kafka-streams-upgrade-system-tests-0101"
  }

  dependencies {
    testImplementation(libs.kafkaStreams_0101) {
      exclude group: 'org.slf4j', module: 'slf4j-log4j12'
      exclude group: 'log4j', module: 'log4j'
    }
    testRuntimeOnly libs.junitJupiter
  }

  systemTestLibs {
    dependsOn testJar
  }
}

project(':streams:upgrade-system-tests-0102') {
  base {
    archivesName = "kafka-streams-upgrade-system-tests-0102"
  }

  dependencies {
    testImplementation libs.kafkaStreams_0102
    testRuntimeOnly libs.junitJupiter
  }

  systemTestLibs {
    dependsOn testJar
  }
}

project(':streams:upgrade-system-tests-0110') {
  base{
    archivesName = "kafka-streams-upgrade-system-tests-0110"
  }

  dependencies {
    testImplementation libs.kafkaStreams_0110
    testRuntimeOnly libs.junitJupiter
  }

  systemTestLibs {
    dependsOn testJar
  }
}

project(':streams:upgrade-system-tests-10') {
  base {
    archivesName = "kafka-streams-upgrade-system-tests-10"
  }

  dependencies {
    testImplementation libs.kafkaStreams_10
    testRuntimeOnly libs.junitJupiter
  }

  systemTestLibs {
    dependsOn testJar
  }
}

project(':streams:upgrade-system-tests-11') {
  base {
    archivesName = "kafka-streams-upgrade-system-tests-11"
  }

  dependencies {
    testImplementation libs.kafkaStreams_11
    testRuntimeOnly libs.junitJupiter
  }

  systemTestLibs {
    dependsOn testJar
  }
}

project(':streams:upgrade-system-tests-20') {
  base {
    archivesName = "kafka-streams-upgrade-system-tests-20"
  }

  dependencies {
    testImplementation libs.kafkaStreams_20
    testRuntimeOnly libs.junitJupiter
  }

  systemTestLibs {
    dependsOn testJar
  }
}

project(':streams:upgrade-system-tests-21') {
  base {
    archivesName = "kafka-streams-upgrade-system-tests-21"
  }

  dependencies {
    testImplementation libs.kafkaStreams_21
    testRuntimeOnly libs.junitJupiter
  }

  systemTestLibs {
    dependsOn testJar
  }
}

project(':streams:upgrade-system-tests-22') {
  base {
    archivesName = "kafka-streams-upgrade-system-tests-22"
  }

  dependencies {
    testImplementation libs.kafkaStreams_22
    testRuntimeOnly libs.junitJupiter
  }

  systemTestLibs {
    dependsOn testJar
  }
}

project(':streams:upgrade-system-tests-23') {
  base {
    archivesName = "kafka-streams-upgrade-system-tests-23"
  }

  dependencies {
    testImplementation libs.kafkaStreams_23
    testRuntimeOnly libs.junitJupiter
  }

  systemTestLibs {
    dependsOn testJar
  }
}

project(':streams:upgrade-system-tests-24') {
  base {
    archivesName = "kafka-streams-upgrade-system-tests-24"
  }

  dependencies {
    testImplementation libs.kafkaStreams_24
    testRuntimeOnly libs.junitJupiter
  }

  systemTestLibs {
    dependsOn testJar
  }
}

project(':streams:upgrade-system-tests-25') {
  base {
    archivesName = "kafka-streams-upgrade-system-tests-25"
  }

  dependencies {
    testImplementation libs.kafkaStreams_25
    testRuntimeOnly libs.junitJupiter
  }

  systemTestLibs {
    dependsOn testJar
  }
}

project(':streams:upgrade-system-tests-26') {
  base {
    archivesName = "kafka-streams-upgrade-system-tests-26"
  }

  dependencies {
    testImplementation libs.kafkaStreams_26
    testRuntimeOnly libs.junitJupiter
  }

  systemTestLibs {
    dependsOn testJar
  }
}

project(':streams:upgrade-system-tests-27') {
  base {
    archivesName = "kafka-streams-upgrade-system-tests-27"
  }

  dependencies {
    testImplementation libs.kafkaStreams_27
    testRuntimeOnly libs.junitJupiter
  }

  systemTestLibs {
    dependsOn testJar
  }
}

project(':streams:upgrade-system-tests-28') {
  base {
    archivesName = "kafka-streams-upgrade-system-tests-28"
  }

  dependencies {
    testImplementation libs.kafkaStreams_28
    testRuntimeOnly libs.junitJupiter
  }

  systemTestLibs {
    dependsOn testJar
  }
}

project(':streams:upgrade-system-tests-30') {
  base {
    archivesName = "kafka-streams-upgrade-system-tests-30"
  }

  dependencies {
    testImplementation libs.kafkaStreams_30
    testRuntimeOnly libs.junitJupiter
  }

  systemTestLibs {
    dependsOn testJar
  }
}

project(':streams:upgrade-system-tests-31') {
  base {
    archivesName = "kafka-streams-upgrade-system-tests-31"
  }

  dependencies {
    testImplementation libs.kafkaStreams_31
    testRuntimeOnly libs.junitJupiter
  }

  systemTestLibs {
    dependsOn testJar
  }
}

project(':streams:upgrade-system-tests-32') {
  base {
    archivesName = "kafka-streams-upgrade-system-tests-32"
  }

  dependencies {
    testImplementation libs.kafkaStreams_32
    testRuntimeOnly libs.junitJupiter
  }

  systemTestLibs {
    dependsOn testJar
  }
}

project(':streams:upgrade-system-tests-33') {
  base {
    archivesName = "kafka-streams-upgrade-system-tests-33"
  }

  dependencies {
    testImplementation libs.kafkaStreams_33
    testRuntimeOnly libs.junitJupiter
  }

  systemTestLibs {
    dependsOn testJar
  }
}

project(':streams:upgrade-system-tests-34') {
  base {
    archivesName = "kafka-streams-upgrade-system-tests-34"
  }

  dependencies {
    testImplementation libs.kafkaStreams_34
    testRuntimeOnly libs.junitJupiter
  }

  systemTestLibs {
    dependsOn testJar
  }
}

project(':streams:upgrade-system-tests-35') {
  base {
    archivesName = "kafka-streams-upgrade-system-tests-35"
  }

  dependencies {
    testImplementation libs.kafkaStreams_35
    testRuntimeOnly libs.junitJupiter
  }

  systemTestLibs {
    dependsOn testJar
  }
}

project(':streams:upgrade-system-tests-36') {
  base {
    archivesName = "kafka-streams-upgrade-system-tests-36"
  }

  dependencies {
    testImplementation libs.kafkaStreams_36
    testRuntimeOnly libs.junitJupiter
  }

  systemTestLibs {
    dependsOn testJar
  }
}

project(':streams:upgrade-system-tests-37') {
  base {
    archivesName = "kafka-streams-upgrade-system-tests-37"
  }

  dependencies {
    testImplementation libs.kafkaStreams_37
    testRuntimeOnly libs.junitJupiter
  }

  systemTestLibs {
    dependsOn testJar
  }
}

project(':streams:upgrade-system-tests-38') {
  base {
    archivesName = "kafka-streams-upgrade-system-tests-38"
  }

  dependencies {
    testImplementation libs.kafkaStreams_38
    testRuntimeOnly libs.junitJupiter
  }

  systemTestLibs {
    dependsOn testJar
  }
}

project(':jmh-benchmarks') {

  apply plugin: 'io.github.goooler.shadow'

  shadowJar {
    archiveBaseName = 'kafka-jmh-benchmarks'
  }

  dependencies {
    implementation(project(':core')) {
      // jmh requires jopt 4.x while `core` depends on 5.0, they are not binary compatible
      exclude group: 'net.sf.jopt-simple', module: 'jopt-simple'
    }
    implementation project(':server-common')
    implementation project(':server')
    implementation project(':raft')
    implementation project(':clients')
    implementation project(':group-coordinator')
    implementation project(':group-coordinator:group-coordinator-api')
    implementation project(':metadata')
    implementation project(':storage')
    implementation project(':streams')
    implementation project(':core')
    implementation project(':connect:api')
    implementation project(':connect:transforms')
    implementation project(':connect:json')
    implementation project(':clients').sourceSets.test.output
    implementation project(':core').sourceSets.test.output
    implementation project(':server-common').sourceSets.test.output

    implementation libs.jmhCore
    annotationProcessor libs.jmhGeneratorAnnProcess
    implementation libs.jmhCoreBenchmarks
    implementation libs.jacksonDatabind
    implementation libs.metrics
    implementation libs.mockitoCore
    implementation libs.slf4jReload4j
    implementation libs.scalaLibrary
    implementation libs.scalaJava8Compat
  }

  tasks.withType(JavaCompile) {
    // Suppress warning caused by code generated by jmh: `warning: [cast] redundant cast to long`
    options.compilerArgs << "-Xlint:-cast"
  }

  jar {
    manifest {
      attributes "Main-Class": "org.openjdk.jmh.Main"
    }
  }

  checkstyle {
    configProperties = checkstyleConfigProperties("import-control-jmh-benchmarks.xml")
  }

  task jmh(type: JavaExec, dependsOn: [':jmh-benchmarks:clean', ':jmh-benchmarks:shadowJar']) {

    mainClass = "-jar"

    doFirst {
      if (System.getProperty("jmhArgs")) {
          args System.getProperty("jmhArgs").split(' ')
      }
      args = [shadowJar.archivePath, *args]
    }
  }

  javadoc {
     enabled = false
  }
}

project(':log4j-appender') {
  base {
    archivesName = "kafka-log4j-appender"
  }

  dependencies {
    implementation project(':clients')
    implementation libs.slf4jReload4j

    testImplementation project(':clients').sourceSets.test.output
    testImplementation libs.junitJupiter
    testImplementation libs.hamcrest
    testImplementation libs.mockitoCore

    testRuntimeOnly libs.junitPlatformLanucher
  }

  javadoc {
    enabled = false
  }

}

project(':connect:api') {
  base {
    archivesName = "connect-api"
  }

  dependencies {
    api project(':clients')
    implementation libs.slf4jApi
    implementation libs.jaxrsApi

    testImplementation libs.junitJupiter
    testRuntimeOnly libs.junitPlatformLanucher
    testRuntimeOnly libs.slf4jReload4j
    testImplementation project(':clients').sourceSets.test.output
  }

  javadoc {
    include "**/org/apache/kafka/connect/**" // needed for the `aggregatedJavadoc` task
  }

  tasks.create(name: "copyDependantLibs", type: Copy) {
    from (configurations.testRuntimeClasspath) {
      include('slf4j-log4j12*')
      include('reload4j*jar')
    }
    from (configurations.runtimeClasspath) {
      exclude('kafka-clients*')
      exclude('connect-*')
    }
    into "$buildDir/dependant-libs"
    duplicatesStrategy 'exclude'
  }

  jar {
    dependsOn copyDependantLibs
  }
}

project(':connect:transforms') {
  base {
    archivesName = "connect-transforms"
  }

  dependencies {
    api project(':connect:api')

    implementation libs.slf4jApi

    testImplementation libs.junitJupiter

    testRuntimeOnly libs.slf4jReload4j
    testRuntimeOnly libs.junitPlatformLanucher
    testImplementation project(':clients').sourceSets.test.output
  }

  javadoc {
    enabled = false
  }

  tasks.create(name: "copyDependantLibs", type: Copy) {
    from (configurations.testRuntimeClasspath) {
      include('slf4j-log4j12*')
      include('reload4j*jar')
    }
    from (configurations.runtimeClasspath) {
      exclude('kafka-clients*')
      exclude('connect-*')
    }
    into "$buildDir/dependant-libs"
    duplicatesStrategy 'exclude'
  }

  jar {
    dependsOn copyDependantLibs
  }
}

project(':connect:json') {
  base {
    archivesName = "connect-json"
  }

  dependencies {
    api project(':connect:api')

    api libs.jacksonDatabind
    api libs.jacksonJDK8Datatypes
    api libs.jacksonAfterburner

    implementation libs.slf4jApi

    testImplementation libs.junitJupiter

    testRuntimeOnly libs.slf4jReload4j
    testRuntimeOnly libs.junitPlatformLanucher
    testImplementation project(':clients').sourceSets.test.output
  }

  javadoc {
    enabled = false
  }

  tasks.create(name: "copyDependantLibs", type: Copy) {
    from (configurations.testRuntimeClasspath) {
      include('slf4j-log4j12*')
      include('reload4j*jar')
    }
    from (configurations.runtimeClasspath) {
      exclude('kafka-clients*')
      exclude('connect-*')
    }
    into "$buildDir/dependant-libs"
    duplicatesStrategy 'exclude'
  }

  jar {
    dependsOn copyDependantLibs
  }
}

project(':connect:runtime') {
  configurations {
    swagger
  }

  base {
    archivesName = "connect-runtime"
  }

  dependencies {
    // connect-runtime is used in tests, use `api` for modules below for backwards compatibility even though
    // applications should generally not depend on `connect-runtime`
    api project(':connect:api')
    api project(':clients')
    api project(':connect:json')
    api project(':connect:transforms')

    implementation libs.slf4jApi
    implementation libs.reload4j
    implementation libs.jose4j                    // for SASL/OAUTHBEARER JWT validation
    implementation libs.jacksonAnnotations
    implementation libs.jacksonJaxrsJsonProvider
    implementation libs.jerseyContainerServlet
    implementation libs.jerseyHk2
    implementation libs.jaxbApi // Jersey dependency that was available in the JDK before Java 9
    implementation libs.activation // Jersey dependency that was available in the JDK before Java 9
    implementation libs.jettyServer
    implementation libs.jettyServlet
    implementation libs.jettyServlets
    implementation libs.jettyClient
    implementation libs.classgraph
    implementation libs.mavenArtifact
    implementation libs.swaggerAnnotations

    // We use this library to generate OpenAPI docs for the REST API, but we don't want or need it at compile
    // or run time. So, we add it to a separate configuration, which we use later on during docs generation
    swagger libs.swaggerJaxrs2

    testImplementation project(':clients').sourceSets.test.output
    testImplementation project(':core')
    testImplementation project(':server')
    testImplementation project(':metadata')
    testImplementation project(':server-common')
    testImplementation project(':core').sourceSets.test.output
    testImplementation project(':server-common')
    testImplementation project(':server')
    testImplementation project(':group-coordinator')
    testImplementation project(':storage')
    testImplementation project(':connect:test-plugins')
    testImplementation project(':server-common').sourceSets.test.output

    testImplementation libs.junitJupiter
    testImplementation libs.mockitoCore
    testImplementation libs.hamcrest
    testImplementation libs.mockitoJunitJupiter
    testImplementation libs.httpclient

    testRuntimeOnly libs.slf4jReload4j
    testRuntimeOnly libs.bcpkix
    testRuntimeOnly libs.junitPlatformLanucher
  }

  javadoc {
    enabled = false
  }

  tasks.create(name: "copyDependantLibs", type: Copy) {
    from (configurations.testRuntimeClasspath) {
      // No need to copy log4j since the module has an explicit dependency on that
      include('slf4j-log4j12*')
    }
    from (configurations.runtimeClasspath) {
      exclude('kafka-clients*')
      exclude('connect-*')
    }
    into "$buildDir/dependant-libs"
    duplicatesStrategy 'exclude'
  }

  jar {
    dependsOn copyDependantLibs
  }

  task genConnectConfigDocs(type: JavaExec) {
    classpath = sourceSets.main.runtimeClasspath
    mainClass = 'org.apache.kafka.connect.runtime.distributed.DistributedConfig'
    if( !generatedDocsDir.exists() ) { generatedDocsDir.mkdirs() }
    standardOutput = new File(generatedDocsDir, "connect_config.html").newOutputStream()
  }

  task genSinkConnectorConfigDocs(type: JavaExec) {
    classpath = sourceSets.main.runtimeClasspath
    mainClass = 'org.apache.kafka.connect.runtime.SinkConnectorConfig'
    if( !generatedDocsDir.exists() ) { generatedDocsDir.mkdirs() }
    standardOutput = new File(generatedDocsDir, "sink_connector_config.html").newOutputStream()
  }

  task genSourceConnectorConfigDocs(type: JavaExec) {
    classpath = sourceSets.main.runtimeClasspath
    mainClass = 'org.apache.kafka.connect.runtime.SourceConnectorConfig'
    if( !generatedDocsDir.exists() ) { generatedDocsDir.mkdirs() }
    standardOutput = new File(generatedDocsDir, "source_connector_config.html").newOutputStream()
  }

  task genConnectTransformationDocs(type: JavaExec) {
    classpath = sourceSets.main.runtimeClasspath
    mainClass = 'org.apache.kafka.connect.tools.TransformationDoc'
    if( !generatedDocsDir.exists() ) { generatedDocsDir.mkdirs() }
    standardOutput = new File(generatedDocsDir, "connect_transforms.html").newOutputStream()
  }

  task genConnectPredicateDocs(type: JavaExec) {
    classpath = sourceSets.main.runtimeClasspath
    mainClass = 'org.apache.kafka.connect.tools.PredicateDoc'
    if( !generatedDocsDir.exists() ) { generatedDocsDir.mkdirs() }
    standardOutput = new File(generatedDocsDir, "connect_predicates.html").newOutputStream()
  }

  task genConnectMetricsDocs(type: JavaExec) {
    classpath = sourceSets.main.runtimeClasspath
    mainClass = 'org.apache.kafka.connect.runtime.ConnectMetrics'
    if( !generatedDocsDir.exists() ) { generatedDocsDir.mkdirs() }
    standardOutput = new File(generatedDocsDir, "connect_metrics.html").newOutputStream()
  }

  task setVersionInOpenAPISpec(type: Copy) {
    from "$rootDir/gradle/openapi.template"
    into "$buildDir/resources/docs"
    rename ('openapi.template', 'openapi.yaml')
    expand(kafkaVersion: "$rootProject.version")
  }

  task genConnectOpenAPIDocs(type: io.swagger.v3.plugins.gradle.tasks.ResolveTask, dependsOn: setVersionInOpenAPISpec) {
    classpath = sourceSets.main.runtimeClasspath

    buildClasspath = classpath + configurations.swagger
    outputFileName = 'connect_rest'
    outputFormat = 'YAML'
    prettyPrint = 'TRUE'
    sortOutput = 'TRUE'
    openApiFile = file("$buildDir/resources/docs/openapi.yaml")
    resourcePackages = ['org.apache.kafka.connect.runtime.rest.resources']
    if( !generatedDocsDir.exists() ) { generatedDocsDir.mkdirs() }
    outputDir = file(generatedDocsDir)
  }

}

project(':connect:file') {
  base {
    archivesName = "connect-file"
  }

  dependencies {
    implementation project(':connect:api')
    implementation libs.slf4jApi

    testImplementation libs.junitJupiter
    testImplementation libs.mockitoCore

    testRuntimeOnly libs.slf4jReload4j
    testRuntimeOnly libs.junitPlatformLanucher
    testImplementation project(':clients').sourceSets.test.output
    testImplementation project(':connect:runtime')
    testImplementation project(':connect:runtime').sourceSets.test.output
    testImplementation project(':core')
    testImplementation project(':core').sourceSets.test.output
    testImplementation project(':server-common').sourceSets.test.output
  }

  javadoc {
    enabled = false
  }

  tasks.create(name: "copyDependantLibs", type: Copy) {
    from (configurations.testRuntimeClasspath) {
      include('slf4j-log4j12*')
      include('reload4j*jar')
    }
    from (configurations.runtimeClasspath) {
      exclude('kafka-clients*')
      exclude('connect-*')
    }
    into "$buildDir/dependant-libs"
    duplicatesStrategy 'exclude'
  }

  jar {
    dependsOn copyDependantLibs
  }
}

project(':connect:basic-auth-extension') {
  base {
    archivesName = "connect-basic-auth-extension"
  }

  dependencies {
    implementation project(':connect:api')
    implementation libs.slf4jApi
    implementation libs.jaxrsApi
    implementation libs.jaxAnnotationApi

    testImplementation libs.bcpkix
    testImplementation libs.mockitoCore
    testImplementation libs.junitJupiter
    testImplementation project(':clients').sourceSets.test.output

    testRuntimeOnly libs.slf4jReload4j
    testRuntimeOnly libs.jerseyContainerServlet
    testRuntimeOnly libs.junitPlatformLanucher
  }

  javadoc {
    enabled = false
  }

  tasks.create(name: "copyDependantLibs", type: Copy) {
    from (configurations.testRuntimeClasspath) {
      include('slf4j-log4j12*')
      include('reload4j*jar')
    }
    from (configurations.runtimeClasspath) {
      exclude('kafka-clients*')
      exclude('connect-*')
    }
    into "$buildDir/dependant-libs"
    duplicatesStrategy 'exclude'
  }

  jar {
    dependsOn copyDependantLibs
  }
}

project(':connect:mirror') {
  base {
    archivesName = "connect-mirror"
  }

  dependencies {
    implementation project(':connect:api')
    implementation project(':connect:runtime')
    implementation project(':connect:mirror-client')
    implementation project(':clients')

    implementation libs.argparse4j
    implementation libs.jacksonAnnotations
    implementation libs.slf4jApi
    implementation libs.jacksonAnnotations
    implementation libs.jacksonJaxrsJsonProvider
    implementation libs.jerseyContainerServlet
    implementation libs.jerseyHk2
    implementation libs.jaxbApi // Jersey dependency that was available in the JDK before Java 9
    implementation libs.activation // Jersey dependency that was available in the JDK before Java 9
    implementation libs.jettyServer
    implementation libs.jettyServlet
    implementation libs.jettyServlets
    implementation libs.jettyClient
    implementation libs.swaggerAnnotations

    testImplementation libs.junitJupiter
    testImplementation libs.reload4j
    testImplementation libs.mockitoCore
    testImplementation project(':clients').sourceSets.test.output
    testImplementation project(':connect:runtime').sourceSets.test.output
    testImplementation project(':core')
    testImplementation project(':core').sourceSets.test.output
    testImplementation project(':server')
    testImplementation project(':server-common').sourceSets.test.output

    testRuntimeOnly project(':connect:runtime')
    testRuntimeOnly libs.slf4jReload4j
    testRuntimeOnly libs.bcpkix
    testRuntimeOnly libs.junitPlatformLanucher
  }

  javadoc {
    enabled = false
  }

  tasks.create(name: "copyDependantLibs", type: Copy) {
    from (configurations.testRuntimeClasspath) {
      include('slf4j-log4j12*')
      include('reload4j*jar')
    }
    from (configurations.runtimeClasspath) {
      exclude('kafka-clients*')
      exclude('connect-*')
    }
    into "$buildDir/dependant-libs"
    duplicatesStrategy 'exclude'
  }

  task genMirrorConnectorConfigDocs(type: JavaExec) {
    classpath = sourceSets.main.runtimeClasspath
    mainClass = 'org.apache.kafka.connect.mirror.MirrorConnectorConfig'
    if( !generatedDocsDir.exists() ) { generatedDocsDir.mkdirs() }
    standardOutput = new File(generatedDocsDir, "mirror_connector_config.html").newOutputStream()
  }

  task genMirrorSourceConfigDocs(type: JavaExec) {
    classpath = sourceSets.main.runtimeClasspath
    mainClass = 'org.apache.kafka.connect.mirror.MirrorSourceConfig'
    if( !generatedDocsDir.exists() ) { generatedDocsDir.mkdirs() }
    standardOutput = new File(generatedDocsDir, "mirror_source_config.html").newOutputStream()
  }

  task genMirrorCheckpointConfigDocs(type: JavaExec) {
    classpath = sourceSets.main.runtimeClasspath
    mainClass = 'org.apache.kafka.connect.mirror.MirrorCheckpointConfig'
    if( !generatedDocsDir.exists() ) { generatedDocsDir.mkdirs() }
    standardOutput = new File(generatedDocsDir, "mirror_checkpoint_config.html").newOutputStream()
  }

  task genMirrorHeartbeatConfigDocs(type: JavaExec) {
    classpath = sourceSets.main.runtimeClasspath
    mainClass = 'org.apache.kafka.connect.mirror.MirrorHeartbeatConfig'
    if( !generatedDocsDir.exists() ) { generatedDocsDir.mkdirs() }
    standardOutput = new File(generatedDocsDir, "mirror_heartbeat_config.html").newOutputStream()
  }

  jar {
    dependsOn copyDependantLibs
  }
}

project(':connect:mirror-client') {
  base {
    archivesName = "connect-mirror-client"
  }

  dependencies {
    implementation project(':clients')
    implementation libs.slf4jApi

    testImplementation libs.junitJupiter
    testImplementation project(':clients').sourceSets.test.output

    testRuntimeOnly libs.slf4jReload4j
    testRuntimeOnly libs.junitPlatformLanucher
  }

  javadoc {
    enabled = true
  }

  tasks.create(name: "copyDependantLibs", type: Copy) {
    from (configurations.testRuntimeClasspath) {
      include('slf4j-log4j12*')
      include('reload4j*jar')
    }
    from (configurations.runtimeClasspath) {
      exclude('kafka-clients*')
      exclude('connect-*')
    }
    into "$buildDir/dependant-libs"
    duplicatesStrategy 'exclude'
  }

  jar {
    dependsOn copyDependantLibs
  }
}

project(':connect:test-plugins') {
  base {
    archivesName = "connect-test-plugins"
  }

  dependencies {
    api project(':connect:api')

    implementation project(':server-common')
    implementation libs.slf4jApi
    implementation libs.jacksonDatabind
  }
}

task aggregatedJavadoc(type: Javadoc, dependsOn: compileJava) {
  def projectsWithJavadoc = subprojects.findAll { it.javadoc.enabled }
  source = projectsWithJavadoc.collect { it.sourceSets.main.allJava }
  classpath = files(projectsWithJavadoc.collect { it.sourceSets.main.compileClasspath })
  includes = projectsWithJavadoc.collectMany { it.javadoc.getIncludes() }
  excludes = projectsWithJavadoc.collectMany { it.javadoc.getExcludes() }
}<|MERGE_RESOLUTION|>--- conflicted
+++ resolved
@@ -605,13 +605,6 @@
       }
     }
 
-<<<<<<< HEAD
-    doLast {
-      def dest = rootProject.layout.buildDirectory.dir("junit-xml/${t.project.name}").get().asFile
-      println "Copy XML to $dest"
-      ant.copy(todir: "$dest") {
-        ant.fileset(dir: "${t.reports.junitXml.entryPoint}")
-=======
     finalizedBy("copyJUnitXmlFiles")
   }
 
@@ -621,7 +614,6 @@
       println "Copy JUnit XML for ${project.name} to $dest"
       ant.copy(todir: "$dest") {
         ant.fileset(dir: "${test.reports.junitXml.entryPoint}")
->>>>>>> e25c1c83
       }
     }
   }
