// Licensed to the Apache Software Foundation (ASF) under one or more
// contributor license agreements.  See the NOTICE file distributed with
// this work for additional information regarding copyright ownership.
// The ASF licenses this file to You under the Apache License, Version 2.0
// (the "License"); you may not use this file except in compliance with
// the License.  You may obtain a copy of the License at
//
//    http://www.apache.org/licenses/LICENSE-2.0
//
// Unless required by applicable law or agreed to in writing, software
// distributed under the License is distributed on an "AS IS" BASIS,
// WITHOUT WARRANTIES OR CONDITIONS OF ANY KIND, either express or implied.
// See the License for the specific language governing permissions and
// limitations under the License.

import org.ajoberstar.grgit.Grgit

import java.nio.charset.StandardCharsets

buildscript {
  repositories {
    mavenCentral()
    jcenter()
    maven {
      url "https://plugins.gradle.org/m2/"
    }
  }
  apply from: file('gradle/buildscript.gradle'), to: buildscript
  apply from: "$rootDir/gradle/dependencies.gradle"

  dependencies {
    // For Apache Rat plugin to ignore non-Git files
    classpath "org.ajoberstar.grgit:grgit-core:$versions.grgit"
    classpath "com.github.ben-manes:gradle-versions-plugin:$versions.gradleVersionsPlugin"
    classpath "org.scoverage:gradle-scoverage:$versions.scoveragePlugin"
    classpath "com.github.jengelman.gradle.plugins:shadow:$versions.shadowPlugin"
    classpath "org.owasp:dependency-check-gradle:$versions.owaspDepCheckPlugin"
    classpath "com.diffplug.spotless:spotless-plugin-gradle:$versions.spotlessPlugin"
    classpath "gradle.plugin.com.github.spotbugs:spotbugs-gradle-plugin:$versions.spotbugsPlugin"
    classpath "com.commercehub.gradle.plugin:gradle-avro-plugin:$versions.avroPlugin"
  }
}

apply plugin: "com.diffplug.gradle.spotless"
spotless {
  scala {
    target 'streams/**/*.scala'
    scalafmt("$versions.scalafmt").configFile('checkstyle/.scalafmt.conf')
  }
}


task copyGitHooks(type: Copy) {
    description 'Copies the git hooks.'
    from("${rootDir}/bin/git-hooks/") {
        include '*'
    }
    into "${rootDir}/.git/hooks"
}

task installGitHooks(type: Exec) {
    description 'Installs the git hooks.'
    group 'git hooks'
    workingDir rootDir
    commandLine 'chmod'
    args '-R', '+x', '.git/hooks/'
    dependsOn copyGitHooks
    doLast {
        logger.info('Git hook installed successfully.')
    }
}

allprojects {

  repositories {
    mavenCentral()
  }
  
  apply plugin: 'idea'
  apply plugin: 'org.owasp.dependencycheck'
  apply plugin: 'com.github.ben-manes.versions'

  dependencyUpdates {
    revision="release"
    resolutionStrategy = {
      componentSelection { rules ->
        rules.all { ComponentSelection selection ->
          boolean rejected = ['snap', 'alpha', 'beta', 'rc', 'cr', 'm'].any { qualifier ->
            selection.candidate.version ==~ /(?i).*[.-]${qualifier}[.\d-]*/
          }
          if (rejected) {
            selection.reject('Release candidate')
          }
        }
      }
    }
    configurations {
      runtime {
        resolutionStrategy {
          force "com.fasterxml.jackson.core:jackson-annotations:$versions.jackson"
        }
      }
    }
  }

  tasks.withType(Javadoc) {
    // disable the crazy super-strict doclint tool in Java 8
    // noinspection SpellCheckingInspection
    options.addStringOption('Xdoclint:none', '-quiet')
  }

}

ext {
  gradleVersion = "$versions.gradle"
  minJavaVersion = "8"
  buildVersionFileName = "kafka-version.properties"

  userMaxForks = project.hasProperty('maxParallelForks') ? maxParallelForks.toInteger() : null

  skipSigning = project.hasProperty('skipSigning') && skipSigning.toBoolean()
  shouldSign = !skipSigning && !version.endsWith("SNAPSHOT") && project.gradle.startParameter.taskNames.any { it.contains("upload") }

  mavenUrl = project.hasProperty('mavenUrl') ? project.mavenUrl : ''
  mavenUsername = project.hasProperty('mavenUsername') ? project.mavenUsername : ''
  mavenPassword = project.hasProperty('mavenPassword') ? project.mavenPassword : ''

  userShowStandardStreams = project.hasProperty("showStandardStreams") ? showStandardStreams : null

  userTestLoggingEvents = project.hasProperty("testLoggingEvents") ? Arrays.asList(testLoggingEvents.split(",")) : null

  generatedDocsDir = new File("${project.rootDir}/docs/generated")

  commitId = project.hasProperty('commitId') ? commitId : null
}

apply from: file('wrapper.gradle')

// The RAT check examines the license headers of files.  Because we have some
// Confluent header files now, this check currently fails.  For now, we have
// disabled the check. We would like to have a more permanent solution.
if (false) {
  apply from: file('gradle/rat.gradle')
  rat {
    // Exclude everything under the directory that git should be ignoring via .gitignore or that isn't checked in. These
    // restrict us only to files that are checked in or are staged.
    def repo = Grgit.open(currentDir: project.getRootDir())
    excludes = new ArrayList<String>(repo.clean(ignore: false, directories: true, dryRun: true))
    // And some of the files that we have checked in should also be excluded from this check
    excludes.addAll([
        '**/.git/**',
        '**/build/**',
        'CONTRIBUTING.md',
        'PULL_REQUEST_TEMPLATE.md',
        'gradlew',
        'gradlew.bat',
        'TROGDOR.md',
        '**/*README.md',
        '**/id_rsa',
        '**/id_rsa.pub',
        'checkstyle/suppressions.xml',
        'streams/quickstart/java/src/test/resources/projects/basic/goal.txt',
        'streams/streams-scala/logs/*'
    ])
  }
}


subprojects {
  apply plugin: 'java'
  // apply the eclipse plugin only to subprojects that hold code. 'connect' is just a folder.
  if (!project.name.equals('connect')) {
    apply plugin: 'eclipse'
    fineTuneEclipseClasspathFile(eclipse, project)
  }
  apply plugin: 'maven'
  apply plugin: 'signing'
  apply plugin: 'checkstyle'
  apply plugin: "com.github.spotbugs"

  sourceCompatibility = minJavaVersion
  targetCompatibility = minJavaVersion

  tasks.withType(JavaCompile) {
    options.encoding = 'UTF-8'
    options.compilerArgs << "-Xlint:all"
    // temporary exclusions until all the warnings are fixed
    options.compilerArgs << "-Xlint:-rawtypes"
    options.compilerArgs << "-Xlint:-serial"
    options.compilerArgs << "-Xlint:-try"
    if (!project.name.equals('support-metrics-client') &&
        !project.name.equals('support-metrics-common')) {
      // Do not enable -Werror for subprojects with automatically generated code.
      // We can't fix the warnings in automatically generated code.
      options.compilerArgs << "-Werror"
    }
    // --release is the recommended way to select the target release, but it's only supported in Java 9 so we also
    // set --source and --target via `sourceCompatibility` and `targetCompatibility`. If/when Gradle supports `--release`
    // natively (https://github.com/gradle/gradle/issues/2510), we should switch to that.
    if (JavaVersion.current().isJava9Compatible())
      options.compilerArgs << "--release" << minJavaVersion
    dependsOn installGitHooks
  }

  uploadArchives {
    repositories {
      signing {
          required { shouldSign }
          sign configurations.archives

          // To test locally, replace mavenUrl in ~/.gradle/gradle.properties to file://localhost/tmp/myRepo/
          mavenDeployer {
              beforeDeployment { MavenDeployment deployment -> signing.signPom(deployment) }
              repository(url: "${mavenUrl}") {
                  authentication(userName: "${mavenUsername}", password: "${mavenPassword}")
              }
              afterEvaluate {
                  pom.artifactId = "${archivesBaseName}"
                  pom.project {
                      name 'Apache Kafka'
                      packaging 'jar'
                      url 'https://kafka.apache.org'
                      licenses {
                          license {
                              name 'The Apache Software License, Version 2.0'
                              url 'https://www.apache.org/licenses/LICENSE-2.0.txt'
                              distribution 'repo'
                          }
                      }
                  }
              }
          }
      }
    }
  }

  def testLoggingEvents = ["passed", "skipped", "failed"]
  def testShowStandardStreams = false
  def testExceptionFormat = 'full'
  // Gradle built-in logging only supports sending test output to stdout, which generates a lot
  // of noise, especially for passing tests. We really only want output for failed tests. This
  // hooks into the output and logs it (so we don't have to buffer it all in memory) and only
  // saves the output for failing tests. Directory and filenames are such that you can, e.g.,
  // create a Jenkins rule to collect failed test output.
  def logTestStdout = {
    def testId = { TestDescriptor descriptor ->
      "${descriptor.className}.${descriptor.name}".toString()
    }

    def logFiles = new HashMap<String, File>()
    def logStreams = new HashMap<String, FileOutputStream>()
    beforeTest { TestDescriptor td ->
      def tid = testId(td)
      def logFile = new File(
          "${projectDir}/build/reports/testOutput/${tid}.test.stdout")
      logFile.parentFile.mkdirs()
      logFiles.put(tid, logFile)
      logStreams.put(tid, new FileOutputStream(logFile))
    }
    onOutput { TestDescriptor td, TestOutputEvent toe ->
      def tid = testId(td)
      // Some output can happen outside the context of a specific test (e.g. at the class level)
      // and beforeTest/afterTest seems to not be invoked for these cases (and similarly, there's
      // a TestDescriptor hierarchy that includes the thread executing the test, Gradle tasks,
      // etc). We see some of these in practice and it seems like something buggy in the Gradle
      // test runner since we see it *before* any tests and it is frequently not related to any
      // code in the test (best guess is that it is tail output from last test). We won't have
      // an output file for these, so simply ignore them. If they become critical for debugging,
      // they can be seen with showStandardStreams.
      if (td.name == td.className) {
        return
      }
      try {
        logStreams.get(tid).write(toe.message.getBytes(StandardCharsets.UTF_8))
      } catch (Exception e) {
        println "ERROR: Failed to write output for test ${tid}"
        e.printStackTrace()
      }
    }
    afterTest { TestDescriptor td, TestResult tr ->
      def tid = testId(td)
      try {
        logStreams.get(tid).close()
        if (tr.resultType != TestResult.ResultType.FAILURE) {
          logFiles.get(tid).delete()
        } else {
          def file = logFiles.get(tid)
          println "${tid} failed, log available in ${file}"
        }
      } catch (Exception e) {
        println "ERROR: Failed to close stdout file for ${tid}"
        e.printStackTrace()
      } finally {
        logFiles.remove(tid)
        logStreams.remove(tid)
      }
    }
  }

  test {
    maxParallelForks = userMaxForks ?: Runtime.runtime.availableProcessors()

    minHeapSize = "256m"
    maxHeapSize = "2048m"

    testLogging {
      events = userTestLoggingEvents ?: testLoggingEvents
      showStandardStreams = userShowStandardStreams ?: testShowStandardStreams
      exceptionFormat = testExceptionFormat
    }
    logTestStdout.rehydrate(delegate, owner, this)()
  }

  task integrationTest(type: Test, dependsOn: compileJava) {
    maxParallelForks = userMaxForks ?: Runtime.runtime.availableProcessors()

    minHeapSize = "256m"
    maxHeapSize = "2048m"

    testLogging {
      events = userTestLoggingEvents ?: testLoggingEvents
      showStandardStreams = userShowStandardStreams ?: testShowStandardStreams
      exceptionFormat = testExceptionFormat
    }
    logTestStdout.rehydrate(delegate, owner, this)()

    useJUnit {
      includeCategories 'org.apache.kafka.test.IntegrationTest'
    }

  }

  task unitTest(type: Test, dependsOn: compileJava) {
    maxParallelForks = userMaxForks ?: Runtime.runtime.availableProcessors()

    minHeapSize = "256m"
    maxHeapSize = "2048m"

    testLogging {
      events = userTestLoggingEvents ?: testLoggingEvents
      showStandardStreams = userShowStandardStreams ?: testShowStandardStreams
      exceptionFormat = testExceptionFormat
    }
    logTestStdout.rehydrate(delegate, owner, this)()

    if (it.project.name != 'generator') {
      useJUnit {
        excludeCategories 'org.apache.kafka.test.IntegrationTest'
      }
    }
  }

  jar {
    from "$rootDir/LICENSE"
    from "$rootDir/NOTICE"
  }

  task srcJar(type: Jar) {
    classifier = 'sources'
    from "$rootDir/LICENSE"
    from "$rootDir/NOTICE"
    from sourceSets.main.allSource
  }

  task javadocJar(type: Jar, dependsOn: javadoc) {
    classifier 'javadoc'
    from "$rootDir/LICENSE"
    from "$rootDir/NOTICE"
    from javadoc.destinationDir
  }

  task docsJar(dependsOn: javadocJar)

  javadoc {
    options.charSet = 'UTF-8'
    options.docEncoding = 'UTF-8'
    options.encoding = 'UTF-8'
  }

  task systemTestLibs(dependsOn: jar)

  artifacts {
    archives srcJar
    archives javadocJar
  }

  if(!sourceSets.test.allSource.isEmpty()) {
    task testJar(type: Jar) {
      classifier = 'test'
      from "$rootDir/LICENSE"
      from "$rootDir/NOTICE"
      from sourceSets.test.output
    }

    task testSrcJar(type: Jar, dependsOn: testJar) {
      classifier = 'test-sources'
      from "$rootDir/LICENSE"
      from "$rootDir/NOTICE"
      from sourceSets.test.allSource
    }

    artifacts {
      archives testJar
      archives testSrcJar
    }
  }

  plugins.withType(ScalaPlugin) {
    task scaladocJar(type:Jar) {
      classifier = 'scaladoc'
      from "$rootDir/LICENSE"
      from "$rootDir/NOTICE"
      from scaladoc.destinationDir
    }

    //documentation task should also trigger building scala doc jar
    docsJar.dependsOn scaladocJar

    artifacts {
      archives scaladocJar
    }
  }

  tasks.withType(ScalaCompile) {
    scalaCompileOptions.additionalParameters = [
      "-deprecation",
      "-unchecked",
      "-encoding", "utf8",
      "-Xlog-reflective-calls",
      "-feature",
      "-language:postfixOps",
      "-language:implicitConversions",
      "-language:existentials",
      "-Xlint:by-name-right-associative",
      "-Xlint:delayedinit-select",
      "-Xlint:doc-detached",
      "-Xlint:missing-interpolator",
      "-Xlint:nullary-override",
      "-Xlint:nullary-unit",
      "-Xlint:option-implicit",
      "-Xlint:package-object-classes",
      "-Xlint:poly-implicit-overload",
      "-Xlint:private-shadow",
      "-Xlint:stars-align",
      "-Xlint:type-parameter-shadow",
      "-Xlint:unsound-match"
    ]

    if (versions.baseScala != '2.11') {
      scalaCompileOptions.additionalParameters += [
        "-Xlint:constant",
        "-Xlint:unused"
      ]
    }

    configure(scalaCompileOptions.forkOptions) {
      memoryMaximumSize = '1g'
      jvmArgs = ['-Xss2m']
    }
  }

  checkstyle {
    configFile = new File(rootDir, "checkstyle/checkstyle.xml")
    configProperties = checkstyleConfigProperties("import-control.xml")
    toolVersion = "$versions.checkstyle"
  }

  configure(checkstyleMain) {
    group = 'Verification'
    description = 'Run checkstyle on all main Java sources'
  }

  configure(checkstyleTest) {
    group = 'Verification'
    description = 'Run checkstyle on all test Java sources'
  }

  test.dependsOn('checkstyleMain', 'checkstyleTest')

  spotbugs {
    toolVersion = "$versions.spotbugs"
    excludeFilter = file("$rootDir/gradle/spotbugs-exclude.xml")
    ignoreFailures = false
  }
  test.dependsOn('spotbugsMain')

  tasks.withType(com.github.spotbugs.SpotBugsTask) {
    reports {
      // Continue supporting `xmlFindBugsReport` for compatibility
      xml.enabled(project.hasProperty('xmlSpotBugsReport') || project.hasProperty('xmlFindBugsReport'))
      html.enabled(!project.hasProperty('xmlSpotBugsReport') && !project.hasProperty('xmlFindBugsReport'))
    }
  }

  // Ignore core since its a scala project
  if (it.path != ':core') {
    apply plugin: "jacoco"

    jacoco {
      toolVersion = "$versions.jacoco"
    }

    // NOTE: Jacoco Gradle plugin does not support "offline instrumentation" this means that classes mocked by PowerMock
    // may report 0 coverage, since the source was modified after initial instrumentation.
    // See https://github.com/jacoco/jacoco/issues/51
    jacocoTestReport {
      dependsOn tasks.test
      sourceSets sourceSets.main
      reports {
        html.enabled = true
        xml.enabled = true
        csv.enabled = false
      }
    }
  }

  def coverageGen = it.path == ':core' ? 'reportScoverage' : 'jacocoTestReport'
  task reportCoverage(dependsOn: [coverageGen])

}

gradle.taskGraph.whenReady { taskGraph ->
  taskGraph.getAllTasks().findAll { it.name.contains('spotbugsScoverage') || it.name.contains('spotbugsTest') }.each { task ->
    task.enabled = false
  }
}

def fineTuneEclipseClasspathFile(eclipse, project) {
  eclipse.classpath.file {
    beforeMerged { cp ->
      cp.entries.clear()
      // for the core project add the directories defined under test/scala as separate source directories
      if (project.name.equals('core')) {
        cp.entries.add(new org.gradle.plugins.ide.eclipse.model.SourceFolder("src/test/scala/integration", null))
        cp.entries.add(new org.gradle.plugins.ide.eclipse.model.SourceFolder("src/test/scala/other", null))
        cp.entries.add(new org.gradle.plugins.ide.eclipse.model.SourceFolder("src/test/scala/unit", null))
      }
    }
    whenMerged { cp ->
      // for the core project exclude the separate sub-directories defined under test/scala. These are added as source dirs above
      if (project.name.equals('core')) {
        cp.entries.findAll { it.kind == "src" && it.path.equals("src/test/scala") }*.excludes = ["integration/", "other/", "unit/"]
      }
      /* 
       * Set all eclipse build output to go to 'build_eclipse' directory. This is to ensure that gradle and eclipse use different 
       * build output directories, and also avoid using the eclpise default of 'bin' which clashes with some of our script directories.
       * https://discuss.gradle.org/t/eclipse-generated-files-should-be-put-in-the-same-place-as-the-gradle-generated-files/6986/2
       */
      cp.entries.findAll { it.kind == "output" }*.path = "build_eclipse"
      /*
       * Some projects have explicitly added test output dependencies. These are required for the gradle build but not required
       * in Eclipse since the dependent projects are added as dependencies. So clean up these from the generated classpath.
       */
      cp.entries.removeAll { it.kind == "lib" && it.path.matches(".*/build/(classes|resources)/test") }
    }
  }
}

def checkstyleConfigProperties(configFileName) {
  [importControlFile: "$rootDir/checkstyle/$configFileName",
   suppressionsFile: "$rootDir/checkstyle/suppressions.xml",
   headerFile: "$rootDir/checkstyle/java.header"]
}

// Aggregates all jacoco results into the root project directory
task jacocoRootReport(type: org.gradle.testing.jacoco.tasks.JacocoReport) {
  def javaProjects = subprojects.findAll { it.path != ':core' }

  description = 'Generates an aggregate report from all subprojects'
  dependsOn(javaProjects.test)

  additionalSourceDirs = files(javaProjects.sourceSets.main.allSource.srcDirs)
  sourceDirectories = files(javaProjects.sourceSets.main.allSource.srcDirs)
  classDirectories =  files(javaProjects.sourceSets.main.output)
  executionData = files(javaProjects.jacocoTestReport.executionData)

  reports {
    html.enabled = true
    xml.enabled = true
  }

  // workaround to ignore projects that don't have any tests at all
  onlyIf = { true }
  doFirst {
    executionData = files(executionData.findAll { it.exists() })
  }
}

task reportCoverage(dependsOn: ['jacocoRootReport', 'core:reportCoverage'])

for ( sv in availableScalaVersions ) {
  String taskSuffix = sv.replaceAll("\\.", "_")

  tasks.create(name: "jarScala_${taskSuffix}", type: GradleBuild) {
    startParameter = project.getGradle().getStartParameter().newInstance()
    startParameter.projectProperties += [scalaVersion: "${sv}"]
    tasks = ['core:jar', 'streams:streams-scala:jar']
  }

  tasks.create(name: "testScala_${taskSuffix}", type: GradleBuild) {
    startParameter = project.getGradle().getStartParameter().newInstance()
    startParameter.projectProperties += [scalaVersion: "${sv}"]
    tasks = ['core:test', 'streams:streams-scala:test']
  }

  tasks.create(name: "srcJar_${taskSuffix}", type: GradleBuild) {
    startParameter = project.getGradle().getStartParameter().newInstance()
    startParameter.projectProperties += [scalaVersion: "${sv}"]
    tasks = ['core:srcJar', 'streams:streams-scala:srcJar']
  }

  tasks.create(name: "docsJar_${taskSuffix}", type: GradleBuild) {
    startParameter = project.getGradle().getStartParameter().newInstance()
    startParameter.projectProperties += [scalaVersion: "${sv}"]
    tasks = ['core:docsJar', 'streams:streams-scala:docsJar']
  }

  tasks.create(name: "install_${taskSuffix}", type: GradleBuild) {
    startParameter = project.getGradle().getStartParameter().newInstance()
    startParameter.projectProperties += [scalaVersion: "${sv}"]
    tasks = ['install']
  }

  tasks.create(name: "releaseTarGz_${taskSuffix}", type: GradleBuild) {
    startParameter = project.getGradle().getStartParameter().newInstance()
    startParameter.projectProperties += [scalaVersion: "${sv}"]
    tasks = ['releaseTarGz']
  }

  tasks.create(name: "uploadScalaArchives_${taskSuffix}", type: GradleBuild) {
    startParameter = project.getGradle().getStartParameter().newInstance()
    startParameter.projectProperties += [scalaVersion: "${sv}"]
    tasks = ['core:uploadArchives', 'streams:streams-scala:uploadArchives']
  }
}

def connectPkgs = [
    'connect:api',
    'connect:basic-auth-extension',
    'connect:file',
    'connect:json',
    'connect:runtime',
    'connect:transforms'
]

def pkgs = [
    'clients',
    'examples',
    'log4j-appender',
    'streams',
    'streams:examples',
    'streams:streams-scala',
    'streams:test-utils',
    'support-metrics-client',
    'support-metrics-common', 
    'tools'
] + connectPkgs

/** Create one task per default Scala version */
def withDefScalaVersions(taskName) {
  defaultScalaVersions.collect { taskName + '_' + it.replaceAll('\\.', '_') }
}

tasks.create(name: "jarConnect", dependsOn: connectPkgs.collect { it + ":jar" }) {}
tasks.create(name: "jarAll", dependsOn: withDefScalaVersions('jarScala') + pkgs.collect { it + ":jar" }) { }

tasks.create(name: "srcJarAll", dependsOn: withDefScalaVersions('srcJar') + pkgs.collect { it + ":srcJar" }) { }

tasks.create(name: "docsJarAll", dependsOn: withDefScalaVersions('docsJar') + pkgs.collect { it + ":docsJar" }) { }

tasks.create(name: "testConnect", dependsOn: connectPkgs.collect { it + ":test" }) {}
tasks.create(name: "testAll", dependsOn: withDefScalaVersions('testScala') + pkgs.collect { it + ":test" }) { }

tasks.create(name: "installAll", dependsOn: withDefScalaVersions('install') + pkgs.collect { it + ":install" }) { }

tasks.create(name: "releaseTarGzAll", dependsOn: withDefScalaVersions('releaseTarGz')) { }

tasks.create(name: "uploadArchivesAll", dependsOn: withDefScalaVersions('uploadScalaArchives') + pkgs.collect { it + ":uploadArchives" }) { }

project(':core') {
  println "Building project 'core' with Scala version ${versions.scala}"

  apply plugin: 'scala'
  archivesBaseName = "kafka_${versions.baseScala}"

  dependencies {
    compile project(':clients')
    compile libs.jacksonDatabind
    compile libs.jacksonModuleScala
    compile libs.jacksonDataformatCsv
    compile libs.jacksonJDK8Datatypes
    compile libs.joptSimple
    compile libs.metrics
    compile libs.scalaLibrary
    // only needed transitively, but set it explicitly to ensure it has the same version as scala-library
    compile libs.scalaReflect
    compile libs.scalaLogging
    compile libs.slf4jApi
    compile(libs.zkclient) {
      exclude module: 'zookeeper'
    }
    compile(libs.zookeeper) {
      exclude module: 'slf4j-log4j12'
      exclude module: 'log4j'
      exclude module: 'netty'
    }

    compileOnly libs.log4j

    testCompile project(':clients').sourceSets.test.output
    testCompile libs.bcpkix
    testCompile libs.mockitoCore
    testCompile libs.easymock
    testCompile(libs.apacheda) {
      exclude group: 'xml-apis', module: 'xml-apis'
      // `mina-core` is a transitive dependency for `apacheds` and `apacheda`.
      // It is safer to use from `apacheds` since that is the implementation.
      exclude module: 'mina-core'
    }
    testCompile libs.apachedsCoreApi
    testCompile libs.apachedsInterceptorKerberos
    testCompile libs.apachedsProtocolShared
    testCompile libs.apachedsProtocolKerberos
    testCompile libs.apachedsProtocolLdap
    testCompile libs.apachedsLdifPartition
    testCompile libs.apachedsMavibotPartition
    testCompile libs.apachedsJdbmPartition
    testCompile libs.junit
    testCompile libs.scalatest
    testCompile libs.slf4jlog4j
    testCompile libs.jfreechart
  }
  
  configurations {
    // manually excludes some unnecessary dependencies
    compile.exclude module: 'javax'
    compile.exclude module: 'jline'
    compile.exclude module: 'jms'
    compile.exclude module: 'jmxri'
    compile.exclude module: 'jmxtools'
    compile.exclude module: 'mail'
    // To prevent a UniqueResourceException due the same resource existing in both
    // org.apache.directory.api/api-all and org.apache.directory.api/api-ldap-schema-data
    testCompile.exclude module: 'api-ldap-schema-data'
  }

  tasks.create(name: "copyDependantLibs", type: Copy) {
    from (configurations.testRuntime) {
      include('slf4j-log4j12*')
      include('log4j*jar')
    }
    from (configurations.runtime) {
      exclude('kafka-clients*')
    }
    into "$buildDir/dependant-libs-${versions.scala}"
    duplicatesStrategy 'exclude'
  }

  task genProtocolErrorDocs(type: JavaExec) {
    classpath = sourceSets.main.runtimeClasspath
    main = 'org.apache.kafka.common.protocol.Errors'
    if( !generatedDocsDir.exists() ) { generatedDocsDir.mkdirs() }
    standardOutput = new File(generatedDocsDir, "protocol_errors.html").newOutputStream()
  }

  task genProtocolTypesDocs(type: JavaExec) {
    classpath = sourceSets.main.runtimeClasspath
    main = 'org.apache.kafka.common.protocol.types.Type'
    if( !generatedDocsDir.exists() ) { generatedDocsDir.mkdirs() }
    standardOutput = new File(generatedDocsDir, "protocol_types.html").newOutputStream()
  }

  task genProtocolApiKeyDocs(type: JavaExec) {
    classpath = sourceSets.main.runtimeClasspath
    main = 'org.apache.kafka.common.protocol.ApiKeys'
    if( !generatedDocsDir.exists() ) { generatedDocsDir.mkdirs() }
    standardOutput = new File(generatedDocsDir, "protocol_api_keys.html").newOutputStream()
  }

  task genProtocolMessageDocs(type: JavaExec) {
    classpath = sourceSets.main.runtimeClasspath
    main = 'org.apache.kafka.common.protocol.Protocol'
    if( !generatedDocsDir.exists() ) { generatedDocsDir.mkdirs() }
    standardOutput = new File(generatedDocsDir, "protocol_messages.html").newOutputStream()
  }

  task genAdminClientConfigDocs(type: JavaExec) {
    classpath = sourceSets.main.runtimeClasspath
    main = 'org.apache.kafka.clients.admin.AdminClientConfig'
    if( !generatedDocsDir.exists() ) { generatedDocsDir.mkdirs() }
    standardOutput = new File(generatedDocsDir, "admin_client_config.html").newOutputStream()
  }

  task genProducerConfigDocs(type: JavaExec) {
    classpath = sourceSets.main.runtimeClasspath
    main = 'org.apache.kafka.clients.producer.ProducerConfig'
    if( !generatedDocsDir.exists() ) { generatedDocsDir.mkdirs() }
    standardOutput = new File(generatedDocsDir, "producer_config.html").newOutputStream()
  }

  task genConsumerConfigDocs(type: JavaExec) {
    classpath = sourceSets.main.runtimeClasspath
    main = 'org.apache.kafka.clients.consumer.ConsumerConfig'
    if( !generatedDocsDir.exists() ) { generatedDocsDir.mkdirs() }
    standardOutput = new File(generatedDocsDir, "consumer_config.html").newOutputStream()
  }

  task genKafkaConfigDocs(type: JavaExec) {
    classpath = sourceSets.main.runtimeClasspath
    main = 'kafka.server.KafkaConfig'
    if( !generatedDocsDir.exists() ) { generatedDocsDir.mkdirs() }
    standardOutput = new File(generatedDocsDir, "kafka_config.html").newOutputStream()
  }

  task genTopicConfigDocs(type: JavaExec) {
    classpath = sourceSets.main.runtimeClasspath
    main = 'kafka.log.LogConfig'
    if( !generatedDocsDir.exists() ) { generatedDocsDir.mkdirs() }
    standardOutput = new File(generatedDocsDir, "topic_config.html").newOutputStream()
  }

  task genConsumerMetricsDocs(type: JavaExec) {
    classpath = sourceSets.test.runtimeClasspath
    main = 'org.apache.kafka.clients.consumer.internals.ConsumerMetrics'
    if( !generatedDocsDir.exists() ) { generatedDocsDir.mkdirs() }
    standardOutput = new File(generatedDocsDir, "consumer_metrics.html").newOutputStream()
  }

  task genProducerMetricsDocs(type: JavaExec) {
    classpath = sourceSets.test.runtimeClasspath
    main = 'org.apache.kafka.clients.producer.internals.ProducerMetrics'
    if( !generatedDocsDir.exists() ) { generatedDocsDir.mkdirs() }
    standardOutput = new File(generatedDocsDir, "producer_metrics.html").newOutputStream()
  }

  task siteDocsTar(dependsOn: ['genProtocolErrorDocs', 'genProtocolTypesDocs', 'genProtocolApiKeyDocs', 'genProtocolMessageDocs',
                               'genAdminClientConfigDocs', 'genProducerConfigDocs', 'genConsumerConfigDocs',
                               'genKafkaConfigDocs', 'genTopicConfigDocs',
                               ':connect:runtime:genConnectConfigDocs', ':connect:runtime:genConnectTransformationDocs',
                               ':connect:runtime:genSinkConnectorConfigDocs', ':connect:runtime:genSourceConnectorConfigDocs',
                               ':streams:genStreamsConfigDocs', 'genConsumerMetricsDocs', 'genProducerMetricsDocs',
                               ':connect:runtime:genConnectMetricsDocs'], type: Tar) {
    classifier = 'site-docs'
    compression = Compression.GZIP
    from project.file("$rootDir/docs")
    into 'site-docs'
    duplicatesStrategy 'exclude'
  }

  tasks.create(name: "releaseTarGz", dependsOn: configurations.archives.artifacts, type: Tar) {
    into "kafka_${versions.baseScala}-${version}"
    compression = Compression.GZIP
    from(project.file("$rootDir/bin")) { into "bin/" }
    from(project.file("$rootDir/config")) { into "config/" }
    from "$rootDir/LICENSE"
    from "$rootDir/NOTICE"
    from(configurations.runtime) { into("libs/") }
    from(configurations.archives.artifacts.files) { into("libs/") }
    from(project.siteDocsTar) { into("site-docs/") }
    from(project(':tools').jar) { into("libs/") }
    from(project(':tools').configurations.runtime) { into("libs/") }
    from(project(':connect:api').jar) { into("libs/") }
    from(project(':connect:api').configurations.runtime) { into("libs/") }
    from(project(':connect:runtime').jar) { into("libs/") }
    from(project(':connect:runtime').configurations.runtime) { into("libs/") }
    from(project(':connect:transforms').jar) { into("libs/") }
    from(project(':connect:transforms').configurations.runtime) { into("libs/") }
    from(project(':connect:json').jar) { into("libs/") }
    from(project(':connect:json').configurations.runtime) { into("libs/") }
    from(project(':connect:file').jar) { into("libs/") }
    from(project(':connect:file').configurations.runtime) { into("libs/") }
    from(project(':connect:basic-auth-extension').jar) { into("libs/") }
    from(project(':connect:basic-auth-extension').configurations.runtime) { into("libs/") }
    from(project(':streams').jar) { into("libs/") }
    from(project(':streams').configurations.runtime) { into("libs/") }
    from(project(':streams:streams-scala').jar) { into("libs/") }
    from(project(':streams:streams-scala').configurations.runtime) { into("libs/") }
    from(project(':streams:test-utils').jar) { into("libs/") }
    from(project(':streams:test-utils').configurations.runtime) { into("libs/") }
    from(project(':support-metrics-common').jar) { into("libs/") }
    from(project(':support-metrics-common').configurations.runtime) { into("libs/") }
    from(project(':support-metrics-client').jar) { into("libs/") }
    from(project(':support-metrics-client').configurations.runtime) { into("libs/") }
    from(project(':streams:examples').jar) { into("libs/") }
    from(project(':streams:examples').configurations.runtime) { into("libs/") }
    duplicatesStrategy 'exclude'
  }

  jar {
    dependsOn('copyDependantLibs')
  }

  jar.manifest {
    attributes(
      'Version': "${version}"
    )
  }

  tasks.create(name: "copyDependantTestLibs", type: Copy) {
    from (configurations.testRuntime) {
      include('*.jar')
    }
    into "$buildDir/dependant-testlibs"
    //By default gradle does not handle test dependencies between the sub-projects
    //This line is to include clients project test jar to dependant-testlibs
    from (project(':clients').testJar ) { "$buildDir/dependant-testlibs" }
    duplicatesStrategy 'exclude'
  }

  systemTestLibs.dependsOn('jar', 'testJar', 'copyDependantTestLibs')

  checkstyle {
    configProperties = checkstyleConfigProperties("import-control-core.xml")
  }
}

project(':examples') {
  archivesBaseName = "kafka-examples"

  dependencies {
    compile project(':core')
  }

  javadoc {
    enabled = false
  }

  checkstyle {
    configProperties = checkstyleConfigProperties("import-control-core.xml")
  }
}

project(':generator') {
  dependencies {
    compile libs.jacksonDatabind
    compile libs.jacksonJDK8Datatypes
    compile libs.jacksonJaxrsJsonProvider
    testCompile libs.junit
  }

  integrationTest {
    enabled = false
  }

  javadoc {
    enabled = false
  }
}

project(':clients') {
  archivesBaseName = "kafka-clients"

  configurations {
    jacksonDatabindConfig
  }

  // add jacksonDatabindConfig as provided scope config with high priority (1000)
  conf2ScopeMappings.addMapping(1000, configurations.jacksonDatabindConfig, "provided")

  dependencies {
    compile libs.zstd
    compile libs.lz4
    compile libs.snappy
    compile libs.slf4jApi
    compileOnly libs.jacksonDatabind // for SASL/OAUTHBEARER bearer token parsing
    compileOnly libs.jacksonJDK8Datatypes

    jacksonDatabindConfig libs.jacksonDatabind // to publish as provided scope dependency.

    testCompile libs.bcpkix
    testCompile libs.junit
    testCompile libs.mockitoCore

    testRuntime libs.slf4jlog4j
    testRuntime libs.jacksonDatabind
    testRuntime libs.jacksonJDK8Datatypes
    testCompile libs.jacksonJaxrsJsonProvider
  }

  task determineCommitId {
    def takeFromHash = 16
    if (commitId) {
      commitId = commitId.take(takeFromHash)
    } else if (file("$rootDir/.git/HEAD").exists()) {
      def headRef = file("$rootDir/.git/HEAD").text
      if (headRef.contains('ref: ')) {
        headRef = headRef.replaceAll('ref: ', '').trim()
        if (file("$rootDir/.git/$headRef").exists()) {
          commitId = file("$rootDir/.git/$headRef").text.trim().take(takeFromHash)
        }
      } else {
        commitId = headRef.trim().take(takeFromHash)
      }
    } else {
      commitId = "unknown"
    }
  }

  task createVersionFile(dependsOn: determineCommitId) {
    ext.receiptFile = file("$buildDir/kafka/$buildVersionFileName")
    outputs.file receiptFile
    outputs.upToDateWhen { false }
    doLast {
      def data = [
        commitId: commitId,
        version: version,
      ]

      receiptFile.parentFile.mkdirs()
      def content = data.entrySet().collect { "$it.key=$it.value" }.sort().join("\n")
      receiptFile.setText(content, "ISO-8859-1")
    }
  }

  jar {
    dependsOn createVersionFile
    from("$buildDir") {
        include "kafka/$buildVersionFileName"
    }
  }

  clean.doFirst {
    delete "$buildDir/kafka/"
  }

  task processMessages(type:JavaExec) {
    main = "org.apache.kafka.message.MessageGenerator"
    classpath = project(':generator').sourceSets.main.runtimeClasspath
    args = [ "src/generated/java/org/apache/kafka/common/message", "src/main/resources/common/message" ]
    inputs.dir("src/main/resources/common/message")
    outputs.dir("src/generated/java/org/apache/kafka/common/message")
  }

  sourceSets {
    main {
      java {
        srcDirs = ["src/generated/java", "src/main/java"]
      }
    }
    test {
      java {
        srcDirs = ["src/generated/java", "src/test/java"]
      }
    }
  }

  compileJava.dependsOn 'processMessages'

  javadoc {
    include "**/org/apache/kafka/clients/admin/*"
    include "**/org/apache/kafka/clients/consumer/*"
    include "**/org/apache/kafka/clients/producer/*"
    include "**/org/apache/kafka/common/*"
    include "**/org/apache/kafka/common/acl/*"
    include "**/org/apache/kafka/common/annotation/*"
    include "**/org/apache/kafka/common/errors/*"
    include "**/org/apache/kafka/common/header/*"
    include "**/org/apache/kafka/common/resource/*"
    include "**/org/apache/kafka/common/serialization/*"
    include "**/org/apache/kafka/common/config/*"
    include "**/org/apache/kafka/common/config/provider/*"
    include "**/org/apache/kafka/common/security/auth/*"
    include "**/org/apache/kafka/common/security/plain/*"
    include "**/org/apache/kafka/common/security/scram/*"
    include "**/org/apache/kafka/common/security/token/delegation/*"
    include "**/org/apache/kafka/common/security/oauthbearer/*"
    include "**/org/apache/kafka/server/policy/*"
    include "**/org/apache/kafka/server/quota/*"
  }
}

project(':tools') {
  archivesBaseName = "kafka-tools"

  dependencies {
    compile project(':clients')
    compile project(':log4j-appender')
    compile libs.argparse4j
    compile libs.jacksonDatabind
    compile libs.jacksonJDK8Datatypes
    compile libs.slf4jApi

    compile libs.jacksonJaxrsJsonProvider
    compile libs.jerseyContainerServlet
    compile libs.jerseyHk2
    compile libs.jaxbApi // Jersey dependency that was available in the JDK before Java 9
    compile libs.activation // Jersey dependency that was available in the JDK before Java 9
    compile libs.jettyServer
    compile libs.jettyServlet
    compile libs.jettyServlets

    testCompile project(':clients')
    testCompile libs.junit
    testCompile project(':clients').sourceSets.test.output
    testCompile libs.easymock
    testCompile libs.powermockJunit4
    testCompile libs.powermockEasymock

    testRuntime libs.slf4jlog4j
  }

  javadoc {
    enabled = false
  }

  tasks.create(name: "copyDependantLibs", type: Copy) {
    from (configurations.testRuntime) {
      include('slf4j-log4j12*')
      include('log4j*jar')
    }
    from (configurations.runtime) {
      exclude('kafka-clients*')
    }
    into "$buildDir/dependant-libs-${versions.scala}"
    duplicatesStrategy 'exclude'
  }

  jar {
    dependsOn 'copyDependantLibs'
  }
}

project(':streams') {
  archivesBaseName = "kafka-streams"

  dependencies {
    compile project(':clients')

    // this dependency should be removed after we unify data API
    compile(project(':connect:json')) {
      // this transitive dependency is not used in Streams, and it breaks SBT builds
      exclude module: 'javax.ws.rs-api'
    }

    compile libs.slf4jApi
    compile libs.rocksDBJni

    // testCompileOnly prevents streams from exporting a dependency on test-utils, which would cause a dependency cycle
    testCompileOnly project(':streams:test-utils')
    testCompile project(':clients').sourceSets.test.output
    testCompile project(':core')
    testCompile project(':core').sourceSets.test.output
    testCompile libs.log4j
    testCompile libs.junit
    testCompile libs.easymock
    testCompile libs.bcpkix
    testCompile libs.hamcrest

    testRuntimeOnly project(':streams:test-utils')
    testRuntime libs.slf4jlog4j
  }

  javadoc {
    include "**/org/apache/kafka/streams/**"
    exclude "**/internals/**"
  }

  tasks.create(name: "copyDependantLibs", type: Copy) {
    from (configurations.testRuntime) {
      include('slf4j-log4j12*')
      include('log4j*jar')
    }
    from (configurations.runtime) {
      exclude('kafka-clients*')
    }
    into "$buildDir/dependant-libs-${versions.scala}"
    duplicatesStrategy 'exclude'
  }

  jar {
    dependsOn 'copyDependantLibs'
  }

  systemTestLibs {
    dependsOn testJar
  }

  task genStreamsConfigDocs(type: JavaExec) {
    classpath = sourceSets.main.runtimeClasspath
    main = 'org.apache.kafka.streams.StreamsConfig'
    if( !generatedDocsDir.exists() ) { generatedDocsDir.mkdirs() }
    standardOutput = new File(generatedDocsDir, "streams_config.html").newOutputStream()
  }
}

project(':streams:streams-scala') {
  println "Building project 'streams-scala' with Scala version ${versions.scala}"
  apply plugin: 'scala'
  archivesBaseName = "kafka-streams-scala_${versions.baseScala}"

  dependencies {
    compile project(':streams')

    compile libs.scalaLibrary

    testCompile project(':core')
    testCompile project(':core').sourceSets.test.output
    testCompile project(':streams').sourceSets.test.output
    testCompile project(':clients').sourceSets.test.output
    testCompile project(':streams:test-utils')

    testCompile libs.junit
    testCompile libs.scalatest
    testCompile libs.easymock

    testRuntime libs.slf4jlog4j
  }

  javadoc {
    include "**/org/apache/kafka/streams/scala/**"
  }

  tasks.create(name: "copyDependantLibs", type: Copy) {
    from (configurations.runtime) {
      exclude('kafka-streams*')
    }
    into "$buildDir/dependant-libs-${versions.scala}"
    duplicatesStrategy 'exclude'
  }

  jar {
    dependsOn 'copyDependantLibs'
  }

  test.dependsOn(':spotlessScalaCheck')
}

project(':streams:test-utils') {
  archivesBaseName = "kafka-streams-test-utils"

  dependencies {
    compile project(':streams')
    compile project(':clients')

    testCompile project(':clients').sourceSets.test.output
    testCompile libs.junit
    testCompile libs.easymock

    testRuntime libs.slf4jlog4j
  }

  javadoc {
    include "**/org/apache/kafka/streams/test/**"
    exclude "**/internals/**"
  }

  tasks.create(name: "copyDependantLibs", type: Copy) {
    from (configurations.runtime) {
      exclude('kafka-streams*')
    }
    into "$buildDir/dependant-libs-${versions.scala}"
    duplicatesStrategy 'exclude'
  }

  jar {
    dependsOn 'copyDependantLibs'
  }

}

project(':support-metrics-client') {
  archivesBaseName = "support-metrics-client"
  group = "io.confluent.support"

  dependencies {
    compile libs.avro
    compile libs.httpclient
    compile libs.httpmime
    compile libs.slf4jlog4j
    compile project(':clients')
    compile project(':core')
    compile project(':support-metrics-common')

    testCompile project(':core').sourceSets.test.output
    testCompile project(':clients').sourceSets.test.output // for org.apache.kafka.test.IntegrationTest
    testCompile project(':support-metrics-common').sourceSets.test.output // for io.confluent.support.metrics.common.kafka.EmbeddedKafkaCluster
    testCompile libs.junit
    testCompile libs.mockitoCore
  }

  javadoc {
    enabled = false
  }

  sourceSets {
    main {
      java {
        srcDirs = ["src/main/generated/java", "src/main/java"]
      }
    }
    test {
      java {
        srcDirs = ["src/main/generated/java", "src/test/generated/java", "src/test/java"]
      }
    }
  }

  tasks.create(name: "generateAvro", type: com.commercehub.gradle.plugin.avro.GenerateAvroJavaTask) {
    source("src/main/avro/")
    outputDir = file("src/main/generated/java/")
  }

  tasks.create(name: "generateTestAvro", type: com.commercehub.gradle.plugin.avro.GenerateAvroJavaTask) {
    source("src/test/avro/")
    outputDir = file("src/test/generated/java/")
  }

  tasks.create(name: "copyDependantLibs", type: Copy) {
    from (configurations.testRuntime) {
      include('slf4j-log4j12*')
      include('log4j*jar')
    }
    from (configurations.runtime) {
    }
    into "$buildDir/dependant-libs-${versions.scala}"
    duplicatesStrategy 'exclude'
  }

  compileJava {
    dependsOn 'generateAvro'
  }

  compileTestJava {
    dependsOn 'generateTestAvro'
  }

  jar {
    dependsOn 'copyDependantLibs'
  }

  checkstyle {
    configProperties = checkstyleConfigProperties("confluent-import-control.xml")
  }

  checkstyleTest {
    configProperties = checkstyleConfigProperties("confluent-import-control.xml")
  }
}

project(':support-metrics-common') {
  archivesBaseName = "support-metrics-common"
  group = "io.confluent.support"

  dependencies {
    compile libs.avro
    compile libs.httpclient
    compile libs.httpmime
    compile libs.slf4jlog4j
    compile project(':clients')
    compile project(':core')

    testCompile project(':core').sourceSets.test.output
    testCompile project(':clients').sourceSets.test.output // for org.apache.kafka.test.IntegrationTest
    testCompile libs.junit
    testCompile libs.mockitoCore
  }

  javadoc {
    enabled = false
  }

  sourceSets {
    main {
      java {
        srcDirs = ["src/main/generated/java", "src/main/java"]
      }
    }
    test {
      java {
        srcDirs = ["src/main/generated/java", "src/test/generated/java", "src/test/java"]
      }
    }
  }

  tasks.create(name: "generateAvro", type: com.commercehub.gradle.plugin.avro.GenerateAvroJavaTask) {
    source("src/main/avro/")
    outputDir = file("src/main/generated/java/")
  }

  tasks.create(name: "generateTestAvro", type: com.commercehub.gradle.plugin.avro.GenerateAvroJavaTask) {
    source("src/test/avro/")
    outputDir = file("src/test/generated/java/")
  }

  tasks.create(name: "copyDependantLibs", type: Copy) {
    from (configurations.testRuntime) {
      include('slf4j-log4j12*')
      include('log4j*jar')
    }
    from (configurations.runtime) {
    }
    into "$buildDir/dependant-libs-${versions.scala}"
    duplicatesStrategy 'exclude'
  }

  compileJava {
    dependsOn 'generateAvro'
  }

  compileTestJava {
    dependsOn 'generateTestAvro'
  }

  jar {
    dependsOn 'copyDependantLibs'
  }

  checkstyle {
    configProperties = checkstyleConfigProperties("confluent-import-control.xml")
  }

  checkstyleTest {
    configProperties = checkstyleConfigProperties("confluent-import-control.xml")
  }
}

project(':streams:examples') {
  archivesBaseName = "kafka-streams-examples"

  dependencies {
    compile project(':streams')
    compile project(':connect:json')  // this dependency should be removed after we unify data API
    compile libs.slf4jlog4j

    testCompile project(':streams:test-utils')
    testCompile project(':clients').sourceSets.test.output // for org.apache.kafka.test.IntegrationTest
    testCompile libs.junit
  }

  javadoc {
    enabled = false
  }

  tasks.create(name: "copyDependantLibs", type: Copy) {
    from (configurations.runtime) {
      exclude('kafka-streams*')
    }
    into "$buildDir/dependant-libs-${versions.scala}"
    duplicatesStrategy 'exclude'
  }

  jar {
    dependsOn 'copyDependantLibs'
  }
}

project(':streams:upgrade-system-tests-0100') {
  archivesBaseName = "kafka-streams-upgrade-system-tests-0100"

  dependencies {
    testCompile libs.kafkaStreams_0100
  }

  systemTestLibs {
    dependsOn testJar
  }
}

project(':streams:upgrade-system-tests-0101') {
  archivesBaseName = "kafka-streams-upgrade-system-tests-0101"

  dependencies {
    testCompile libs.kafkaStreams_0101
  }

  systemTestLibs {
    dependsOn testJar
  }
}

project(':streams:upgrade-system-tests-0102') {
  archivesBaseName = "kafka-streams-upgrade-system-tests-0102"

  dependencies {
    testCompile libs.kafkaStreams_0102
  }

  systemTestLibs {
    dependsOn testJar
  }
}

project(':streams:upgrade-system-tests-0110') {
  archivesBaseName = "kafka-streams-upgrade-system-tests-0110"

  dependencies {
    testCompile libs.kafkaStreams_0110
  }

  systemTestLibs {
    dependsOn testJar
  }
}

project(':streams:upgrade-system-tests-10') {
  archivesBaseName = "kafka-streams-upgrade-system-tests-10"

  dependencies {
    testCompile libs.kafkaStreams_10
  }

  systemTestLibs {
    dependsOn testJar
  }
}

project(':streams:upgrade-system-tests-11') {
  archivesBaseName = "kafka-streams-upgrade-system-tests-11"

  dependencies {
    testCompile libs.kafkaStreams_11
  }

  systemTestLibs {
    dependsOn testJar
  }
}

project(':streams:upgrade-system-tests-20') {
  archivesBaseName = "kafka-streams-upgrade-system-tests-20"

  dependencies {
    testCompile libs.kafkaStreams_20
  }

  systemTestLibs {
    dependsOn testJar
  }
}

project(':streams:upgrade-system-tests-21') {
  archivesBaseName = "kafka-streams-upgrade-system-tests-21"

  dependencies {
    testCompile libs.kafkaStreams_21
  }

  systemTestLibs {
    dependsOn testJar
  }
}

project(':jmh-benchmarks') {

  apply plugin: 'com.github.johnrengelman.shadow'

  shadowJar {
    baseName = 'kafka-jmh-benchmarks-all'
    classifier = null
    version = null
  }

  dependencies {
    compile project(':clients')
    compile project(':streams')
    compile libs.jmhCore
    annotationProcessor libs.jmhGeneratorAnnProcess
    compile libs.jmhCoreBenchmarks
  }

  jar {
    manifest {
      attributes "Main-Class": "org.openjdk.jmh.Main"
    }
  }


  task jmh(type: JavaExec, dependsOn: [':jmh-benchmarks:clean', ':jmh-benchmarks:shadowJar']) {

    main="-jar"

    doFirst {
      if (System.getProperty("jmhArgs")) {
          args System.getProperty("jmhArgs").split(',')
      }
      args = [shadowJar.archivePath, *args]
    }
  }

  javadoc {
     enabled = false
  }
}

project(':log4j-appender') {
  archivesBaseName = "kafka-log4j-appender"

  dependencies {
    compile project(':clients')
    compile libs.slf4jlog4j

    testCompile project(':clients').sourceSets.test.output
    testCompile libs.junit
    testCompile libs.easymock
  }

  javadoc {
    enabled = false
  }

}

project(':connect:api') {
  archivesBaseName = "connect-api"

  dependencies {
    compile project(':clients')
    compile libs.slf4jApi
    compile libs.jaxrsApi

    testCompile libs.junit

    testRuntime libs.slf4jlog4j
    testCompile project(':clients').sourceSets.test.output
  }

  javadoc {
    include "**/org/apache/kafka/connect/**" // needed for the `javadocAll` task
    // The URL structure was changed to include the locale after Java 8
    if (JavaVersion.current().isJava11Compatible())
      options.links "https://docs.oracle.com/en/java/javase/${JavaVersion.current().majorVersion}/docs/api/"
    else
      options.links "https://docs.oracle.com/javase/8/docs/api/"
  }

  tasks.create(name: "copyDependantLibs", type: Copy) {
    from (configurations.testRuntime) {
      include('slf4j-log4j12*')
      include('log4j*jar')
    }
    from (configurations.runtime) {
      exclude('kafka-clients*')
      exclude('connect-*')
    }
    into "$buildDir/dependant-libs"
    duplicatesStrategy 'exclude'
  }

  jar {
    dependsOn copyDependantLibs
  }
}

project(':connect:transforms') {
  archivesBaseName = "connect-transforms"

  dependencies {
    compile project(':connect:api')
    compile libs.slf4jApi

    testCompile libs.easymock
    testCompile libs.junit
    testCompile libs.powermockJunit4
    testCompile libs.powermockEasymock

    testRuntime libs.slf4jlog4j
    testCompile project(':clients').sourceSets.test.output
  }

  javadoc {
    enabled = false
  }

  tasks.create(name: "copyDependantLibs", type: Copy) {
    from (configurations.testRuntime) {
      include('slf4j-log4j12*')
      include('log4j*jar')
    }
    from (configurations.runtime) {
      exclude('kafka-clients*')
      exclude('connect-*')
    }
    into "$buildDir/dependant-libs"
    duplicatesStrategy 'exclude'
  }

  jar {
    dependsOn copyDependantLibs
  }
}

project(':connect:json') {
  archivesBaseName = "connect-json"

  dependencies {
    compile project(':connect:api')
    compile libs.jacksonDatabind
    compile libs.jacksonJDK8Datatypes
    compile libs.slf4jApi

    testCompile libs.easymock
    testCompile libs.junit
    testCompile libs.powermockJunit4
    testCompile libs.powermockEasymock

    testRuntime libs.slf4jlog4j
    testCompile project(':clients').sourceSets.test.output
  }

  javadoc {
    enabled = false
  }

  tasks.create(name: "copyDependantLibs", type: Copy) {
    from (configurations.testRuntime) {
      include('slf4j-log4j12*')
      include('log4j*jar')
    }
    from (configurations.runtime) {
      exclude('kafka-clients*')
      exclude('connect-*')
    }
    into "$buildDir/dependant-libs"
    duplicatesStrategy 'exclude'
  }

  jar {
    dependsOn copyDependantLibs
  }
}

project(':connect:runtime') {
  archivesBaseName = "connect-runtime"

  dependencies {

    compile project(':connect:api')
    compile project(':clients')
    compile project(':tools')
    compile project(':connect:json')
    compile project(':connect:transforms')

    compile libs.slf4jApi
    compile libs.jacksonJaxrsJsonProvider
    compile libs.jerseyContainerServlet
    compile libs.jerseyHk2
    compile libs.jaxbApi // Jersey dependency that was available in the JDK before Java 9
    compile libs.activation // Jersey dependency that was available in the JDK before Java 9
    compile libs.jettyServer
    compile libs.jettyServlet
    compile libs.jettyServlets
    compile libs.jettyClient
    compile(libs.reflections)
    compile(libs.mavenArtifact)

    testCompile project(':clients').sourceSets.test.output
    testCompile libs.easymock
    testCompile libs.junit
    testCompile libs.powermockJunit4
    testCompile libs.powermockEasymock
    testCompile libs.mockitoCore
    testCompile libs.httpclient

    testCompile project(':clients').sourceSets.test.output
    testCompile project(':core')
    testCompile project(':core').sourceSets.test.output

    testRuntime libs.slf4jlog4j
  }

  javadoc {
    enabled = false
  }

  tasks.create(name: "copyDependantLibs", type: Copy) {
    from (configurations.testRuntime) {
      include('slf4j-log4j12*')
      include('log4j*jar')
    }
    from (configurations.runtime) {
      exclude('kafka-clients*')
      exclude('connect-*')
    }
    into "$buildDir/dependant-libs"
    duplicatesStrategy 'exclude'
  }

  jar {
    dependsOn copyDependantLibs
  }

  task genConnectConfigDocs(type: JavaExec) {
    classpath = sourceSets.main.runtimeClasspath
    main = 'org.apache.kafka.connect.runtime.distributed.DistributedConfig'
    if( !generatedDocsDir.exists() ) { generatedDocsDir.mkdirs() }
    standardOutput = new File(generatedDocsDir, "connect_config.html").newOutputStream()
  }

  task genSinkConnectorConfigDocs(type: JavaExec) {
    classpath = sourceSets.main.runtimeClasspath
    main = 'org.apache.kafka.connect.runtime.SinkConnectorConfig'
    if( !generatedDocsDir.exists() ) { generatedDocsDir.mkdirs() }
    standardOutput = new File(generatedDocsDir, "sink_connector_config.html").newOutputStream()
  }

  task genSourceConnectorConfigDocs(type: JavaExec) {
    classpath = sourceSets.main.runtimeClasspath
    main = 'org.apache.kafka.connect.runtime.SourceConnectorConfig'
    if( !generatedDocsDir.exists() ) { generatedDocsDir.mkdirs() }
    standardOutput = new File(generatedDocsDir, "source_connector_config.html").newOutputStream()
  }

  task genConnectTransformationDocs(type: JavaExec) {
    classpath = sourceSets.main.runtimeClasspath
    main = 'org.apache.kafka.connect.tools.TransformationDoc'
    if( !generatedDocsDir.exists() ) { generatedDocsDir.mkdirs() }
    standardOutput = new File(generatedDocsDir, "connect_transforms.html").newOutputStream()
  }

  task genConnectMetricsDocs(type: JavaExec) {
    classpath = sourceSets.test.runtimeClasspath
    main = 'org.apache.kafka.connect.runtime.ConnectMetrics'
    if( !generatedDocsDir.exists() ) { generatedDocsDir.mkdirs() }
    standardOutput = new File(generatedDocsDir, "connect_metrics.html").newOutputStream()
  }

}

project(':connect:file') {
  archivesBaseName = "connect-file"

  dependencies {
    compile project(':connect:api')
    compile libs.slf4jApi

    testCompile libs.easymock
    testCompile libs.junit
    testCompile libs.powermockJunit4
    testCompile libs.powermockEasymock

    testRuntime libs.slf4jlog4j
    testCompile project(':clients').sourceSets.test.output
  }

  javadoc {
    enabled = false
  }

  tasks.create(name: "copyDependantLibs", type: Copy) {
    from (configurations.testRuntime) {
      include('slf4j-log4j12*')
      include('log4j*jar')
    }
    from (configurations.runtime) {
      exclude('kafka-clients*')
      exclude('connect-*')
    }
    into "$buildDir/dependant-libs"
    duplicatesStrategy 'exclude'
  }

  jar {
    dependsOn copyDependantLibs
  }
}

project(':connect:basic-auth-extension') {
  archivesBaseName = "connect-basic-auth-extension"

  dependencies {
    compile project(':connect:api')
    compile libs.slf4jApi

    testCompile libs.bcpkix
    testCompile libs.easymock
    testCompile libs.junit
    testCompile libs.powermockJunit4
    testCompile libs.powermockEasymock
    testCompile project(':clients').sourceSets.test.output

    testRuntime libs.slf4jlog4j
    testRuntime libs.jerseyContainerServlet
  }

  javadoc {
    enabled = false
  }

  tasks.create(name: "copyDependantLibs", type: Copy) {
    from (configurations.testRuntime) {
      include('slf4j-log4j12*')
      include('log4j*jar')
    }
    from (configurations.runtime) {
      exclude('kafka-clients*')
      exclude('connect-*')
    }
    into "$buildDir/dependant-libs"
    duplicatesStrategy 'exclude'
  }

  jar {
    dependsOn copyDependantLibs
  }
}

task aggregatedJavadoc(type: Javadoc) {
  def projectsWithJavadoc = subprojects.findAll { it.javadoc.enabled }
  source = projectsWithJavadoc.collect { it.sourceSets.main.allJava }
  classpath = files(projectsWithJavadoc.collect { it.sourceSets.main.compileClasspath })
  includes = projectsWithJavadoc.collectMany { it.javadoc.getIncludes() }
  excludes = projectsWithJavadoc.collectMany { it.javadoc.getExcludes() }
<<<<<<< HEAD
  options.links "https://docs.oracle.com/javase/8/docs/api/"
}
=======
  // The URL structure was changed to include the locale after Java 8
  if (JavaVersion.current().isJava11Compatible())
    options.links "https://docs.oracle.com/en/java/javase/${JavaVersion.current().majorVersion}/docs/api/"
  else
    options.links "https://docs.oracle.com/javase/8/docs/api/"
}
>>>>>>> bacb45e0
<|MERGE_RESOLUTION|>--- conflicted
+++ resolved
@@ -1900,14 +1900,9 @@
   classpath = files(projectsWithJavadoc.collect { it.sourceSets.main.compileClasspath })
   includes = projectsWithJavadoc.collectMany { it.javadoc.getIncludes() }
   excludes = projectsWithJavadoc.collectMany { it.javadoc.getExcludes() }
-<<<<<<< HEAD
-  options.links "https://docs.oracle.com/javase/8/docs/api/"
-}
-=======
   // The URL structure was changed to include the locale after Java 8
   if (JavaVersion.current().isJava11Compatible())
     options.links "https://docs.oracle.com/en/java/javase/${JavaVersion.current().majorVersion}/docs/api/"
   else
     options.links "https://docs.oracle.com/javase/8/docs/api/"
 }
->>>>>>> bacb45e0
