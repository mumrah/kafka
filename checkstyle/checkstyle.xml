--- conflicted
+++ resolved
@@ -23,14 +23,11 @@
 
   <module name="FileTabCharacter"/>
 
-<<<<<<< HEAD
   <!-- header -->
   <module name="Header">
     <property name="headerFile" value="${config_loc}/java.header" />
   </module>
 
-=======
->>>>>>> e1b8464f
   <module name="TreeWalker">
 
     <!-- code cleanup -->
