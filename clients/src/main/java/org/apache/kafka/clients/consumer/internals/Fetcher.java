/*
 * Licensed to the Apache Software Foundation (ASF) under one or more
 * contributor license agreements. See the NOTICE file distributed with
 * this work for additional information regarding copyright ownership.
 * The ASF licenses this file to You under the Apache License, Version 2.0
 * (the "License"); you may not use this file except in compliance with
 * the License. You may obtain a copy of the License at
 *
 *    http://www.apache.org/licenses/LICENSE-2.0
 *
 * Unless required by applicable law or agreed to in writing, software
 * distributed under the License is distributed on an "AS IS" BASIS,
 * WITHOUT WARRANTIES OR CONDITIONS OF ANY KIND, either express or implied.
 * See the License for the specific language governing permissions and
 * limitations under the License.
 */
package org.apache.kafka.clients.consumer.internals;

import org.apache.kafka.clients.ClientResponse;
import org.apache.kafka.clients.FetchSessionHandler;
import org.apache.kafka.clients.Metadata;
import org.apache.kafka.clients.MetadataCache;
import org.apache.kafka.clients.StaleMetadataException;
import org.apache.kafka.clients.consumer.ConsumerConfig;
import org.apache.kafka.clients.consumer.ConsumerRecord;
import org.apache.kafka.clients.consumer.LogTruncationException;
import org.apache.kafka.clients.consumer.OffsetAndMetadata;
import org.apache.kafka.clients.consumer.OffsetAndTimestamp;
import org.apache.kafka.clients.consumer.OffsetOutOfRangeException;
import org.apache.kafka.clients.consumer.OffsetResetStrategy;
import org.apache.kafka.common.Cluster;
import org.apache.kafka.common.KafkaException;
import org.apache.kafka.common.Node;
import org.apache.kafka.common.PartitionInfo;
import org.apache.kafka.common.TopicPartition;
import org.apache.kafka.common.errors.InvalidTopicException;
import org.apache.kafka.common.errors.RecordTooLargeException;
import org.apache.kafka.common.errors.RetriableException;
import org.apache.kafka.common.errors.SerializationException;
import org.apache.kafka.common.errors.TimeoutException;
import org.apache.kafka.common.errors.TopicAuthorizationException;
import org.apache.kafka.common.header.Headers;
import org.apache.kafka.common.header.internals.RecordHeaders;
import org.apache.kafka.common.metrics.Metrics;
import org.apache.kafka.common.metrics.Sensor;
import org.apache.kafka.common.metrics.stats.Avg;
import org.apache.kafka.common.metrics.stats.Count;
import org.apache.kafka.common.metrics.stats.Max;
import org.apache.kafka.common.metrics.stats.Meter;
import org.apache.kafka.common.metrics.stats.Min;
import org.apache.kafka.common.metrics.stats.Value;
import org.apache.kafka.common.protocol.Errors;
import org.apache.kafka.common.record.BufferSupplier;
import org.apache.kafka.common.record.ControlRecordType;
import org.apache.kafka.common.record.InvalidRecordException;
import org.apache.kafka.common.record.Record;
import org.apache.kafka.common.record.RecordBatch;
import org.apache.kafka.common.record.Records;
import org.apache.kafka.common.record.TimestampType;
import org.apache.kafka.common.requests.FetchRequest;
import org.apache.kafka.common.requests.FetchResponse;
import org.apache.kafka.common.requests.IsolationLevel;
import org.apache.kafka.common.requests.ListOffsetRequest;
import org.apache.kafka.common.requests.ListOffsetResponse;
import org.apache.kafka.common.requests.MetadataRequest;
import org.apache.kafka.common.requests.MetadataResponse;
import org.apache.kafka.common.serialization.Deserializer;
import org.apache.kafka.common.utils.CloseableIterator;
import org.apache.kafka.common.utils.LogContext;
import org.apache.kafka.common.utils.Time;
import org.apache.kafka.common.utils.Timer;
import org.apache.kafka.common.utils.Utils;
import org.slf4j.Logger;
import org.slf4j.helpers.MessageFormatter;

import java.io.Closeable;
import java.nio.ByteBuffer;
import java.util.ArrayList;
import java.util.Collection;
import java.util.Collections;
import java.util.Comparator;
import java.util.HashMap;
import java.util.HashSet;
import java.util.Iterator;
import java.util.LinkedHashMap;
import java.util.List;
import java.util.Map;
import java.util.Optional;
import java.util.PriorityQueue;
import java.util.Set;
import java.util.concurrent.ConcurrentLinkedQueue;
import java.util.concurrent.atomic.AtomicInteger;
import java.util.concurrent.atomic.AtomicReference;
import java.util.function.Function;
import java.util.stream.Collectors;

import static java.util.Collections.emptyList;

/**
 * This class manages the fetching process with the brokers.
 * <p>
 * Thread-safety:
 * Requests and responses of Fetcher may be processed by different threads since heartbeat
 * thread may process responses. Other operations are single-threaded and invoked only from
 * the thread polling the consumer.
 * <ul>
 *     <li>If a response handler accesses any shared state of the Fetcher (e.g. FetchSessionHandler),
 *     all access to that state must be synchronized on the Fetcher instance.</li>
 *     <li>If a response handler accesses any shared state of the coordinator (e.g. SubscriptionState),
 *     it is assumed that all access to that state is synchronized on the coordinator instance by
 *     the caller.</li>
 *     <li>Responses that collate partial responses from multiple brokers (e.g. to list offsets) are
 *     synchronized on the response future.</li>
 * </ul>
 */
public class Fetcher<K, V> implements Closeable {
    private final Logger log;
    private final LogContext logContext;
    private final ConsumerNetworkClient client;
    private final Time time;
    private final int minBytes;
    private final int maxBytes;
    private final int maxWaitMs;
    private final int fetchSize;
    private final long retryBackoffMs;
    private final long requestTimeoutMs;
    private final int maxPollRecords;
    private final boolean checkCrcs;
    private final ConsumerMetadata metadata;
    private final FetchManagerMetrics sensors;
    private final SubscriptionState subscriptions;
    private final ConcurrentLinkedQueue<CompletedFetch> completedFetches;
    private final BufferSupplier decompressionBufferSupplier = BufferSupplier.create();
    private final Deserializer<K> keyDeserializer;
    private final Deserializer<V> valueDeserializer;
    private final IsolationLevel isolationLevel;
    private final Map<Integer, FetchSessionHandler> sessionHandlers;
    private final AtomicReference<RuntimeException> cachedListOffsetsException = new AtomicReference<>();
    private final AtomicReference<RuntimeException> cachedOffsetForLeaderException = new AtomicReference<>();
    private final OffsetsForLeaderEpochClient offsetsForLeaderEpochClient;

    private PartitionRecords nextInLineRecords = null;

    public Fetcher(LogContext logContext,
                   ConsumerNetworkClient client,
                   int minBytes,
                   int maxBytes,
                   int maxWaitMs,
                   int fetchSize,
                   int maxPollRecords,
                   boolean checkCrcs,
                   Deserializer<K> keyDeserializer,
                   Deserializer<V> valueDeserializer,
                   ConsumerMetadata metadata,
                   SubscriptionState subscriptions,
                   Metrics metrics,
                   FetcherMetricsRegistry metricsRegistry,
                   Time time,
                   long retryBackoffMs,
                   long requestTimeoutMs,
                   IsolationLevel isolationLevel) {
        this.log = logContext.logger(Fetcher.class);
        this.logContext = logContext;
        this.time = time;
        this.client = client;
        this.metadata = metadata;
        this.subscriptions = subscriptions;
        this.minBytes = minBytes;
        this.maxBytes = maxBytes;
        this.maxWaitMs = maxWaitMs;
        this.fetchSize = fetchSize;
        this.maxPollRecords = maxPollRecords;
        this.checkCrcs = checkCrcs;
        this.keyDeserializer = keyDeserializer;
        this.valueDeserializer = valueDeserializer;
        this.completedFetches = new ConcurrentLinkedQueue<>();
        this.sensors = new FetchManagerMetrics(metrics, metricsRegistry);
        this.retryBackoffMs = retryBackoffMs;
        this.requestTimeoutMs = requestTimeoutMs;
        this.isolationLevel = isolationLevel;
        this.sessionHandlers = new HashMap<>();
<<<<<<< HEAD
        this.offsetsForLeaderEpochClient = new OffsetsForLeaderEpochClient(client, logContext);

        subscriptions.addListener(this);
=======
>>>>>>> 02221bd9
    }

    /**
     * Represents data about an offset returned by a broker.
     */
    private static class ListOffsetData {
        final long offset;
        final Long timestamp; //  null if the broker does not support returning timestamps
        final Optional<Integer> leaderEpoch; // empty if the leader epoch is not known

        ListOffsetData(long offset, Long timestamp, Optional<Integer> leaderEpoch) {
            this.offset = offset;
            this.timestamp = timestamp;
            this.leaderEpoch = leaderEpoch;
        }
    }

    /**
     * Return whether we have any completed fetches pending return to the user. This method is thread-safe.
     * @return true if there are completed fetches, false otherwise
     */
    public boolean hasCompletedFetches() {
        return !completedFetches.isEmpty();
    }

    /**
     * Set-up a fetch request for any node that we have assigned partitions for which doesn't already have
     * an in-flight fetch or pending fetch data.
     * @return number of fetches sent
     */
    public synchronized int sendFetches() {
        // Update metrics in case there was an assignment change
        sensors.maybeUpdateAssignment(subscriptions);

        Map<Node, FetchSessionHandler.FetchRequestData> fetchRequestMap = prepareFetchRequests();
        for (Map.Entry<Node, FetchSessionHandler.FetchRequestData> entry : fetchRequestMap.entrySet()) {
            final Node fetchTarget = entry.getKey();
            final FetchSessionHandler.FetchRequestData data = entry.getValue();
            final FetchRequest.Builder request = FetchRequest.Builder
                    .forConsumer(this.maxWaitMs, this.minBytes, data.toSend())
                    .isolationLevel(isolationLevel)
                    .setMaxBytes(this.maxBytes)
                    .metadata(data.metadata())
                    .toForget(data.toForget());
            if (log.isDebugEnabled()) {
                log.debug("Sending {} {} to broker {}", isolationLevel, data.toString(), fetchTarget);
            }
            client.send(fetchTarget, request)
                    .addListener(new RequestFutureListener<ClientResponse>() {
                        @Override
                        public void onSuccess(ClientResponse resp) {
                            synchronized (Fetcher.this) {
                                @SuppressWarnings("unchecked")
                                FetchResponse<Records> response = (FetchResponse<Records>) resp.responseBody();
                                FetchSessionHandler handler = sessionHandler(fetchTarget.id());
                                if (handler == null) {
                                    log.error("Unable to find FetchSessionHandler for node {}. Ignoring fetch response.",
                                            fetchTarget.id());
                                    return;
                                }
                                if (!handler.handleResponse(response)) {
                                    return;
                                }

                                Set<TopicPartition> partitions = new HashSet<>(response.responseData().keySet());
                                FetchResponseMetricAggregator metricAggregator = new FetchResponseMetricAggregator(sensors, partitions);

                                for (Map.Entry<TopicPartition, FetchResponse.PartitionData<Records>> entry : response.responseData().entrySet()) {
                                    TopicPartition partition = entry.getKey();
                                    FetchRequest.PartitionData requestData = data.sessionPartitions().get(partition);
                                    if (requestData == null) {
                                        String message;
                                        if (data.metadata().isFull()) {
                                            message = MessageFormatter.arrayFormat(
                                                    "Response for missing full request partition: partition={}; metadata={}",
                                                    new Object[]{partition, data.metadata()}).getMessage();
                                        } else {
                                            message = MessageFormatter.arrayFormat(
                                                    "Response for missing session request partition: partition={}; metadata={}; toSend={}; toForget={}",
                                                    new Object[]{partition, data.metadata(), data.toSend(), data.toForget()}).getMessage();
                                        }

                                        // Received fetch response for missing session partition
                                        throw new IllegalStateException(message);
                                    } else {
                                        long fetchOffset = requestData.fetchOffset;
                                        FetchResponse.PartitionData<Records> fetchData = entry.getValue();

                                        log.debug("Fetch {} at offset {} for partition {} returned fetch data {}",
                                                isolationLevel, fetchOffset, partition, fetchData);
                                        completedFetches.add(new CompletedFetch(partition, fetchOffset, fetchData, metricAggregator,
                                                    resp.requestHeader().apiVersion()));
                                    }
                                }

                                sensors.fetchLatency.record(resp.requestLatencyMs());
                            }
                        }

                        @Override
                        public void onFailure(RuntimeException e) {
                            synchronized (Fetcher.this) {
                                FetchSessionHandler handler = sessionHandler(fetchTarget.id());
                                if (handler != null) {
                                    handler.handleError(e);
                                }
                            }
                        }
                    });
        }
        return fetchRequestMap.size();
    }

    /**
     * Get topic metadata for all topics in the cluster
     * @param timer Timer bounding how long this method can block
     * @return The map of topics with their partition information
     */
    public Map<String, List<PartitionInfo>> getAllTopicMetadata(Timer timer) {
        return getTopicMetadata(MetadataRequest.Builder.allTopics(), timer);
    }

    /**
     * Get metadata for all topics present in Kafka cluster
     *
     * @param request The MetadataRequest to send
     * @param timer Timer bounding how long this method can block
     * @return The map of topics with their partition information
     */
    public Map<String, List<PartitionInfo>> getTopicMetadata(MetadataRequest.Builder request, Timer timer) {
        // Save the round trip if no topics are requested.
        if (!request.isAllTopics() && request.emptyTopicList())
            return Collections.emptyMap();

        do {
            RequestFuture<ClientResponse> future = sendMetadataRequest(request);
            client.poll(future, timer);

            if (future.failed() && !future.isRetriable())
                throw future.exception();

            if (future.succeeded()) {
                MetadataResponse response = (MetadataResponse) future.value().responseBody();
                Cluster cluster = response.cluster();

                Set<String> unauthorizedTopics = cluster.unauthorizedTopics();
                if (!unauthorizedTopics.isEmpty())
                    throw new TopicAuthorizationException(unauthorizedTopics);

                boolean shouldRetry = false;
                Map<String, Errors> errors = response.errors();
                if (!errors.isEmpty()) {
                    // if there were errors, we need to check whether they were fatal or whether
                    // we should just retry

                    log.debug("Topic metadata fetch included errors: {}", errors);

                    for (Map.Entry<String, Errors> errorEntry : errors.entrySet()) {
                        String topic = errorEntry.getKey();
                        Errors error = errorEntry.getValue();

                        if (error == Errors.INVALID_TOPIC_EXCEPTION)
                            throw new InvalidTopicException("Topic '" + topic + "' is invalid");
                        else if (error == Errors.UNKNOWN_TOPIC_OR_PARTITION)
                            // if a requested topic is unknown, we just continue and let it be absent
                            // in the returned map
                            continue;
                        else if (error.exception() instanceof RetriableException)
                            shouldRetry = true;
                        else
                            throw new KafkaException("Unexpected error fetching metadata for topic " + topic,
                                    error.exception());
                    }
                }

                if (!shouldRetry) {
                    HashMap<String, List<PartitionInfo>> topicsPartitionInfos = new HashMap<>();
                    for (String topic : cluster.topics())
                        topicsPartitionInfos.put(topic, cluster.partitionsForTopic(topic));
                    return topicsPartitionInfos;
                }
            }

            timer.sleep(retryBackoffMs);
        } while (timer.notExpired());

        throw new TimeoutException("Timeout expired while fetching topic metadata");
    }

    /**
     * Send Metadata Request to least loaded node in Kafka cluster asynchronously
     * @return A future that indicates result of sent metadata request
     */
    private RequestFuture<ClientResponse> sendMetadataRequest(MetadataRequest.Builder request) {
        final Node node = client.leastLoadedNode();
        if (node == null)
            return RequestFuture.noBrokersAvailable();
        else
            return client.send(node, request);
    }

    private Long offsetResetStrategyTimestamp(final TopicPartition partition) {
        OffsetResetStrategy strategy = subscriptions.resetStrategy(partition);
        if (strategy == OffsetResetStrategy.EARLIEST)
            return ListOffsetRequest.EARLIEST_TIMESTAMP;
        else if (strategy == OffsetResetStrategy.LATEST)
            return ListOffsetRequest.LATEST_TIMESTAMP;
        else
            return null;
    }

    /**
     * Reset offsets for all assigned partitions that require it.
     *
     * @throws org.apache.kafka.clients.consumer.NoOffsetForPartitionException If no offset reset strategy is defined
     *   and one or more partitions aren't awaiting a seekToBeginning() or seekToEnd().
     */
    public void resetOffsetsIfNeeded() {
        // Raise exception from previous offset fetch if there is one
        RuntimeException exception = cachedListOffsetsException.getAndSet(null);
        if (exception != null)
            throw exception;

        Set<TopicPartition> partitions = subscriptions.partitionsNeedingReset(time.milliseconds());
        if (partitions.isEmpty())
            return;

        final Map<TopicPartition, Long> offsetResetTimestamps = new HashMap<>();
        for (final TopicPartition partition : partitions) {
            Long timestamp = offsetResetStrategyTimestamp(partition);
            if (timestamp != null)
                offsetResetTimestamps.put(partition, timestamp);
        }

        resetOffsetsAsync(offsetResetTimestamps);
    }

    /**
     *  Validate offsets for all assigned partitions for which a leader change has been detected.
     */
    public void validateOffsetsIfNeeded() {
        RuntimeException exception = cachedOffsetForLeaderException.getAndSet(null);
        if (exception != null)
            throw exception;

        // Validate each partition against the current leader and epoch
        subscriptions.assignedPartitions().forEach(topicPartition -> {
            ConsumerMetadata.LeaderAndEpoch leaderAndEpoch = metadata.leaderAndEpoch(topicPartition);
            subscriptions.maybeValidatePosition(topicPartition, leaderAndEpoch);
        });

        // Collect positions needing validation, with backoff
        Map<TopicPartition, SubscriptionState.FetchPosition> partitionsToValidate = subscriptions
                .partitionsNeedingValidation(time.milliseconds())
                .stream()
                .collect(Collectors.toMap(Function.identity(), subscriptions::position));

        validateOffsetsAsync(partitionsToValidate);
    }

    public Map<TopicPartition, OffsetAndTimestamp> offsetsForTimes(Map<TopicPartition, Long> timestampsToSearch,
                                                                   Timer timer) {
        metadata.addTransientTopics(topicsForPartitions(timestampsToSearch.keySet()));

        try {
            Map<TopicPartition, ListOffsetData> fetchedOffsets = fetchOffsetsByTimes(timestampsToSearch,
                    timer, true).fetchedOffsets;

            HashMap<TopicPartition, OffsetAndTimestamp> offsetsByTimes = new HashMap<>(timestampsToSearch.size());
            for (Map.Entry<TopicPartition, Long> entry : timestampsToSearch.entrySet())
                offsetsByTimes.put(entry.getKey(), null);

            for (Map.Entry<TopicPartition, ListOffsetData> entry : fetchedOffsets.entrySet()) {
                // 'entry.getValue().timestamp' will not be null since we are guaranteed
                // to work with a v1 (or later) ListOffset request
                ListOffsetData offsetData = entry.getValue();
                offsetsByTimes.put(entry.getKey(), new OffsetAndTimestamp(offsetData.offset, offsetData.timestamp,
                        offsetData.leaderEpoch));
            }

            return offsetsByTimes;
        } finally {
            metadata.clearTransientTopics();
        }
    }

    private ListOffsetResult fetchOffsetsByTimes(Map<TopicPartition, Long> timestampsToSearch,
                                                 Timer timer,
                                                 boolean requireTimestamps) {
        ListOffsetResult result = new ListOffsetResult();
        if (timestampsToSearch.isEmpty())
            return result;

        Map<TopicPartition, Long> remainingToSearch = new HashMap<>(timestampsToSearch);
        do {
            RequestFuture<ListOffsetResult> future = sendListOffsetsRequests(remainingToSearch, requireTimestamps);
            client.poll(future, timer);

            if (!future.isDone())
                break;

            if (future.succeeded()) {
                ListOffsetResult value = future.value();
                result.fetchedOffsets.putAll(value.fetchedOffsets);
                if (value.partitionsToRetry.isEmpty())
                    return result;

                remainingToSearch.keySet().retainAll(value.partitionsToRetry);
            } else if (!future.isRetriable()) {
                throw future.exception();
            }

            if (metadata.updateRequested())
                client.awaitMetadataUpdate(timer);
            else
                timer.sleep(retryBackoffMs);
        } while (timer.notExpired());

        throw new TimeoutException("Failed to get offsets by times in " + timer.elapsedMs() + "ms");
    }

    public Map<TopicPartition, Long> beginningOffsets(Collection<TopicPartition> partitions, Timer timer) {
        return beginningOrEndOffset(partitions, ListOffsetRequest.EARLIEST_TIMESTAMP, timer);
    }

    public Map<TopicPartition, Long> endOffsets(Collection<TopicPartition> partitions, Timer timer) {
        return beginningOrEndOffset(partitions, ListOffsetRequest.LATEST_TIMESTAMP, timer);
    }

    private Map<TopicPartition, Long> beginningOrEndOffset(Collection<TopicPartition> partitions,
                                                           long timestamp,
                                                           Timer timer) {
        metadata.addTransientTopics(topicsForPartitions(partitions));
        try {
            Map<TopicPartition, Long> timestampsToSearch = partitions.stream()
                    .collect(Collectors.toMap(Function.identity(), tp -> timestamp));

            ListOffsetResult result = fetchOffsetsByTimes(timestampsToSearch, timer, false);

            return result.fetchedOffsets.entrySet().stream()
                    .collect(Collectors.toMap(Map.Entry::getKey, entry -> entry.getValue().offset));
        } finally {
            metadata.clearTransientTopics();
        }
    }

    /**
     * Return the fetched records, empty the record buffer and update the consumed position.
     *
     * NOTE: returning empty records guarantees the consumed position are NOT updated.
     *
     * @return The fetched records per partition
     * @throws OffsetOutOfRangeException If there is OffsetOutOfRange error in fetchResponse and
     *         the defaultResetPolicy is NONE
     * @throws TopicAuthorizationException If there is TopicAuthorization error in fetchResponse.
     */
    public Map<TopicPartition, List<ConsumerRecord<K, V>>> fetchedRecords() {
        Map<TopicPartition, List<ConsumerRecord<K, V>>> fetched = new HashMap<>();
        int recordsRemaining = maxPollRecords;

        try {
            while (recordsRemaining > 0) {
                if (nextInLineRecords == null || nextInLineRecords.isFetched) {
                    CompletedFetch completedFetch = completedFetches.peek();
                    if (completedFetch == null) break;

                    try {
                        nextInLineRecords = parseCompletedFetch(completedFetch);
                    } catch (Exception e) {
                        // Remove a completedFetch upon a parse with exception if (1) it contains no records, and
                        // (2) there are no fetched records with actual content preceding this exception.
                        // The first condition ensures that the completedFetches is not stuck with the same completedFetch
                        // in cases such as the TopicAuthorizationException, and the second condition ensures that no
                        // potential data loss due to an exception in a following record.
                        FetchResponse.PartitionData partition = completedFetch.partitionData;
                        if (fetched.isEmpty() && (partition.records == null || partition.records.sizeInBytes() == 0)) {
                            completedFetches.poll();
                        }
                        throw e;
                    }
                    completedFetches.poll();
                } else {
                    List<ConsumerRecord<K, V>> records = fetchRecords(nextInLineRecords, recordsRemaining);
                    TopicPartition partition = nextInLineRecords.partition;
                    if (!records.isEmpty()) {
                        List<ConsumerRecord<K, V>> currentRecords = fetched.get(partition);
                        if (currentRecords == null) {
                            fetched.put(partition, records);
                        } else {
                            // this case shouldn't usually happen because we only send one fetch at a time per partition,
                            // but it might conceivably happen in some rare cases (such as partition leader changes).
                            // we have to copy to a new list because the old one may be immutable
                            List<ConsumerRecord<K, V>> newRecords = new ArrayList<>(records.size() + currentRecords.size());
                            newRecords.addAll(currentRecords);
                            newRecords.addAll(records);
                            fetched.put(partition, newRecords);
                        }
                        recordsRemaining -= records.size();
                    }
                }
            }
        } catch (KafkaException e) {
            if (fetched.isEmpty())
                throw e;
        }
        return fetched;
    }

    private List<ConsumerRecord<K, V>> fetchRecords(PartitionRecords partitionRecords, int maxRecords) {
        if (!subscriptions.isAssigned(partitionRecords.partition)) {
            // this can happen when a rebalance happened before fetched records are returned to the consumer's poll call
            log.debug("Not returning fetched records for partition {} since it is no longer assigned",
                    partitionRecords.partition);
        } else if (!subscriptions.isFetchable(partitionRecords.partition)) {
            // this can happen when a partition is paused before fetched records are returned to the consumer's
            // poll call or if the offset is being reset
            log.debug("Not returning fetched records for assigned partition {} since it is no longer fetchable",
                    partitionRecords.partition);
        } else {
            SubscriptionState.FetchPosition position = subscriptions.position(partitionRecords.partition);
            if (partitionRecords.nextFetchOffset == position.offset) {
                List<ConsumerRecord<K, V>> partRecords = partitionRecords.fetchRecords(maxRecords);

                if (partitionRecords.nextFetchOffset > position.offset) {
                    SubscriptionState.FetchPosition nextPosition = new SubscriptionState.FetchPosition(
                            partitionRecords.nextFetchOffset,
                            partitionRecords.lastEpoch,
                            position.currentLeader);
                    log.trace("Returning fetched records at offset {} for assigned partition {} and update " +
                            "position to {}", position, partitionRecords.partition, nextPosition);
                    subscriptions.position(partitionRecords.partition, nextPosition);
                }

                Long partitionLag = subscriptions.partitionLag(partitionRecords.partition, isolationLevel);
                if (partitionLag != null)
                    this.sensors.recordPartitionLag(partitionRecords.partition, partitionLag);

                Long lead = subscriptions.partitionLead(partitionRecords.partition);
                if (lead != null) {
                    this.sensors.recordPartitionLead(partitionRecords.partition, lead);
                }

                return partRecords;
            } else {
                // these records aren't next in line based on the last consumed position, ignore them
                // they must be from an obsolete request
                log.debug("Ignoring fetched records for {} at offset {} since the current position is {}",
                        partitionRecords.partition, partitionRecords.nextFetchOffset, position);
            }
        }

        partitionRecords.drain();
        return emptyList();
    }

    private void resetOffsetIfNeeded(TopicPartition partition, Long requestedResetTimestamp, ListOffsetData offsetData) {
        // we might lose the assignment while fetching the offset, or the user might seek to a different offset,
        // so verify it is still assigned and still in need of the requested reset
        if (!subscriptions.isAssigned(partition)) {
            log.debug("Skipping reset of partition {} since it is no longer assigned", partition);
        } else if (!subscriptions.isOffsetResetNeeded(partition)) {
            log.debug("Skipping reset of partition {} since reset is no longer needed", partition);
        } else if (!requestedResetTimestamp.equals(offsetResetStrategyTimestamp(partition))) {
            log.debug("Skipping reset of partition {} since an alternative reset has been requested", partition);
        } else {
            SubscriptionState.FetchPosition position = new SubscriptionState.FetchPosition(
                    offsetData.offset, offsetData.leaderEpoch, metadata.leaderAndEpoch(partition));
            log.info("Resetting offset for partition {} to offset {}.", partition, position);
            offsetData.leaderEpoch.ifPresent(epoch -> metadata.updateLastSeenEpochIfNewer(partition, epoch));
            subscriptions.seek(partition, position);
        }
    }

    private void resetOffsetsAsync(Map<TopicPartition, Long> partitionResetTimestamps) {
        Map<Node, Map<TopicPartition, ListOffsetRequest.PartitionData>> timestampsToSearchByNode =
                groupListOffsetRequests(partitionResetTimestamps, new HashSet<>());
        for (Map.Entry<Node, Map<TopicPartition, ListOffsetRequest.PartitionData>> entry : timestampsToSearchByNode.entrySet()) {
            Node node = entry.getKey();
            final Map<TopicPartition, ListOffsetRequest.PartitionData> resetTimestamps = entry.getValue();
            subscriptions.setNextAllowedRetry(resetTimestamps.keySet(), time.milliseconds() + requestTimeoutMs);

            RequestFuture<ListOffsetResult> future = sendListOffsetRequest(node, resetTimestamps, false);
            future.addListener(new RequestFutureListener<ListOffsetResult>() {
                @Override
                public void onSuccess(ListOffsetResult result) {
                    if (!result.partitionsToRetry.isEmpty()) {
                        subscriptions.requestFailed(result.partitionsToRetry, time.milliseconds() + retryBackoffMs);
                        metadata.requestUpdate();
                    }

                    for (Map.Entry<TopicPartition, ListOffsetData> fetchedOffset : result.fetchedOffsets.entrySet()) {
                        TopicPartition partition = fetchedOffset.getKey();
                        ListOffsetData offsetData = fetchedOffset.getValue();
                        ListOffsetRequest.PartitionData requestedReset = resetTimestamps.get(partition);
                        resetOffsetIfNeeded(partition, requestedReset.timestamp, offsetData);
                    }
                }

                @Override
                public void onFailure(RuntimeException e) {
                    subscriptions.requestFailed(resetTimestamps.keySet(), time.milliseconds() + retryBackoffMs);
                    metadata.requestUpdate();

                    if (!(e instanceof RetriableException) && !cachedListOffsetsException.compareAndSet(null, e))
                        log.error("Discarding error in ListOffsetResponse because another error is pending", e);
                }
            });
        }
    }

    /**
     * For each partition which needs validation, make an asynchronous request to get the end-offsets for the partition
     * with the epoch less than or equal to the epoch the partition last saw.
     *
     * Requests are grouped by Node for efficiency.
     */
    private void validateOffsetsAsync(Map<TopicPartition, SubscriptionState.FetchPosition> partitionsToValidate) {
        final Map<Node, Map<TopicPartition, SubscriptionState.FetchPosition>> regrouped =
                regroupFetchPositionsByLeader(partitionsToValidate);

        regrouped.forEach((node, dataMap) -> {
            if (node.isEmpty()) {
                metadata.requestUpdate();
                return;
            }

            subscriptions.setNextAllowedRetry(dataMap.keySet(), time.milliseconds() + requestTimeoutMs);

            final Map<TopicPartition, Metadata.LeaderAndEpoch> cachedLeaderAndEpochs = partitionsToValidate.entrySet()
                    .stream()
                    .collect(Collectors.toMap(Map.Entry::getKey, entry -> entry.getValue().currentLeader));

            RequestFuture<OffsetsForLeaderEpochClient.OffsetForEpochResult> future = offsetsForLeaderEpochClient.sendAsyncRequest(node, partitionsToValidate);
            future.addListener(new RequestFutureListener<OffsetsForLeaderEpochClient.OffsetForEpochResult>() {
                @Override
                public void onSuccess(OffsetsForLeaderEpochClient.OffsetForEpochResult offsetsResult) {
                    Map<TopicPartition, OffsetAndMetadata> truncationWithoutResetPolicy = new HashMap<>();
                    if (!offsetsResult.partitionsToRetry().isEmpty()) {
                        subscriptions.setNextAllowedRetry(offsetsResult.partitionsToRetry(), time.milliseconds() + retryBackoffMs);
                        metadata.requestUpdate();
                    }

                    // For each OffsetsForLeader response, check if the end-offset is lower than our current offset
                    // for the partition. If so, it means we have experienced log truncation and need to reposition
                    // that partition's offset.
                    offsetsResult.endOffsets().forEach((respTopicPartition, respEndOffset) -> {
                        if (!subscriptions.isAssigned(respTopicPartition)) {
                            log.debug("Ignoring OffsetsForLeader response for partition {} which is not currently assigned.", respTopicPartition);
                            return;
                        }

                        if (subscriptions.awaitingValidation(respTopicPartition)) {
                            SubscriptionState.FetchPosition currentPosition = subscriptions.position(respTopicPartition);
                            Metadata.LeaderAndEpoch currentLeader = currentPosition.currentLeader;
                            if (!currentLeader.equals(cachedLeaderAndEpochs.get(respTopicPartition))) {
                                return;
                            }

                            if (respEndOffset.endOffset() < currentPosition.offset) {
                                if (subscriptions.hasDefaultOffsetResetPolicy()) {
                                    SubscriptionState.FetchPosition newPosition = new SubscriptionState.FetchPosition(
                                            respEndOffset.endOffset(), Optional.of(respEndOffset.leaderEpoch()), currentLeader);
                                    log.info("Truncation detected for partition {}, resetting offset to {}", respTopicPartition, newPosition);
                                    subscriptions.seek(respTopicPartition, newPosition);
                                } else {
                                    log.warn("Truncation detected for partition {}, but no reset policy is set", respTopicPartition);
                                    truncationWithoutResetPolicy.put(respTopicPartition, new OffsetAndMetadata(
                                            respEndOffset.endOffset(), Optional.of(respEndOffset.leaderEpoch()), null));
                                }
                            } else {
                                // Offset is fine, clear the validation state
                                subscriptions.validate(respTopicPartition);
                            }
                        }
                    });

                    if (!truncationWithoutResetPolicy.isEmpty()) {
                        throw new LogTruncationException(truncationWithoutResetPolicy);
                    }
                }

                @Override
                public void onFailure(RuntimeException e) {
                    subscriptions.requestFailed(dataMap.keySet(), time.milliseconds() + retryBackoffMs);
                    metadata.requestUpdate();

                    if (!(e instanceof RetriableException) && !cachedOffsetForLeaderException.compareAndSet(null, e)) {
                        log.error("Discarding error in OffsetsForLeaderEpoch because another error is pending", e);
                    }
                }
            });
        });
    }

    /**
     * Search the offsets by target times for the specified partitions.
     *
     * @param timestampsToSearch the mapping between partitions and target time
     * @param requireTimestamps true if we should fail with an UnsupportedVersionException if the broker does
     *                         not support fetching precise timestamps for offsets
     * @return A response which can be polled to obtain the corresponding timestamps and offsets.
     */
    private RequestFuture<ListOffsetResult> sendListOffsetsRequests(final Map<TopicPartition, Long> timestampsToSearch,
                                                                    final boolean requireTimestamps) {
        final Set<TopicPartition> partitionsToRetry = new HashSet<>();
        Map<Node, Map<TopicPartition, ListOffsetRequest.PartitionData>> timestampsToSearchByNode =
                groupListOffsetRequests(timestampsToSearch, partitionsToRetry);
        if (timestampsToSearchByNode.isEmpty())
            return RequestFuture.failure(new StaleMetadataException());

        final RequestFuture<ListOffsetResult> listOffsetRequestsFuture = new RequestFuture<>();
        final Map<TopicPartition, ListOffsetData> fetchedTimestampOffsets = new HashMap<>();
        final AtomicInteger remainingResponses = new AtomicInteger(timestampsToSearchByNode.size());

        for (Map.Entry<Node, Map<TopicPartition, ListOffsetRequest.PartitionData>> entry : timestampsToSearchByNode.entrySet()) {
            RequestFuture<ListOffsetResult> future =
                sendListOffsetRequest(entry.getKey(), entry.getValue(), requireTimestamps);
            future.addListener(new RequestFutureListener<ListOffsetResult>() {
                @Override
                public void onSuccess(ListOffsetResult partialResult) {
                    synchronized (listOffsetRequestsFuture) {
                        fetchedTimestampOffsets.putAll(partialResult.fetchedOffsets);
                        partitionsToRetry.addAll(partialResult.partitionsToRetry);

                        if (remainingResponses.decrementAndGet() == 0 && !listOffsetRequestsFuture.isDone()) {
                            ListOffsetResult result = new ListOffsetResult(fetchedTimestampOffsets, partitionsToRetry);
                            listOffsetRequestsFuture.complete(result);
                        }
                    }
                }

                @Override
                public void onFailure(RuntimeException e) {
                    synchronized (listOffsetRequestsFuture) {
                        if (!listOffsetRequestsFuture.isDone())
                            listOffsetRequestsFuture.raise(e);
                    }
                }
            });
        }
        return listOffsetRequestsFuture;
    }

    /**
     * Groups timestamps to search by node for topic partitions in `timestampsToSearch` that have
     * leaders available. Topic partitions from `timestampsToSearch` that do not have their leader
     * available are added to `partitionsToRetry`
     * @param timestampsToSearch The mapping from partitions ot the target timestamps
     * @param partitionsToRetry A set of topic partitions that will be extended with partitions
     *                          that need metadata update or re-connect to the leader.
     */
    private Map<Node, Map<TopicPartition, ListOffsetRequest.PartitionData>> groupListOffsetRequests(
            Map<TopicPartition, Long> timestampsToSearch,
            Set<TopicPartition> partitionsToRetry) {
        final Map<TopicPartition, ListOffsetRequest.PartitionData> partitionDataMap = new HashMap<>();
        for (Map.Entry<TopicPartition, Long> entry: timestampsToSearch.entrySet()) {
            TopicPartition tp  = entry.getKey();
            Optional<MetadataCache.PartitionInfoAndEpoch> currentInfo = metadata.partitionInfoIfCurrent(tp);
            if (!currentInfo.isPresent()) {
                log.debug("Leader for partition {} is unknown for fetching offset", tp);
                metadata.requestUpdate();
                partitionsToRetry.add(tp);
            } else if (currentInfo.get().partitionInfo().leader() == null) {
                log.debug("Leader for partition {} is unavailable for fetching offset", tp);
                metadata.requestUpdate();
                partitionsToRetry.add(tp);
            } else if (client.isUnavailable(currentInfo.get().partitionInfo().leader())) {
                client.maybeThrowAuthFailure(currentInfo.get().partitionInfo().leader());

                // The connection has failed and we need to await the blackout period before we can
                // try again. No need to request a metadata update since the disconnect will have
                // done so already.
                log.debug("Leader {} for partition {} is unavailable for fetching offset until reconnect backoff expires",
                        currentInfo.get().partitionInfo().leader(), tp);
                partitionsToRetry.add(tp);
            } else {
                partitionDataMap.put(tp,
                        new ListOffsetRequest.PartitionData(entry.getValue(), Optional.of(currentInfo.get().epoch())));
            }
        }
        return regroupPartitionMapByNode(partitionDataMap);
    }

    /**
     * Send the ListOffsetRequest to a specific broker for the partitions and target timestamps.
     *
     * @param node The node to send the ListOffsetRequest to.
     * @param timestampsToSearch The mapping from partitions to the target timestamps.
     * @param requireTimestamp  True if we require a timestamp in the response.
     * @return A response which can be polled to obtain the corresponding timestamps and offsets.
     */
    private RequestFuture<ListOffsetResult> sendListOffsetRequest(final Node node,
                                                                  final Map<TopicPartition, ListOffsetRequest.PartitionData> timestampsToSearch,
                                                                  boolean requireTimestamp) {
        ListOffsetRequest.Builder builder = ListOffsetRequest.Builder
                .forConsumer(requireTimestamp, isolationLevel)
                .setTargetTimes(timestampsToSearch);

        log.debug("Sending ListOffsetRequest {} to broker {}", builder, node);
        return client.send(node, builder)
                .compose(new RequestFutureAdapter<ClientResponse, ListOffsetResult>() {
                    @Override
                    public void onSuccess(ClientResponse response, RequestFuture<ListOffsetResult> future) {
                        ListOffsetResponse lor = (ListOffsetResponse) response.responseBody();
                        log.trace("Received ListOffsetResponse {} from broker {}", lor, node);
                        handleListOffsetResponse(timestampsToSearch, lor, future);
                    }
                });
    }

    /**
     * Callback for the response of the list offset call above.
     * @param timestampsToSearch The mapping from partitions to target timestamps
     * @param listOffsetResponse The response from the server.
     * @param future The future to be completed when the response returns. Note that any partition-level errors will
     *               generally fail the entire future result. The one exception is UNSUPPORTED_FOR_MESSAGE_FORMAT,
     *               which indicates that the broker does not support the v1 message format. Partitions with this
     *               particular error are simply left out of the future map. Note that the corresponding timestamp
     *               value of each partition may be null only for v0. In v1 and later the ListOffset API would not
     *               return a null timestamp (-1 is returned instead when necessary).
     */
    @SuppressWarnings("deprecation")
    private void handleListOffsetResponse(Map<TopicPartition, ListOffsetRequest.PartitionData> timestampsToSearch,
                                          ListOffsetResponse listOffsetResponse,
                                          RequestFuture<ListOffsetResult> future) {
        Map<TopicPartition, ListOffsetData> fetchedOffsets = new HashMap<>();
        Set<TopicPartition> partitionsToRetry = new HashSet<>();
        Set<String> unauthorizedTopics = new HashSet<>();

        for (Map.Entry<TopicPartition, ListOffsetRequest.PartitionData> entry : timestampsToSearch.entrySet()) {
            TopicPartition topicPartition = entry.getKey();
            ListOffsetResponse.PartitionData partitionData = listOffsetResponse.responseData().get(topicPartition);
            Errors error = partitionData.error;
            if (error == Errors.NONE) {
                if (partitionData.offsets != null) {
                    // Handle v0 response
                    long offset;
                    if (partitionData.offsets.size() > 1) {
                        future.raise(new IllegalStateException("Unexpected partitionData response of length " +
                                partitionData.offsets.size()));
                        return;
                    } else if (partitionData.offsets.isEmpty()) {
                        offset = ListOffsetResponse.UNKNOWN_OFFSET;
                    } else {
                        offset = partitionData.offsets.get(0);
                    }
                    log.debug("Handling v0 ListOffsetResponse response for {}. Fetched offset {}",
                            topicPartition, offset);
                    if (offset != ListOffsetResponse.UNKNOWN_OFFSET) {
                        ListOffsetData offsetData = new ListOffsetData(offset, null, Optional.empty());
                        fetchedOffsets.put(topicPartition, offsetData);
                    }
                } else {
                    // Handle v1 and later response
                    log.debug("Handling ListOffsetResponse response for {}. Fetched offset {}, timestamp {}",
                            topicPartition, partitionData.offset, partitionData.timestamp);
                    if (partitionData.offset != ListOffsetResponse.UNKNOWN_OFFSET) {
                        ListOffsetData offsetData = new ListOffsetData(partitionData.offset, partitionData.timestamp,
                                partitionData.leaderEpoch);
                        fetchedOffsets.put(topicPartition, offsetData);
                    }
                }
            } else if (error == Errors.UNSUPPORTED_FOR_MESSAGE_FORMAT) {
                // The message format on the broker side is before 0.10.0, which means it does not
                // support timestamps. We treat this case the same as if we weren't able to find an
                // offset corresponding to the requested timestamp and leave it out of the result.
                log.debug("Cannot search by timestamp for partition {} because the message format version " +
                        "is before 0.10.0", topicPartition);
            } else if (error == Errors.NOT_LEADER_FOR_PARTITION ||
                       error == Errors.REPLICA_NOT_AVAILABLE ||
                       error == Errors.KAFKA_STORAGE_ERROR ||
                       error == Errors.OFFSET_NOT_AVAILABLE ||
                       error == Errors.LEADER_NOT_AVAILABLE) {
                log.debug("Attempt to fetch offsets for partition {} failed due to {}, retrying.",
                        topicPartition, error);
                partitionsToRetry.add(topicPartition);
            } else if (error == Errors.FENCED_LEADER_EPOCH ||
                       error == Errors.UNKNOWN_LEADER_EPOCH) {
                log.debug("Attempt to fetch offsets for partition {} failed due to {}, retrying.",
                        topicPartition, error);
                partitionsToRetry.add(topicPartition);
            } else if (error == Errors.UNKNOWN_TOPIC_OR_PARTITION) {
                log.warn("Received unknown topic or partition error in ListOffset request for partition {}", topicPartition);
                partitionsToRetry.add(topicPartition);
            } else if (error == Errors.TOPIC_AUTHORIZATION_FAILED) {
                unauthorizedTopics.add(topicPartition.topic());
            } else {
                log.warn("Attempt to fetch offsets for partition {} failed due to: {}, retrying.", topicPartition, error.message());
                partitionsToRetry.add(topicPartition);
            }
        }

        if (!unauthorizedTopics.isEmpty())
            future.raise(new TopicAuthorizationException(unauthorizedTopics));
        else
            future.complete(new ListOffsetResult(fetchedOffsets, partitionsToRetry));
    }

    static class ListOffsetResult {
        private final Map<TopicPartition, ListOffsetData> fetchedOffsets;
        private final Set<TopicPartition> partitionsToRetry;

        public ListOffsetResult(Map<TopicPartition, ListOffsetData> fetchedOffsets, Set<TopicPartition> partitionsNeedingRetry) {
            this.fetchedOffsets = fetchedOffsets;
            this.partitionsToRetry = partitionsNeedingRetry;
        }

        public ListOffsetResult() {
            this.fetchedOffsets = new HashMap<>();
            this.partitionsToRetry = new HashSet<>();
        }
    }

    private List<TopicPartition> fetchablePartitions() {
        Set<TopicPartition> exclude = new HashSet<>();
        if (nextInLineRecords != null && !nextInLineRecords.isFetched) {
            exclude.add(nextInLineRecords.partition);
        }
        for (CompletedFetch completedFetch : completedFetches) {
            exclude.add(completedFetch.partition);
        }
        return subscriptions.fetchablePartitions(tp -> !exclude.contains(tp));
    }

    /**
     * Create fetch requests for all nodes for which we have assigned partitions
     * that have no existing requests in flight.
     */
    private Map<Node, FetchSessionHandler.FetchRequestData> prepareFetchRequests() {
        Map<Node, FetchSessionHandler.Builder> fetchable = new LinkedHashMap<>();

        // Ensure the position has an up-to-date leader
        subscriptions.assignedPartitions().forEach(
            tp -> subscriptions.maybeValidatePosition(tp, metadata.leaderAndEpoch(tp)));

        for (TopicPartition partition : fetchablePartitions()) {
            SubscriptionState.FetchPosition position = this.subscriptions.position(partition);
            Metadata.LeaderAndEpoch leaderAndEpoch = position.currentLeader;
            Node node = leaderAndEpoch.leader;

            if (node == null || node.isEmpty()) {
                metadata.requestUpdate();
            } else if (client.isUnavailable(node)) {
                client.maybeThrowAuthFailure(node);

                // If we try to send during the reconnect blackout window, then the request is just
                // going to be failed anyway before being sent, so skip the send for now
                log.trace("Skipping fetch for partition {} because node {} is awaiting reconnect backoff", partition, node);
            } else if (client.hasPendingRequests(node)) {
                log.trace("Skipping fetch for partition {} because there is an in-flight request to {}", partition, node);
            } else {
                // if there is a leader and no in-flight requests, issue a new fetch
                FetchSessionHandler.Builder builder = fetchable.get(leaderAndEpoch.leader);
                if (builder == null) {
                    int id = leaderAndEpoch.leader.id();
                    FetchSessionHandler handler = sessionHandler(id);
                    if (handler == null) {
                        handler = new FetchSessionHandler(logContext, id);
                        sessionHandlers.put(id, handler);
                    }
                    builder = handler.newBuilder();
                    fetchable.put(leaderAndEpoch.leader, builder);
                }

                builder.add(partition, new FetchRequest.PartitionData(position.offset,
                        FetchRequest.INVALID_LOG_START_OFFSET, this.fetchSize, leaderAndEpoch.epoch));

                log.debug("Added {} fetch request for partition {} at position {} to node {}", isolationLevel,
                    partition, position, leaderAndEpoch.leader);
            }
        }

        Map<Node, FetchSessionHandler.FetchRequestData> reqs = new LinkedHashMap<>();
        for (Map.Entry<Node, FetchSessionHandler.Builder> entry : fetchable.entrySet()) {
            reqs.put(entry.getKey(), entry.getValue().build());
        }
        return reqs;
    }

    private Map<Node, Map<TopicPartition, SubscriptionState.FetchPosition>> regroupFetchPositionsByLeader(
            Map<TopicPartition, SubscriptionState.FetchPosition> partitionMap) {
        return partitionMap.entrySet()
                .stream()
                .collect(Collectors.groupingBy(entry -> entry.getValue().currentLeader.leader,
                        Collectors.toMap(Map.Entry::getKey, Map.Entry::getValue)));
    }

    private <T> Map<Node, Map<TopicPartition, T>> regroupPartitionMapByNode(Map<TopicPartition, T> partitionMap) {
        return partitionMap.entrySet()
                .stream()
                .collect(Collectors.groupingBy(entry -> metadata.fetch().leaderFor(entry.getKey()),
                        Collectors.toMap(Map.Entry::getKey, Map.Entry::getValue)));
    }

    /**
     * The callback for fetch completion
     */
    private PartitionRecords parseCompletedFetch(CompletedFetch completedFetch) {
        TopicPartition tp = completedFetch.partition;
        FetchResponse.PartitionData<Records> partition = completedFetch.partitionData;
        long fetchOffset = completedFetch.fetchedOffset;
        PartitionRecords partitionRecords = null;
        Errors error = partition.error;

        try {
            if (!subscriptions.isFetchable(tp)) {
                // this can happen when a rebalance happened or a partition consumption paused
                // while fetch is still in-flight
                log.debug("Ignoring fetched records for partition {} since it is no longer fetchable", tp);
            } else if (error == Errors.NONE) {
                // we are interested in this fetch only if the beginning offset matches the
                // current consumed position
                SubscriptionState.FetchPosition position = subscriptions.position(tp);
                if (position == null || position.offset != fetchOffset) {
                    log.debug("Discarding stale fetch response for partition {} since its offset {} does not match " +
                            "the expected offset {}", tp, fetchOffset, position);
                    return null;
                }

                log.trace("Preparing to read {} bytes of data for partition {} with offset {}",
                        partition.records.sizeInBytes(), tp, position);
                Iterator<? extends RecordBatch> batches = partition.records.batches().iterator();
                partitionRecords = new PartitionRecords(tp, completedFetch, batches);

                if (!batches.hasNext() && partition.records.sizeInBytes() > 0) {
                    if (completedFetch.responseVersion < 3) {
                        // Implement the pre KIP-74 behavior of throwing a RecordTooLargeException.
                        Map<TopicPartition, Long> recordTooLargePartitions = Collections.singletonMap(tp, fetchOffset);
                        throw new RecordTooLargeException("There are some messages at [Partition=Offset]: " +
                                recordTooLargePartitions + " whose size is larger than the fetch size " + this.fetchSize +
                                " and hence cannot be returned. Please considering upgrading your broker to 0.10.1.0 or " +
                                "newer to avoid this issue. Alternately, increase the fetch size on the client (using " +
                                ConsumerConfig.MAX_PARTITION_FETCH_BYTES_CONFIG + ")",
                                recordTooLargePartitions);
                    } else {
                        // This should not happen with brokers that support FetchRequest/Response V3 or higher (i.e. KIP-74)
                        throw new KafkaException("Failed to make progress reading messages at " + tp + "=" +
                            fetchOffset + ". Received a non-empty fetch response from the server, but no " +
                            "complete records were found.");
                    }
                }

                if (partition.highWatermark >= 0) {
                    log.trace("Updating high watermark for partition {} to {}", tp, partition.highWatermark);
                    subscriptions.updateHighWatermark(tp, partition.highWatermark);
                }

                if (partition.logStartOffset >= 0) {
                    log.trace("Updating log start offset for partition {} to {}", tp, partition.logStartOffset);
                    subscriptions.updateLogStartOffset(tp, partition.logStartOffset);
                }

                if (partition.lastStableOffset >= 0) {
                    log.trace("Updating last stable offset for partition {} to {}", tp, partition.lastStableOffset);
                    subscriptions.updateLastStableOffset(tp, partition.lastStableOffset);
                }
            } else if (error == Errors.NOT_LEADER_FOR_PARTITION ||
                       error == Errors.REPLICA_NOT_AVAILABLE ||
                       error == Errors.KAFKA_STORAGE_ERROR ||
                       error == Errors.FENCED_LEADER_EPOCH) {
                log.debug("Error in fetch for partition {}: {}", tp, error.exceptionName());
                this.metadata.requestUpdate();
            } else if (error == Errors.UNKNOWN_TOPIC_OR_PARTITION) {
                log.warn("Received unknown topic or partition error in fetch for partition {}", tp);
                this.metadata.requestUpdate();
            } else if (error == Errors.OFFSET_OUT_OF_RANGE) {
                if (fetchOffset != subscriptions.position(tp).offset) {
                    log.debug("Discarding stale fetch response for partition {} since the fetched offset {} " +
                            "does not match the current offset {}", tp, fetchOffset, subscriptions.position(tp));
                } else if (subscriptions.hasDefaultOffsetResetPolicy()) {
                    log.info("Fetch offset {} is out of range for partition {}, resetting offset", fetchOffset, tp);
                    subscriptions.requestOffsetReset(tp);
                } else {
                    throw new OffsetOutOfRangeException(Collections.singletonMap(tp, fetchOffset));
                }
            } else if (error == Errors.TOPIC_AUTHORIZATION_FAILED) {
                //we log the actual partition and not just the topic to help with ACL propagation issues in large clusters
                log.warn("Not authorized to read from partition {}.", tp);
                throw new TopicAuthorizationException(Collections.singleton(tp.topic()));
            } else if (error == Errors.UNKNOWN_LEADER_EPOCH) {
                log.debug("Received unknown leader epoch error in fetch for partition {}", tp);
            } else if (error == Errors.UNKNOWN_SERVER_ERROR) {
                log.warn("Unknown error fetching data for topic-partition {}", tp);
            } else {
                throw new IllegalStateException("Unexpected error code " + error.code() + " while fetching from partition " + tp);
            }
        } finally {
            if (partitionRecords == null)
                completedFetch.metricAggregator.record(tp, 0, 0);

            if (error != Errors.NONE)
                // we move the partition to the end if there was an error. This way, it's more likely that partitions for
                // the same topic can remain together (allowing for more efficient serialization).
                subscriptions.movePartitionToEnd(tp);
        }

        return partitionRecords;
    }

    /**
     * Parse the record entry, deserializing the key / value fields if necessary
     */
    private ConsumerRecord<K, V> parseRecord(TopicPartition partition,
                                             RecordBatch batch,
                                             Record record) {
        try {
            long offset = record.offset();
            long timestamp = record.timestamp();
            Optional<Integer> leaderEpoch = maybeLeaderEpoch(batch.partitionLeaderEpoch());
            TimestampType timestampType = batch.timestampType();
            Headers headers = new RecordHeaders(record.headers());
            ByteBuffer keyBytes = record.key();
            byte[] keyByteArray = keyBytes == null ? null : Utils.toArray(keyBytes);
            K key = keyBytes == null ? null : this.keyDeserializer.deserialize(partition.topic(), headers, keyByteArray);
            ByteBuffer valueBytes = record.value();
            byte[] valueByteArray = valueBytes == null ? null : Utils.toArray(valueBytes);
            V value = valueBytes == null ? null : this.valueDeserializer.deserialize(partition.topic(), headers, valueByteArray);
            return new ConsumerRecord<>(partition.topic(), partition.partition(), offset,
                                        timestamp, timestampType, record.checksumOrNull(),
                                        keyByteArray == null ? ConsumerRecord.NULL_SIZE : keyByteArray.length,
                                        valueByteArray == null ? ConsumerRecord.NULL_SIZE : valueByteArray.length,
                                        key, value, headers, leaderEpoch);
        } catch (RuntimeException e) {
            throw new SerializationException("Error deserializing key/value for partition " + partition +
                    " at offset " + record.offset() + ". If needed, please seek past the record to continue consumption.", e);
        }
    }

    private Optional<Integer> maybeLeaderEpoch(int leaderEpoch) {
        return leaderEpoch == RecordBatch.NO_PARTITION_LEADER_EPOCH ? Optional.empty() : Optional.of(leaderEpoch);
    }

    /**
     * Clear the buffered data which are not a part of newly assigned partitions
     *
     * @param assignedPartitions  newly assigned {@link TopicPartition}
     */
    public void clearBufferedDataForUnassignedPartitions(Collection<TopicPartition> assignedPartitions) {
        Iterator<CompletedFetch> itr = completedFetches.iterator();
        while (itr.hasNext()) {
            TopicPartition tp = itr.next().partition;
            if (!assignedPartitions.contains(tp)) {
                itr.remove();
            }
        }
        if (nextInLineRecords != null && !assignedPartitions.contains(nextInLineRecords.partition)) {
            nextInLineRecords.drain();
            nextInLineRecords = null;
        }
    }

    /**
     * Clear the buffered data which are not a part of newly assigned topics
     *
     * @param assignedTopics  newly assigned topics
     */
    public void clearBufferedDataForUnassignedTopics(Collection<String> assignedTopics) {
        Set<TopicPartition> currentTopicPartitions = new HashSet<>();
        for (TopicPartition tp : subscriptions.assignedPartitions()) {
            if (assignedTopics.contains(tp.topic())) {
                currentTopicPartitions.add(tp);
            }
        }
        clearBufferedDataForUnassignedPartitions(currentTopicPartitions);
    }

    // Visibilty for testing
    protected FetchSessionHandler sessionHandler(int node) {
        return sessionHandlers.get(node);
    }

    public static Sensor throttleTimeSensor(Metrics metrics, FetcherMetricsRegistry metricsRegistry) {
        Sensor fetchThrottleTimeSensor = metrics.sensor("fetch-throttle-time");
        fetchThrottleTimeSensor.add(metrics.metricInstance(metricsRegistry.fetchThrottleTimeAvg), new Avg());

        fetchThrottleTimeSensor.add(metrics.metricInstance(metricsRegistry.fetchThrottleTimeMax), new Max());

        return fetchThrottleTimeSensor;
    }

    private class PartitionRecords {
        private final TopicPartition partition;
        private final CompletedFetch completedFetch;
        private final Iterator<? extends RecordBatch> batches;
        private final Set<Long> abortedProducerIds;
        private final PriorityQueue<FetchResponse.AbortedTransaction> abortedTransactions;

        private int recordsRead;
        private int bytesRead;
        private RecordBatch currentBatch;
        private Record lastRecord;
        private CloseableIterator<Record> records;
        private long nextFetchOffset;
        private Optional<Integer> lastEpoch;
        private boolean isFetched = false;
        private Exception cachedRecordException = null;
        private boolean corruptLastRecord = false;

        private PartitionRecords(TopicPartition partition,
                                 CompletedFetch completedFetch,
                                 Iterator<? extends RecordBatch> batches) {
            this.partition = partition;
            this.completedFetch = completedFetch;
            this.batches = batches;
            this.nextFetchOffset = completedFetch.fetchedOffset;
            this.lastEpoch = Optional.empty();
            this.abortedProducerIds = new HashSet<>();
            this.abortedTransactions = abortedTransactions(completedFetch.partitionData);
        }

        private void drain() {
            if (!isFetched) {
                maybeCloseRecordStream();
                cachedRecordException = null;
                this.isFetched = true;
                this.completedFetch.metricAggregator.record(partition, bytesRead, recordsRead);

                // we move the partition to the end if we received some bytes. This way, it's more likely that partitions
                // for the same topic can remain together (allowing for more efficient serialization).
                if (bytesRead > 0)
                    subscriptions.movePartitionToEnd(partition);
            }
        }

        private void maybeEnsureValid(RecordBatch batch) {
            if (checkCrcs && currentBatch.magic() >= RecordBatch.MAGIC_VALUE_V2) {
                try {
                    batch.ensureValid();
                } catch (InvalidRecordException e) {
                    throw new KafkaException("Record batch for partition " + partition + " at offset " +
                            batch.baseOffset() + " is invalid, cause: " + e.getMessage());
                }
            }
        }

        private void maybeEnsureValid(Record record) {
            if (checkCrcs) {
                try {
                    record.ensureValid();
                } catch (InvalidRecordException e) {
                    throw new KafkaException("Record for partition " + partition + " at offset " + record.offset()
                            + " is invalid, cause: " + e.getMessage());
                }
            }
        }

        private void maybeCloseRecordStream() {
            if (records != null) {
                records.close();
                records = null;
            }
        }

        private Record nextFetchedRecord() {
            while (true) {
                if (records == null || !records.hasNext()) {
                    maybeCloseRecordStream();

                    if (!batches.hasNext()) {
                        // Message format v2 preserves the last offset in a batch even if the last record is removed
                        // through compaction. By using the next offset computed from the last offset in the batch,
                        // we ensure that the offset of the next fetch will point to the next batch, which avoids
                        // unnecessary re-fetching of the same batch (in the worst case, the consumer could get stuck
                        // fetching the same batch repeatedly).
                        if (currentBatch != null)
                            nextFetchOffset = currentBatch.nextOffset();
                        drain();
                        return null;
                    }

                    currentBatch = batches.next();
                    lastEpoch = currentBatch.partitionLeaderEpoch() == RecordBatch.NO_PARTITION_LEADER_EPOCH ?
                            Optional.empty() : Optional.of(currentBatch.partitionLeaderEpoch());

                    maybeEnsureValid(currentBatch);

                    if (isolationLevel == IsolationLevel.READ_COMMITTED && currentBatch.hasProducerId()) {
                        // remove from the aborted transaction queue all aborted transactions which have begun
                        // before the current batch's last offset and add the associated producerIds to the
                        // aborted producer set
                        consumeAbortedTransactionsUpTo(currentBatch.lastOffset());

                        long producerId = currentBatch.producerId();
                        if (containsAbortMarker(currentBatch)) {
                            abortedProducerIds.remove(producerId);
                        } else if (isBatchAborted(currentBatch)) {
                            log.debug("Skipping aborted record batch from partition {} with producerId {} and " +
                                          "offsets {} to {}",
                                      partition, producerId, currentBatch.baseOffset(), currentBatch.lastOffset());
                            nextFetchOffset = currentBatch.nextOffset();
                            continue;
                        }
                    }

                    records = currentBatch.streamingIterator(decompressionBufferSupplier);
                } else {
                    Record record = records.next();
                    // skip any records out of range
                    if (record.offset() >= nextFetchOffset) {
                        // we only do validation when the message should not be skipped.
                        maybeEnsureValid(record);

                        // control records are not returned to the user
                        if (!currentBatch.isControlBatch()) {
                            return record;
                        } else {
                            // Increment the next fetch offset when we skip a control batch.
                            nextFetchOffset = record.offset() + 1;
                        }
                    }
                }
            }
        }

        private List<ConsumerRecord<K, V>> fetchRecords(int maxRecords) {
            // Error when fetching the next record before deserialization.
            if (corruptLastRecord)
                throw new KafkaException("Received exception when fetching the next record from " + partition
                                             + ". If needed, please seek past the record to "
                                             + "continue consumption.", cachedRecordException);

            if (isFetched)
                return Collections.emptyList();

            List<ConsumerRecord<K, V>> records = new ArrayList<>();
            try {
                for (int i = 0; i < maxRecords; i++) {
                    // Only move to next record if there was no exception in the last fetch. Otherwise we should
                    // use the last record to do deserialization again.
                    if (cachedRecordException == null) {
                        corruptLastRecord = true;
                        lastRecord = nextFetchedRecord();
                        corruptLastRecord = false;
                    }
                    if (lastRecord == null)
                        break;
                    records.add(parseRecord(partition, currentBatch, lastRecord));
                    recordsRead++;
                    bytesRead += lastRecord.sizeInBytes();
                    nextFetchOffset = lastRecord.offset() + 1;
                    // In some cases, the deserialization may have thrown an exception and the retry may succeed,
                    // we allow user to move forward in this case.
                    cachedRecordException = null;
                }
            } catch (SerializationException se) {
                cachedRecordException = se;
                if (records.isEmpty())
                    throw se;
            } catch (KafkaException e) {
                cachedRecordException = e;
                if (records.isEmpty())
                    throw new KafkaException("Received exception when fetching the next record from " + partition
                                                 + ". If needed, please seek past the record to "
                                                 + "continue consumption.", e);
            }
            return records;
        }

        private void consumeAbortedTransactionsUpTo(long offset) {
            if (abortedTransactions == null)
                return;

            while (!abortedTransactions.isEmpty() && abortedTransactions.peek().firstOffset <= offset) {
                FetchResponse.AbortedTransaction abortedTransaction = abortedTransactions.poll();
                abortedProducerIds.add(abortedTransaction.producerId);
            }
        }

        private boolean isBatchAborted(RecordBatch batch) {
            return batch.isTransactional() && abortedProducerIds.contains(batch.producerId());
        }

        private PriorityQueue<FetchResponse.AbortedTransaction> abortedTransactions(FetchResponse.PartitionData<?> partition) {
            if (partition.abortedTransactions == null || partition.abortedTransactions.isEmpty())
                return null;

            PriorityQueue<FetchResponse.AbortedTransaction> abortedTransactions = new PriorityQueue<>(
                    partition.abortedTransactions.size(), Comparator.comparingLong(o -> o.firstOffset)
            );
            abortedTransactions.addAll(partition.abortedTransactions);
            return abortedTransactions;
        }

        private boolean containsAbortMarker(RecordBatch batch) {
            if (!batch.isControlBatch())
                return false;

            Iterator<Record> batchIterator = batch.iterator();
            if (!batchIterator.hasNext())
                return false;

            Record firstRecord = batchIterator.next();
            return ControlRecordType.ABORT == ControlRecordType.parse(firstRecord.key());
        }
    }

    private static class CompletedFetch {
        private final TopicPartition partition;
        private final long fetchedOffset;
        private final FetchResponse.PartitionData<Records> partitionData;
        private final FetchResponseMetricAggregator metricAggregator;
        private final short responseVersion;

        private CompletedFetch(TopicPartition partition,
                               long fetchedOffset,
                               FetchResponse.PartitionData<Records> partitionData,
                               FetchResponseMetricAggregator metricAggregator,
                               short responseVersion) {
            this.partition = partition;
            this.fetchedOffset = fetchedOffset;
            this.partitionData = partitionData;
            this.metricAggregator = metricAggregator;
            this.responseVersion = responseVersion;
        }
    }

    /**
     * Since we parse the message data for each partition from each fetch response lazily, fetch-level
     * metrics need to be aggregated as the messages from each partition are parsed. This class is used
     * to facilitate this incremental aggregation.
     */
    private static class FetchResponseMetricAggregator {
        private final FetchManagerMetrics sensors;
        private final Set<TopicPartition> unrecordedPartitions;

        private final FetchMetrics fetchMetrics = new FetchMetrics();
        private final Map<String, FetchMetrics> topicFetchMetrics = new HashMap<>();

        private FetchResponseMetricAggregator(FetchManagerMetrics sensors,
                                              Set<TopicPartition> partitions) {
            this.sensors = sensors;
            this.unrecordedPartitions = partitions;
        }

        /**
         * After each partition is parsed, we update the current metric totals with the total bytes
         * and number of records parsed. After all partitions have reported, we write the metric.
         */
        public void record(TopicPartition partition, int bytes, int records) {
            this.unrecordedPartitions.remove(partition);
            this.fetchMetrics.increment(bytes, records);

            // collect and aggregate per-topic metrics
            String topic = partition.topic();
            FetchMetrics topicFetchMetric = this.topicFetchMetrics.get(topic);
            if (topicFetchMetric == null) {
                topicFetchMetric = new FetchMetrics();
                this.topicFetchMetrics.put(topic, topicFetchMetric);
            }
            topicFetchMetric.increment(bytes, records);

            if (this.unrecordedPartitions.isEmpty()) {
                // once all expected partitions from the fetch have reported in, record the metrics
                this.sensors.bytesFetched.record(this.fetchMetrics.fetchBytes);
                this.sensors.recordsFetched.record(this.fetchMetrics.fetchRecords);

                // also record per-topic metrics
                for (Map.Entry<String, FetchMetrics> entry: this.topicFetchMetrics.entrySet()) {
                    FetchMetrics metric = entry.getValue();
                    this.sensors.recordTopicFetchMetrics(entry.getKey(), metric.fetchBytes, metric.fetchRecords);
                }
            }
        }

        private static class FetchMetrics {
            private int fetchBytes;
            private int fetchRecords;

            protected void increment(int bytes, int records) {
                this.fetchBytes += bytes;
                this.fetchRecords += records;
            }
        }
    }

    private static class FetchManagerMetrics {
        private final Metrics metrics;
        private FetcherMetricsRegistry metricsRegistry;
        private final Sensor bytesFetched;
        private final Sensor recordsFetched;
        private final Sensor fetchLatency;
        private final Sensor recordsFetchLag;
        private final Sensor recordsFetchLead;

        private int assignmentId = 0;
        private Set<TopicPartition> assignedPartitions = Collections.emptySet();

        private FetchManagerMetrics(Metrics metrics, FetcherMetricsRegistry metricsRegistry) {
            this.metrics = metrics;
            this.metricsRegistry = metricsRegistry;

            this.bytesFetched = metrics.sensor("bytes-fetched");
            this.bytesFetched.add(metrics.metricInstance(metricsRegistry.fetchSizeAvg), new Avg());
            this.bytesFetched.add(metrics.metricInstance(metricsRegistry.fetchSizeMax), new Max());
            this.bytesFetched.add(new Meter(metrics.metricInstance(metricsRegistry.bytesConsumedRate),
                    metrics.metricInstance(metricsRegistry.bytesConsumedTotal)));

            this.recordsFetched = metrics.sensor("records-fetched");
            this.recordsFetched.add(metrics.metricInstance(metricsRegistry.recordsPerRequestAvg), new Avg());
            this.recordsFetched.add(new Meter(metrics.metricInstance(metricsRegistry.recordsConsumedRate),
                    metrics.metricInstance(metricsRegistry.recordsConsumedTotal)));

            this.fetchLatency = metrics.sensor("fetch-latency");
            this.fetchLatency.add(metrics.metricInstance(metricsRegistry.fetchLatencyAvg), new Avg());
            this.fetchLatency.add(metrics.metricInstance(metricsRegistry.fetchLatencyMax), new Max());
            this.fetchLatency.add(new Meter(new Count(), metrics.metricInstance(metricsRegistry.fetchRequestRate),
                    metrics.metricInstance(metricsRegistry.fetchRequestTotal)));

            this.recordsFetchLag = metrics.sensor("records-lag");
            this.recordsFetchLag.add(metrics.metricInstance(metricsRegistry.recordsLagMax), new Max());

            this.recordsFetchLead = metrics.sensor("records-lead");
            this.recordsFetchLead.add(metrics.metricInstance(metricsRegistry.recordsLeadMin), new Min());
        }

        private void recordTopicFetchMetrics(String topic, int bytes, int records) {
            // record bytes fetched
            String name = "topic." + topic + ".bytes-fetched";
            Sensor bytesFetched = this.metrics.getSensor(name);
            if (bytesFetched == null) {
                Map<String, String> metricTags = Collections.singletonMap("topic", topic.replace('.', '_'));

                bytesFetched = this.metrics.sensor(name);
                bytesFetched.add(this.metrics.metricInstance(metricsRegistry.topicFetchSizeAvg,
                        metricTags), new Avg());
                bytesFetched.add(this.metrics.metricInstance(metricsRegistry.topicFetchSizeMax,
                        metricTags), new Max());
                bytesFetched.add(new Meter(this.metrics.metricInstance(metricsRegistry.topicBytesConsumedRate, metricTags),
                        this.metrics.metricInstance(metricsRegistry.topicBytesConsumedTotal, metricTags)));
            }
            bytesFetched.record(bytes);

            // record records fetched
            name = "topic." + topic + ".records-fetched";
            Sensor recordsFetched = this.metrics.getSensor(name);
            if (recordsFetched == null) {
                Map<String, String> metricTags = new HashMap<>(1);
                metricTags.put("topic", topic.replace('.', '_'));

                recordsFetched = this.metrics.sensor(name);
                recordsFetched.add(this.metrics.metricInstance(metricsRegistry.topicRecordsPerRequestAvg,
                        metricTags), new Avg());
                recordsFetched.add(new Meter(this.metrics.metricInstance(metricsRegistry.topicRecordsConsumedRate, metricTags),
                        this.metrics.metricInstance(metricsRegistry.topicRecordsConsumedTotal, metricTags)));
            }
            recordsFetched.record(records);
        }

        private void maybeUpdateAssignment(SubscriptionState subscription) {
            int newAssignmentId = subscription.assignmentId();
            if (this.assignmentId != newAssignmentId) {
                Set<TopicPartition> newAssignedPartitions = new HashSet<>(subscription.assignedPartitions());
                for (TopicPartition tp : this.assignedPartitions) {
                    if (!newAssignedPartitions.contains(tp)) {
                        metrics.removeSensor(partitionLagMetricName(tp));
                        metrics.removeSensor(partitionLeadMetricName(tp));
                    }
                }
                this.assignedPartitions = newAssignedPartitions;
                this.assignmentId = newAssignmentId;
            }
        }

        private void recordPartitionLead(TopicPartition tp, long lead) {
            this.recordsFetchLead.record(lead);

            String name = partitionLeadMetricName(tp);
            Sensor recordsLead = this.metrics.getSensor(name);
            if (recordsLead == null) {
                Map<String, String> metricTags = new HashMap<>(2);
                metricTags.put("topic", tp.topic().replace('.', '_'));
                metricTags.put("partition", String.valueOf(tp.partition()));

                recordsLead = this.metrics.sensor(name);

                recordsLead.add(this.metrics.metricInstance(metricsRegistry.partitionRecordsLead, metricTags), new Value());
                recordsLead.add(this.metrics.metricInstance(metricsRegistry.partitionRecordsLeadMin, metricTags), new Min());
                recordsLead.add(this.metrics.metricInstance(metricsRegistry.partitionRecordsLeadAvg, metricTags), new Avg());
            }
            recordsLead.record(lead);
        }

        private void recordPartitionLag(TopicPartition tp, long lag) {
            this.recordsFetchLag.record(lag);

            String name = partitionLagMetricName(tp);
            Sensor recordsLag = this.metrics.getSensor(name);
            if (recordsLag == null) {
                Map<String, String> metricTags = new HashMap<>(2);
                metricTags.put("topic", tp.topic().replace('.', '_'));
                metricTags.put("partition", String.valueOf(tp.partition()));

                recordsLag = this.metrics.sensor(name);

                recordsLag.add(this.metrics.metricInstance(metricsRegistry.partitionRecordsLag, metricTags), new Value());
                recordsLag.add(this.metrics.metricInstance(metricsRegistry.partitionRecordsLagMax, metricTags), new Max());
                recordsLag.add(this.metrics.metricInstance(metricsRegistry.partitionRecordsLagAvg, metricTags), new Avg());
            }
            recordsLag.record(lag);
        }

        private static String partitionLagMetricName(TopicPartition tp) {
            return tp + ".records-lag";
        }

        private static String partitionLeadMetricName(TopicPartition tp) {
            return tp + ".records-lead";
        }

    }

    @Override
    public void close() {
        if (nextInLineRecords != null)
            nextInLineRecords.drain();
        decompressionBufferSupplier.close();
    }

    private Set<String> topicsForPartitions(Collection<TopicPartition> partitions) {
        return partitions.stream().map(TopicPartition::topic).collect(Collectors.toSet());
    }

}<|MERGE_RESOLUTION|>--- conflicted
+++ resolved
@@ -179,12 +179,7 @@
         this.requestTimeoutMs = requestTimeoutMs;
         this.isolationLevel = isolationLevel;
         this.sessionHandlers = new HashMap<>();
-<<<<<<< HEAD
         this.offsetsForLeaderEpochClient = new OffsetsForLeaderEpochClient(client, logContext);
-
-        subscriptions.addListener(this);
-=======
->>>>>>> 02221bd9
     }
 
     /**
