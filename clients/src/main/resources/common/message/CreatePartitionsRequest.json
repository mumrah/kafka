--- conflicted
+++ resolved
@@ -16,11 +16,7 @@
 {
   "apiKey": 37,
   "type": "request",
-<<<<<<< HEAD
-  "listeners": ["zkBroker", "broker"],
-=======
   "listeners": ["zkBroker", "broker", "controller"],
->>>>>>> 5ef962ba
   "name": "CreatePartitionsRequest",
   // Version 1 is the same as version 0.
   //
