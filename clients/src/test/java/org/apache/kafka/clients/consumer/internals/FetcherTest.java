/*
 * Licensed to the Apache Software Foundation (ASF) under one or more
 * contributor license agreements. See the NOTICE file distributed with
 * this work for additional information regarding copyright ownership.
 * The ASF licenses this file to You under the Apache License, Version 2.0
 * (the "License"); you may not use this file except in compliance with
 * the License. You may obtain a copy of the License at
 *
 *    http://www.apache.org/licenses/LICENSE-2.0
 *
 * Unless required by applicable law or agreed to in writing, software
 * distributed under the License is distributed on an "AS IS" BASIS,
 * WITHOUT WARRANTIES OR CONDITIONS OF ANY KIND, either express or implied.
 * See the License for the specific language governing permissions and
 * limitations under the License.
 */
package org.apache.kafka.clients.consumer.internals;

import org.apache.kafka.clients.ApiVersions;
import org.apache.kafka.clients.ClientDnsLookup;
import org.apache.kafka.clients.ClientRequest;
import org.apache.kafka.clients.ClientUtils;
import org.apache.kafka.clients.FetchSessionHandler;
import org.apache.kafka.clients.MockClient;
import org.apache.kafka.clients.NetworkClient;
import org.apache.kafka.clients.NodeApiVersions;
import org.apache.kafka.clients.consumer.ConsumerRebalanceListener;
import org.apache.kafka.clients.consumer.ConsumerRecord;
import org.apache.kafka.clients.consumer.OffsetAndTimestamp;
import org.apache.kafka.clients.consumer.OffsetOutOfRangeException;
import org.apache.kafka.clients.consumer.OffsetResetStrategy;
import org.apache.kafka.common.Cluster;
import org.apache.kafka.common.KafkaException;
import org.apache.kafka.common.MetricName;
import org.apache.kafka.common.MetricNameTemplate;
import org.apache.kafka.common.Node;
import org.apache.kafka.common.PartitionInfo;
import org.apache.kafka.common.TopicPartition;
import org.apache.kafka.common.errors.InvalidTopicException;
import org.apache.kafka.common.errors.RecordTooLargeException;
import org.apache.kafka.common.errors.SerializationException;
import org.apache.kafka.common.errors.TimeoutException;
import org.apache.kafka.common.errors.TopicAuthorizationException;
import org.apache.kafka.common.header.Header;
import org.apache.kafka.common.header.internals.RecordHeader;
import org.apache.kafka.common.internals.ClusterResourceListeners;
import org.apache.kafka.common.metrics.KafkaMetric;
import org.apache.kafka.common.metrics.MetricConfig;
import org.apache.kafka.common.metrics.Metrics;
import org.apache.kafka.common.metrics.Sensor;
import org.apache.kafka.common.network.NetworkReceive;
import org.apache.kafka.common.protocol.ApiKeys;
import org.apache.kafka.common.protocol.Errors;
import org.apache.kafka.common.record.BufferSupplier;
import org.apache.kafka.common.record.CompressionType;
import org.apache.kafka.common.record.ControlRecordType;
import org.apache.kafka.common.record.DefaultRecordBatch;
import org.apache.kafka.common.record.EndTransactionMarker;
import org.apache.kafka.common.record.LegacyRecord;
import org.apache.kafka.common.record.MemoryRecords;
import org.apache.kafka.common.record.MemoryRecordsBuilder;
import org.apache.kafka.common.record.Record;
import org.apache.kafka.common.record.RecordBatch;
import org.apache.kafka.common.record.Records;
import org.apache.kafka.common.record.SimpleRecord;
import org.apache.kafka.common.record.TimestampType;
import org.apache.kafka.common.requests.AbstractRequest;
import org.apache.kafka.common.requests.ApiVersionsResponse;
import org.apache.kafka.common.requests.FetchRequest;
import org.apache.kafka.common.requests.FetchResponse;
import org.apache.kafka.common.requests.IsolationLevel;
import org.apache.kafka.common.requests.ListOffsetRequest;
import org.apache.kafka.common.requests.ListOffsetResponse;
import org.apache.kafka.common.requests.MetadataRequest;
import org.apache.kafka.common.requests.MetadataResponse;
import org.apache.kafka.common.requests.ResponseHeader;
import org.apache.kafka.common.serialization.ByteArrayDeserializer;
import org.apache.kafka.common.serialization.Deserializer;
import org.apache.kafka.common.serialization.StringDeserializer;
import org.apache.kafka.common.utils.ByteBufferOutputStream;
import org.apache.kafka.common.utils.LogContext;
import org.apache.kafka.common.utils.MockTime;
import org.apache.kafka.common.utils.Utils;
import org.apache.kafka.test.DelayedReceive;
import org.apache.kafka.test.MockSelector;
import org.apache.kafka.test.TestUtils;
import org.junit.After;
import org.junit.Assert;
import org.junit.Before;
import org.junit.Test;

import java.io.DataOutputStream;
import java.lang.reflect.Field;
import java.nio.ByteBuffer;
import java.nio.charset.StandardCharsets;
import java.util.ArrayList;
import java.util.Arrays;
import java.util.Collections;
import java.util.HashMap;
import java.util.HashSet;
import java.util.Iterator;
import java.util.LinkedHashMap;
import java.util.List;
import java.util.Map;
import java.util.Optional;
import java.util.Set;
import java.util.concurrent.ExecutorService;
import java.util.concurrent.Executors;
import java.util.concurrent.Future;
import java.util.concurrent.TimeUnit;
import java.util.concurrent.atomic.AtomicInteger;
import java.util.function.Function;
import java.util.stream.Collectors;

import static java.util.Collections.singleton;
import static java.util.Collections.singletonMap;
import static org.apache.kafka.common.requests.FetchMetadata.INVALID_SESSION_ID;
import static org.junit.Assert.assertArrayEquals;
import static org.junit.Assert.assertEquals;
import static org.junit.Assert.assertFalse;
import static org.junit.Assert.assertNotEquals;
import static org.junit.Assert.assertNotNull;
import static org.junit.Assert.assertNull;
import static org.junit.Assert.assertThrows;
import static org.junit.Assert.assertTrue;
import static org.junit.Assert.fail;

@SuppressWarnings("deprecation")
public class FetcherTest {
    private static final double EPSILON = 0.0001;

    private ConsumerRebalanceListener listener = new NoOpConsumerRebalanceListener();
    private String topicName = "test";
    private String groupId = "test-group";
    private final String metricGroup = "consumer" + groupId + "-fetch-manager-metrics";
    private TopicPartition tp0 = new TopicPartition(topicName, 0);
    private TopicPartition tp1 = new TopicPartition(topicName, 1);
    private TopicPartition tp2 = new TopicPartition(topicName, 2);
    private TopicPartition tp3 = new TopicPartition(topicName, 3);
    private MetadataResponse initialUpdateResponse = TestUtils.metadataUpdateWith(1, singletonMap(topicName, 4));

    private int minBytes = 1;
    private int maxBytes = Integer.MAX_VALUE;
    private int maxWaitMs = 0;
    private int fetchSize = 1000;
    private long retryBackoffMs = 100;
    private long requestTimeoutMs = 30000;
    private MockTime time = new MockTime(1);
    private SubscriptionState subscriptions;
    private ConsumerMetadata metadata;
    private FetcherMetricsRegistry metricsRegistry;
    private MockClient client;
    private Metrics metrics;
    private ConsumerNetworkClient consumerClient;
    private Fetcher<?, ?> fetcher;

    private MemoryRecords records;
    private MemoryRecords nextRecords;
    private MemoryRecords emptyRecords;
    private MemoryRecords partialRecords;
    private ExecutorService executorService;

    @Before
    public void setup() {
        records = buildRecords(1L, 3, 1);
        nextRecords = buildRecords(4L, 2, 4);
        emptyRecords = buildRecords(0L, 0, 0);
        partialRecords = buildRecords(4L, 1, 0);
        partialRecords.buffer().putInt(Records.SIZE_OFFSET, 10000);
    }

    private void assignFromUser(Set<TopicPartition> partitions) {
        subscriptions.assignFromUser(partitions);
        client.updateMetadata(initialUpdateResponse);
    }

    @After
    public void teardown() throws Exception {
        if (metrics != null)
            this.metrics.close();
        if (fetcher != null)
            this.fetcher.close();
        if (executorService != null) {
            executorService.shutdownNow();
            assertTrue(executorService.awaitTermination(5, TimeUnit.SECONDS));
        }
    }

    @Test
    public void testFetchNormal() {
        buildFetcher();

        assignFromUser(singleton(tp0));
        subscriptions.seek(tp0, 0);

        // normal fetch
        assertEquals(1, fetcher.sendFetches());
        assertFalse(fetcher.hasCompletedFetches());

        client.prepareResponse(fullFetchResponse(tp0, this.records, Errors.NONE, 100L, 0));
        consumerClient.poll(time.timer(0));
        assertTrue(fetcher.hasCompletedFetches());

        Map<TopicPartition, List<ConsumerRecord<byte[], byte[]>>> partitionRecords = fetchedRecords();
        assertTrue(partitionRecords.containsKey(tp0));

        List<ConsumerRecord<byte[], byte[]>> records = partitionRecords.get(tp0);
        assertEquals(3, records.size());
        assertEquals(4L, subscriptions.position(tp0).offset); // this is the next fetching position
        long offset = 1;
        for (ConsumerRecord<byte[], byte[]> record : records) {
            assertEquals(offset, record.offset());
            offset += 1;
        }
    }

    @Test
    public void testMissingLeaderEpochInRecords() {
        buildFetcher();

        assignFromUser(singleton(tp0));
        subscriptions.seek(tp0, 0);

        ByteBuffer buffer = ByteBuffer.allocate(1024);
        MemoryRecordsBuilder builder = MemoryRecords.builder(buffer, RecordBatch.MAGIC_VALUE_V0,
                CompressionType.NONE, TimestampType.CREATE_TIME, 0L, System.currentTimeMillis(),
                RecordBatch.NO_PARTITION_LEADER_EPOCH);
        builder.append(0L, "key".getBytes(), "1".getBytes());
        builder.append(0L, "key".getBytes(), "2".getBytes());
        MemoryRecords records = builder.build();

        assertEquals(1, fetcher.sendFetches());
        assertFalse(fetcher.hasCompletedFetches());

        client.prepareResponse(fullFetchResponse(tp0, records, Errors.NONE, 100L, 0));
        consumerClient.poll(time.timer(0));
        assertTrue(fetcher.hasCompletedFetches());

        Map<TopicPartition, List<ConsumerRecord<byte[], byte[]>>> partitionRecords = fetchedRecords();
        assertTrue(partitionRecords.containsKey(tp0));
        assertEquals(2, partitionRecords.get(tp0).size());

        for (ConsumerRecord<byte[], byte[]> record : partitionRecords.get(tp0)) {
            assertEquals(Optional.empty(), record.leaderEpoch());
        }
    }

    @Test
    public void testLeaderEpochInConsumerRecord() {
        buildFetcher();

        assignFromUser(singleton(tp0));
        subscriptions.seek(tp0, 0);

        Integer partitionLeaderEpoch = 1;

        ByteBuffer buffer = ByteBuffer.allocate(1024);
        MemoryRecordsBuilder builder = MemoryRecords.builder(buffer, RecordBatch.CURRENT_MAGIC_VALUE,
                CompressionType.NONE, TimestampType.CREATE_TIME, 0L, System.currentTimeMillis(),
                partitionLeaderEpoch);
        builder.append(0L, "key".getBytes(), partitionLeaderEpoch.toString().getBytes());
        builder.append(0L, "key".getBytes(), partitionLeaderEpoch.toString().getBytes());
        builder.close();

        partitionLeaderEpoch += 7;

        builder = MemoryRecords.builder(buffer, RecordBatch.CURRENT_MAGIC_VALUE, CompressionType.NONE,
                TimestampType.CREATE_TIME, 2L, System.currentTimeMillis(), partitionLeaderEpoch);
        builder.append(0L, "key".getBytes(), partitionLeaderEpoch.toString().getBytes());
        builder.close();

        partitionLeaderEpoch += 5;
        builder = MemoryRecords.builder(buffer, RecordBatch.CURRENT_MAGIC_VALUE, CompressionType.NONE,
                TimestampType.CREATE_TIME, 3L, System.currentTimeMillis(), partitionLeaderEpoch);
        builder.append(0L, "key".getBytes(), partitionLeaderEpoch.toString().getBytes());
        builder.append(0L, "key".getBytes(), partitionLeaderEpoch.toString().getBytes());
        builder.append(0L, "key".getBytes(), partitionLeaderEpoch.toString().getBytes());
        builder.close();

        buffer.flip();
        MemoryRecords records = MemoryRecords.readableRecords(buffer);

        assertEquals(1, fetcher.sendFetches());
        assertFalse(fetcher.hasCompletedFetches());

        client.prepareResponse(fullFetchResponse(tp0, records, Errors.NONE, 100L, 0));
        consumerClient.poll(time.timer(0));
        assertTrue(fetcher.hasCompletedFetches());

        Map<TopicPartition, List<ConsumerRecord<byte[], byte[]>>> partitionRecords = fetchedRecords();
        assertTrue(partitionRecords.containsKey(tp0));
        assertEquals(6, partitionRecords.get(tp0).size());

        for (ConsumerRecord<byte[], byte[]> record : partitionRecords.get(tp0)) {
            int expectedLeaderEpoch = Integer.parseInt(Utils.utf8(record.value()));
            assertEquals(Optional.of(expectedLeaderEpoch), record.leaderEpoch());
        }
    }

    @Test
    public void testClearBufferedDataForTopicPartitions() {
        buildFetcher();

        assignFromUser(singleton(tp0));
        subscriptions.seek(tp0, 0);

        // normal fetch
        assertEquals(1, fetcher.sendFetches());
        assertFalse(fetcher.hasCompletedFetches());

        client.prepareResponse(fullFetchResponse(tp0, this.records, Errors.NONE, 100L, 0));
        consumerClient.poll(time.timer(0));
        assertTrue(fetcher.hasCompletedFetches());
        Set<TopicPartition> newAssignedTopicPartitions = new HashSet<>();
        newAssignedTopicPartitions.add(tp1);

        fetcher.clearBufferedDataForUnassignedPartitions(newAssignedTopicPartitions);
        assertFalse(fetcher.hasCompletedFetches());
    }

    @Test
    public void testFetchSkipsBlackedOutNodes() {
        buildFetcher();

        assignFromUser(singleton(tp0));
        subscriptions.seek(tp0, 0);
        client.updateMetadata(initialUpdateResponse);
        Node node = initialUpdateResponse.brokers().iterator().next();

        client.blackout(node, 500);
        assertEquals(0, fetcher.sendFetches());

        time.sleep(500);
        assertEquals(1, fetcher.sendFetches());
    }

    @Test
    public void testFetcherIgnoresControlRecords() {
        buildFetcher();

        assignFromUser(singleton(tp0));
        subscriptions.seek(tp0, 0);

        // normal fetch
        assertEquals(1, fetcher.sendFetches());
        assertFalse(fetcher.hasCompletedFetches());

        long producerId = 1;
        short producerEpoch = 0;
        int baseSequence = 0;
        int partitionLeaderEpoch = 0;

        ByteBuffer buffer = ByteBuffer.allocate(1024);
        MemoryRecordsBuilder builder = MemoryRecords.idempotentBuilder(buffer, CompressionType.NONE, 0L, producerId,
                producerEpoch, baseSequence);
        builder.append(0L, "key".getBytes(), null);
        builder.close();

        MemoryRecords.writeEndTransactionalMarker(buffer, 1L, time.milliseconds(), partitionLeaderEpoch, producerId, producerEpoch,
                new EndTransactionMarker(ControlRecordType.ABORT, 0));

        buffer.flip();

        client.prepareResponse(fullFetchResponse(tp0, MemoryRecords.readableRecords(buffer), Errors.NONE, 100L, 0));
        consumerClient.poll(time.timer(0));
        assertTrue(fetcher.hasCompletedFetches());

        Map<TopicPartition, List<ConsumerRecord<byte[], byte[]>>> partitionRecords = fetchedRecords();
        assertTrue(partitionRecords.containsKey(tp0));

        List<ConsumerRecord<byte[], byte[]>> records = partitionRecords.get(tp0);
        assertEquals(1, records.size());
        assertEquals(2L, subscriptions.position(tp0).offset);

        ConsumerRecord<byte[], byte[]> record = records.get(0);
        assertArrayEquals("key".getBytes(), record.key());
    }

    @Test
    public void testFetchError() {
        buildFetcher();

        assignFromUser(singleton(tp0));
        subscriptions.seek(tp0, 0);

        assertEquals(1, fetcher.sendFetches());
        assertFalse(fetcher.hasCompletedFetches());

        client.prepareResponse(fullFetchResponse(tp0, this.records, Errors.NOT_LEADER_FOR_PARTITION, 100L, 0));
        consumerClient.poll(time.timer(0));
        assertTrue(fetcher.hasCompletedFetches());

        Map<TopicPartition, List<ConsumerRecord<byte[], byte[]>>> partitionRecords = fetchedRecords();
        assertFalse(partitionRecords.containsKey(tp0));
    }

    private MockClient.RequestMatcher matchesOffset(final TopicPartition tp, final long offset) {
        return new MockClient.RequestMatcher() {
            @Override
            public boolean matches(AbstractRequest body) {
                FetchRequest fetch = (FetchRequest) body;
                return fetch.fetchData().containsKey(tp) &&
                        fetch.fetchData().get(tp).fetchOffset == offset;
            }
        };
    }

    @Test
    public void testFetchedRecordsRaisesOnSerializationErrors() {
        // raise an exception from somewhere in the middle of the fetch response
        // so that we can verify that our position does not advance after raising
        ByteArrayDeserializer deserializer = new ByteArrayDeserializer() {
            int i = 0;
            @Override
            public byte[] deserialize(String topic, byte[] data) {
                if (i++ % 2 == 1) {
                    // Should be blocked on the value deserialization of the first record.
                    assertEquals("value-1", new String(data, StandardCharsets.UTF_8));
                    throw new SerializationException();
                }
                return data;
            }
        };

        buildFetcher(deserializer, deserializer);

        assignFromUser(singleton(tp0));
        subscriptions.seek(tp0, 1);

        client.prepareResponse(matchesOffset(tp0, 1), fullFetchResponse(tp0, this.records, Errors.NONE, 100L, 0));

        assertEquals(1, fetcher.sendFetches());
        consumerClient.poll(time.timer(0));
        // The fetcher should block on Deserialization error
        for (int i = 0; i < 2; i++) {
            try {
                fetcher.fetchedRecords();
                fail("fetchedRecords should have raised");
            } catch (SerializationException e) {
                // the position should not advance since no data has been returned
                assertEquals(1, subscriptions.position(tp0).offset);
            }
        }
    }

    @Test
    public void testParseCorruptedRecord() throws Exception {
        buildFetcher();
        assignFromUser(singleton(tp0));

        ByteBuffer buffer = ByteBuffer.allocate(1024);
        DataOutputStream out = new DataOutputStream(new ByteBufferOutputStream(buffer));

        byte magic = RecordBatch.MAGIC_VALUE_V1;
        byte[] key = "foo".getBytes();
        byte[] value = "baz".getBytes();
        long offset = 0;
        long timestamp = 500L;

        int size = LegacyRecord.recordSize(magic, key.length, value.length);
        byte attributes = LegacyRecord.computeAttributes(magic, CompressionType.NONE, TimestampType.CREATE_TIME);
        long crc = LegacyRecord.computeChecksum(magic, attributes, timestamp, key, value);

        // write one valid record
        out.writeLong(offset);
        out.writeInt(size);
        LegacyRecord.write(out, magic, crc, LegacyRecord.computeAttributes(magic, CompressionType.NONE, TimestampType.CREATE_TIME), timestamp, key, value);

        // and one invalid record (note the crc)
        out.writeLong(offset + 1);
        out.writeInt(size);
        LegacyRecord.write(out, magic, crc + 1, LegacyRecord.computeAttributes(magic, CompressionType.NONE, TimestampType.CREATE_TIME), timestamp, key, value);

        // write one valid record
        out.writeLong(offset + 2);
        out.writeInt(size);
        LegacyRecord.write(out, magic, crc, LegacyRecord.computeAttributes(magic, CompressionType.NONE, TimestampType.CREATE_TIME), timestamp, key, value);

        // Write a record whose size field is invalid.
        out.writeLong(offset + 3);
        out.writeInt(1);

        // write one valid record
        out.writeLong(offset + 4);
        out.writeInt(size);
        LegacyRecord.write(out, magic, crc, LegacyRecord.computeAttributes(magic, CompressionType.NONE, TimestampType.CREATE_TIME), timestamp, key, value);

        buffer.flip();

        subscriptions.seek(tp0, 0);

        // normal fetch
        assertEquals(1, fetcher.sendFetches());
        client.prepareResponse(fullFetchResponse(tp0, MemoryRecords.readableRecords(buffer), Errors.NONE, 100L, 0));
        consumerClient.poll(time.timer(0));

        // the first fetchedRecords() should return the first valid message
        assertEquals(1, fetcher.fetchedRecords().get(tp0).size());
        assertEquals(1, subscriptions.position(tp0).offset);

        ensureBlockOnRecord(1L);
        seekAndConsumeRecord(buffer, 2L);
        ensureBlockOnRecord(3L);
        try {
            // For a record that cannot be retrieved from the iterator, we cannot seek over it within the batch.
            seekAndConsumeRecord(buffer, 4L);
            fail("Should have thrown exception when fail to retrieve a record from iterator.");
        } catch (KafkaException ke) {
           // let it go
        }
        ensureBlockOnRecord(4L);
    }

    private void ensureBlockOnRecord(long blockedOffset) {
        // the fetchedRecords() should always throw exception due to the invalid message at the starting offset.
        for (int i = 0; i < 2; i++) {
            try {
                fetcher.fetchedRecords();
                fail("fetchedRecords should have raised KafkaException");
            } catch (KafkaException e) {
                assertEquals(blockedOffset, subscriptions.position(tp0).offset);
            }
        }
    }

    private void seekAndConsumeRecord(ByteBuffer responseBuffer, long toOffset) {
        // Seek to skip the bad record and fetch again.
        subscriptions.seek(tp0, toOffset);
        // Should not throw exception after the seek.
        fetcher.fetchedRecords();
        assertEquals(1, fetcher.sendFetches());
        client.prepareResponse(fullFetchResponse(tp0, MemoryRecords.readableRecords(responseBuffer), Errors.NONE, 100L, 0));
        consumerClient.poll(time.timer(0));

        Map<TopicPartition, List<ConsumerRecord<byte[], byte[]>>> recordsByPartition = fetchedRecords();
        List<ConsumerRecord<byte[], byte[]>> records = recordsByPartition.get(tp0);
        assertEquals(1, records.size());
        assertEquals(toOffset, records.get(0).offset());
        assertEquals(toOffset + 1, subscriptions.position(tp0).offset);
    }

    @Test
    public void testInvalidDefaultRecordBatch() {
        buildFetcher();

        ByteBuffer buffer = ByteBuffer.allocate(1024);
        ByteBufferOutputStream out = new ByteBufferOutputStream(buffer);

        MemoryRecordsBuilder builder = new MemoryRecordsBuilder(out,
                                                                DefaultRecordBatch.CURRENT_MAGIC_VALUE,
                                                                CompressionType.NONE,
                                                                TimestampType.CREATE_TIME,
                                                                0L, 10L, 0L, (short) 0, 0, false, false, 0, 1024);
        builder.append(10L, "key".getBytes(), "value".getBytes());
        builder.close();
        buffer.flip();

        // Garble the CRC
        buffer.position(17);
        buffer.put("beef".getBytes());
        buffer.position(0);

        assignFromUser(singleton(tp0));
        subscriptions.seek(tp0, 0);

        // normal fetch
        assertEquals(1, fetcher.sendFetches());
        client.prepareResponse(fullFetchResponse(tp0, MemoryRecords.readableRecords(buffer), Errors.NONE, 100L, 0));
        consumerClient.poll(time.timer(0));

        // the fetchedRecords() should always throw exception due to the bad batch.
        for (int i = 0; i < 2; i++) {
            try {
                fetcher.fetchedRecords();
                fail("fetchedRecords should have raised KafkaException");
            } catch (KafkaException e) {
                assertEquals(0, subscriptions.position(tp0).offset);
            }
        }
    }

    @Test
    public void testParseInvalidRecordBatch() {
        buildFetcher();
        MemoryRecords records = MemoryRecords.withRecords(RecordBatch.MAGIC_VALUE_V2, 0L,
                CompressionType.NONE, TimestampType.CREATE_TIME,
                new SimpleRecord(1L, "a".getBytes(), "1".getBytes()),
                new SimpleRecord(2L, "b".getBytes(), "2".getBytes()),
                new SimpleRecord(3L, "c".getBytes(), "3".getBytes()));
        ByteBuffer buffer = records.buffer();

        // flip some bits to fail the crc
        buffer.putInt(32, buffer.get(32) ^ 87238423);

        assignFromUser(singleton(tp0));
        subscriptions.seek(tp0, 0);

        // normal fetch
        assertEquals(1, fetcher.sendFetches());
        client.prepareResponse(fullFetchResponse(tp0, MemoryRecords.readableRecords(buffer), Errors.NONE, 100L, 0));
        consumerClient.poll(time.timer(0));
        try {
            fetcher.fetchedRecords();
            fail("fetchedRecords should have raised");
        } catch (KafkaException e) {
            // the position should not advance since no data has been returned
            assertEquals(0, subscriptions.position(tp0).offset);
        }
    }

    @Test
    public void testHeaders() {
        buildFetcher();

        MemoryRecordsBuilder builder = MemoryRecords.builder(ByteBuffer.allocate(1024), CompressionType.NONE, TimestampType.CREATE_TIME, 1L);
        builder.append(0L, "key".getBytes(), "value-1".getBytes());

        Header[] headersArray = new Header[1];
        headersArray[0] = new RecordHeader("headerKey", "headerValue".getBytes(StandardCharsets.UTF_8));
        builder.append(0L, "key".getBytes(), "value-2".getBytes(), headersArray);

        Header[] headersArray2 = new Header[2];
        headersArray2[0] = new RecordHeader("headerKey", "headerValue".getBytes(StandardCharsets.UTF_8));
        headersArray2[1] = new RecordHeader("headerKey", "headerValue2".getBytes(StandardCharsets.UTF_8));
        builder.append(0L, "key".getBytes(), "value-3".getBytes(), headersArray2);

        MemoryRecords memoryRecords = builder.build();

        List<ConsumerRecord<byte[], byte[]>> records;
        assignFromUser(singleton(tp0));
        subscriptions.seek(tp0, 1);

        client.prepareResponse(matchesOffset(tp0, 1), fullFetchResponse(tp0, memoryRecords, Errors.NONE, 100L, 0));

        assertEquals(1, fetcher.sendFetches());
        consumerClient.poll(time.timer(0));
        Map<TopicPartition, List<ConsumerRecord<byte[], byte[]>>> recordsByPartition = fetchedRecords();
        records = recordsByPartition.get(tp0);

        assertEquals(3, records.size());

        Iterator<ConsumerRecord<byte[], byte[]>> recordIterator = records.iterator();

        ConsumerRecord<byte[], byte[]> record = recordIterator.next();
        assertNull(record.headers().lastHeader("headerKey"));

        record = recordIterator.next();
        assertEquals("headerValue", new String(record.headers().lastHeader("headerKey").value(), StandardCharsets.UTF_8));
        assertEquals("headerKey", record.headers().lastHeader("headerKey").key());

        record = recordIterator.next();
        assertEquals("headerValue2", new String(record.headers().lastHeader("headerKey").value(), StandardCharsets.UTF_8));
        assertEquals("headerKey", record.headers().lastHeader("headerKey").key());
    }

    @Test
    public void testFetchMaxPollRecords() {
        buildFetcher(2);

        List<ConsumerRecord<byte[], byte[]>> records;
        assignFromUser(singleton(tp0));
        subscriptions.seek(tp0, 1);

        client.prepareResponse(matchesOffset(tp0, 1), fullFetchResponse(tp0, this.records, Errors.NONE, 100L, 0));
        client.prepareResponse(matchesOffset(tp0, 4), fullFetchResponse(tp0, this.nextRecords, Errors.NONE, 100L, 0));

        assertEquals(1, fetcher.sendFetches());
        consumerClient.poll(time.timer(0));
        Map<TopicPartition, List<ConsumerRecord<byte[], byte[]>>> recordsByPartition = fetchedRecords();
        records = recordsByPartition.get(tp0);
        assertEquals(2, records.size());
        assertEquals(3L, subscriptions.position(tp0).offset);
        assertEquals(1, records.get(0).offset());
        assertEquals(2, records.get(1).offset());

        assertEquals(0, fetcher.sendFetches());
        consumerClient.poll(time.timer(0));
        recordsByPartition = fetchedRecords();
        records = recordsByPartition.get(tp0);
        assertEquals(1, records.size());
        assertEquals(4L, subscriptions.position(tp0).offset);
        assertEquals(3, records.get(0).offset());

        assertTrue(fetcher.sendFetches() > 0);
        consumerClient.poll(time.timer(0));
        recordsByPartition = fetchedRecords();
        records = recordsByPartition.get(tp0);
        assertEquals(2, records.size());
        assertEquals(6L, subscriptions.position(tp0).offset);
        assertEquals(4, records.get(0).offset());
        assertEquals(5, records.get(1).offset());
    }

    /**
     * Test the scenario where a partition with fetched but not consumed records (i.e. max.poll.records is
     * less than the number of fetched records) is unassigned and a different partition is assigned. This is a
     * pattern used by Streams state restoration and KAFKA-5097 would have been caught by this test.
     */
    @Test
    public void testFetchAfterPartitionWithFetchedRecordsIsUnassigned() {
        buildFetcher(2);

        List<ConsumerRecord<byte[], byte[]>> records;
        assignFromUser(singleton(tp0));
        subscriptions.seek(tp0, 1);

        // Returns 3 records while `max.poll.records` is configured to 2
        client.prepareResponse(matchesOffset(tp0, 1), fullFetchResponse(tp0, this.records, Errors.NONE, 100L, 0));

        assertEquals(1, fetcher.sendFetches());
        consumerClient.poll(time.timer(0));
        Map<TopicPartition, List<ConsumerRecord<byte[], byte[]>>> recordsByPartition = fetchedRecords();
        records = recordsByPartition.get(tp0);
        assertEquals(2, records.size());
        assertEquals(3L, subscriptions.position(tp0).offset);
        assertEquals(1, records.get(0).offset());
        assertEquals(2, records.get(1).offset());

        assignFromUser(singleton(tp1));
        client.prepareResponse(matchesOffset(tp1, 4), fullFetchResponse(tp1, this.nextRecords, Errors.NONE, 100L, 0));
        subscriptions.seek(tp1, 4);

        assertEquals(1, fetcher.sendFetches());
        consumerClient.poll(time.timer(0));
        Map<TopicPartition, List<ConsumerRecord<byte[], byte[]>>> fetchedRecords = fetchedRecords();
        assertNull(fetchedRecords.get(tp0));
        records = fetchedRecords.get(tp1);
        assertEquals(2, records.size());
        assertEquals(6L, subscriptions.position(tp1).offset);
        assertEquals(4, records.get(0).offset());
        assertEquals(5, records.get(1).offset());
    }

    @Test
    public void testFetchNonContinuousRecords() {
        // if we are fetching from a compacted topic, there may be gaps in the returned records
        // this test verifies the fetcher updates the current fetched/consumed positions correctly for this case
        buildFetcher();

        MemoryRecordsBuilder builder = MemoryRecords.builder(ByteBuffer.allocate(1024), CompressionType.NONE,
                TimestampType.CREATE_TIME, 0L);
        builder.appendWithOffset(15L, 0L, "key".getBytes(), "value-1".getBytes());
        builder.appendWithOffset(20L, 0L, "key".getBytes(), "value-2".getBytes());
        builder.appendWithOffset(30L, 0L, "key".getBytes(), "value-3".getBytes());
        MemoryRecords records = builder.build();

        List<ConsumerRecord<byte[], byte[]>> consumerRecords;
        assignFromUser(singleton(tp0));
        subscriptions.seek(tp0, 0);

        // normal fetch
        assertEquals(1, fetcher.sendFetches());
        client.prepareResponse(fullFetchResponse(tp0, records, Errors.NONE, 100L, 0));
        consumerClient.poll(time.timer(0));
        Map<TopicPartition, List<ConsumerRecord<byte[], byte[]>>> recordsByPartition = fetchedRecords();
        consumerRecords = recordsByPartition.get(tp0);
        assertEquals(3, consumerRecords.size());
        assertEquals(31L, subscriptions.position(tp0).offset); // this is the next fetching position

        assertEquals(15L, consumerRecords.get(0).offset());
        assertEquals(20L, consumerRecords.get(1).offset());
        assertEquals(30L, consumerRecords.get(2).offset());
    }

    /**
     * Test the case where the client makes a pre-v3 FetchRequest, but the server replies with only a partial
     * request. This happens when a single message is larger than the per-partition limit.
     */
    @Test
    public void testFetchRequestWhenRecordTooLarge() {
        try {
            buildFetcher();

            client.setNodeApiVersions(NodeApiVersions.create(Collections.singletonList(
                new ApiVersionsResponse.ApiVersion(ApiKeys.FETCH.id, (short) 2, (short) 2))));
            makeFetchRequestWithIncompleteRecord();
            try {
                fetcher.fetchedRecords();
                fail("RecordTooLargeException should have been raised");
            } catch (RecordTooLargeException e) {
                assertTrue(e.getMessage().startsWith("There are some messages at [Partition=Offset]: "));
                // the position should not advance since no data has been returned
                assertEquals(0, subscriptions.position(tp0).offset);
            }
        } finally {
            client.setNodeApiVersions(NodeApiVersions.create());
        }
    }

    /**
     * Test the case where the client makes a post KIP-74 FetchRequest, but the server replies with only a
     * partial request. For v3 and later FetchRequests, the implementation of KIP-74 changed the behavior
     * so that at least one message is always returned. Therefore, this case should not happen, and it indicates
     * that an internal error has taken place.
     */
    @Test
    public void testFetchRequestInternalError() {
        buildFetcher();
        makeFetchRequestWithIncompleteRecord();
        try {
            fetcher.fetchedRecords();
            fail("RecordTooLargeException should have been raised");
        } catch (KafkaException e) {
            assertTrue(e.getMessage().startsWith("Failed to make progress reading messages"));
            // the position should not advance since no data has been returned
            assertEquals(0, subscriptions.position(tp0).offset);
        }
    }

    private void makeFetchRequestWithIncompleteRecord() {
        assignFromUser(singleton(tp0));
        subscriptions.seek(tp0, 0);
        assertEquals(1, fetcher.sendFetches());
        assertFalse(fetcher.hasCompletedFetches());
        MemoryRecords partialRecord = MemoryRecords.readableRecords(
            ByteBuffer.wrap(new byte[]{0, 0, 0, 0, 0, 0, 0, 0}));
        client.prepareResponse(fullFetchResponse(tp0, partialRecord, Errors.NONE, 100L, 0));
        consumerClient.poll(time.timer(0));
        assertTrue(fetcher.hasCompletedFetches());
    }

    @Test
    public void testUnauthorizedTopic() {
        buildFetcher();

        assignFromUser(singleton(tp0));
        subscriptions.seek(tp0, 0);

        // resize the limit of the buffer to pretend it is only fetch-size large
        assertEquals(1, fetcher.sendFetches());
        client.prepareResponse(fullFetchResponse(tp0, this.records, Errors.TOPIC_AUTHORIZATION_FAILED, 100L, 0));
        consumerClient.poll(time.timer(0));
        try {
            fetcher.fetchedRecords();
            fail("fetchedRecords should have thrown");
        } catch (TopicAuthorizationException e) {
            assertEquals(singleton(topicName), e.unauthorizedTopics());
        }
    }

    @Test
    public void testFetchDuringRebalance() {
        buildFetcher();

        subscriptions.subscribe(singleton(topicName), listener);
        subscriptions.assignFromSubscribed(singleton(tp0));
        subscriptions.seek(tp0, 0);

        client.updateMetadata(initialUpdateResponse);

        assertEquals(1, fetcher.sendFetches());

        // Now the rebalance happens and fetch positions are cleared
        subscriptions.assignFromSubscribed(singleton(tp0));
        client.prepareResponse(fullFetchResponse(tp0, this.records, Errors.NONE, 100L, 0));
        consumerClient.poll(time.timer(0));

        // The active fetch should be ignored since its position is no longer valid
        assertTrue(fetcher.fetchedRecords().isEmpty());
    }

    @Test
    public void testInFlightFetchOnPausedPartition() {
        buildFetcher();

        assignFromUser(singleton(tp0));
        subscriptions.seek(tp0, 0);

        assertEquals(1, fetcher.sendFetches());
        subscriptions.pause(tp0);

        client.prepareResponse(fullFetchResponse(tp0, this.records, Errors.NONE, 100L, 0));
        consumerClient.poll(time.timer(0));
        assertNull(fetcher.fetchedRecords().get(tp0));
    }

    @Test
    public void testFetchOnPausedPartition() {
        buildFetcher();

        assignFromUser(singleton(tp0));
        subscriptions.seek(tp0, 0);

        subscriptions.pause(tp0);
        assertFalse(fetcher.sendFetches() > 0);
        assertTrue(client.requests().isEmpty());
    }

    @Test
    public void testFetchNotLeaderForPartition() {
        buildFetcher();
        assignFromUser(singleton(tp0));
        subscriptions.seek(tp0, 0);

        assertEquals(1, fetcher.sendFetches());
        client.prepareResponse(fullFetchResponse(tp0, this.records, Errors.NOT_LEADER_FOR_PARTITION, 100L, 0));
        consumerClient.poll(time.timer(0));
        assertEquals(0, fetcher.fetchedRecords().size());
        assertEquals(0L, metadata.timeToNextUpdate(time.milliseconds()));
    }

    @Test
    public void testFetchUnknownTopicOrPartition() {
        buildFetcher();
        assignFromUser(singleton(tp0));
        subscriptions.seek(tp0, 0);

        assertEquals(1, fetcher.sendFetches());
        client.prepareResponse(fullFetchResponse(tp0, this.records, Errors.UNKNOWN_TOPIC_OR_PARTITION, 100L, 0));
        consumerClient.poll(time.timer(0));
        assertEquals(0, fetcher.fetchedRecords().size());
        assertEquals(0L, metadata.timeToNextUpdate(time.milliseconds()));
    }

    @Test
    public void testFetchFencedLeaderEpoch() {
        buildFetcher();
        assignFromUser(singleton(tp0));
        subscriptions.seek(tp0, 0);

        assertEquals(1, fetcher.sendFetches());
        client.prepareResponse(fullFetchResponse(tp0, this.records, Errors.FENCED_LEADER_EPOCH, 100L, 0));
        consumerClient.poll(time.timer(0));

        assertEquals("Should not return any records", 0, fetcher.fetchedRecords().size());
        assertEquals("Should have requested metadata update", 0L, metadata.timeToNextUpdate(time.milliseconds()));
    }

    @Test
    public void testFetchUnknownLeaderEpoch() {
        buildFetcher();
        assignFromUser(singleton(tp0));
        subscriptions.seek(tp0, 0);

        assertEquals(1, fetcher.sendFetches());
        client.prepareResponse(fullFetchResponse(tp0, this.records, Errors.UNKNOWN_LEADER_EPOCH, 100L, 0));
        consumerClient.poll(time.timer(0));

        assertEquals("Should not return any records", 0, fetcher.fetchedRecords().size());
        assertNotEquals("Should not have requested metadata update", 0L, metadata.timeToNextUpdate(time.milliseconds()));
    }

    @Test
    public void testEpochSetInFetchRequest() {
        buildFetcher();
        subscriptions.assignFromUser(singleton(tp0));
        client.updateMetadata(initialUpdateResponse);

        // Metadata update with leader epochs
        MetadataResponse metadataResponse = TestUtils.metadataUpdateWith("dummy", 1, Collections.emptyMap(), Collections.singletonMap(topicName, 4),
            (error, partition, leader, leaderEpoch, replicas, isr, offlineReplicas) ->
                    new MetadataResponse.PartitionMetadata(error, partition, leader, Optional.of(99), replicas, Collections.emptyList(), offlineReplicas));
        client.updateMetadata(metadataResponse);

        subscriptions.seek(tp0, 0);
        assertEquals(1, fetcher.sendFetches());

        // Check for epoch in outgoing request
        MockClient.RequestMatcher matcher = body -> {
            if (body instanceof FetchRequest) {
                FetchRequest fetchRequest = (FetchRequest) body;
                fetchRequest.fetchData().values().forEach(partitionData -> {
                    assertTrue("Expected Fetcher to set leader epoch in request", partitionData.currentLeaderEpoch.isPresent());
                    assertEquals("Expected leader epoch to match epoch from metadata update", partitionData.currentLeaderEpoch.get().longValue(), 99);
                });
                return true;
            } else {
                fail("Should have seen FetchRequest");
                return false;
            }
        };
        client.prepareResponse(matcher, fullFetchResponse(tp0, this.records, Errors.NONE, 100L, 0));
        consumerClient.pollNoWakeup();
    }

    @Test
    public void testFetchOffsetOutOfRange() {
        buildFetcher();
        assignFromUser(singleton(tp0));
        subscriptions.seek(tp0, 0);

        assertEquals(1, fetcher.sendFetches());
        client.prepareResponse(fullFetchResponse(tp0, this.records, Errors.OFFSET_OUT_OF_RANGE, 100L, 0));
        consumerClient.poll(time.timer(0));
        assertEquals(0, fetcher.fetchedRecords().size());
        assertTrue(subscriptions.isOffsetResetNeeded(tp0));
        assertEquals(null, subscriptions.position(tp0));
    }

    @Test
    public void testStaleOutOfRangeError() {
        // verify that an out of range error which arrives after a seek
        // does not cause us to reset our position or throw an exception
        buildFetcher();
        assignFromUser(singleton(tp0));
        subscriptions.seek(tp0, 0);

        assertEquals(1, fetcher.sendFetches());
        client.prepareResponse(fullFetchResponse(tp0, this.records, Errors.OFFSET_OUT_OF_RANGE, 100L, 0));
        subscriptions.seek(tp0, 1);
        consumerClient.poll(time.timer(0));
        assertEquals(0, fetcher.fetchedRecords().size());
        assertFalse(subscriptions.isOffsetResetNeeded(tp0));
        assertEquals(1, subscriptions.position(tp0).offset);
    }

    @Test
    public void testFetchedRecordsAfterSeek() {
        buildFetcher(OffsetResetStrategy.NONE, new ByteArrayDeserializer(),
                new ByteArrayDeserializer(), 2, IsolationLevel.READ_UNCOMMITTED);

        assignFromUser(singleton(tp0));
        subscriptions.seek(tp0, 0);

        assertTrue(fetcher.sendFetches() > 0);
        client.prepareResponse(fullFetchResponse(tp0, this.records, Errors.OFFSET_OUT_OF_RANGE, 100L, 0));
        consumerClient.poll(time.timer(0));
        assertFalse(subscriptions.isOffsetResetNeeded(tp0));
        subscriptions.seek(tp0, 2);
        assertEquals(0, fetcher.fetchedRecords().size());
    }

    @Test
    public void testFetchOffsetOutOfRangeException() {
        buildFetcher(OffsetResetStrategy.NONE, new ByteArrayDeserializer(),
                new ByteArrayDeserializer(), 2, IsolationLevel.READ_UNCOMMITTED);

        assignFromUser(singleton(tp0));
        subscriptions.seek(tp0, 0);

        fetcher.sendFetches();
        client.prepareResponse(fullFetchResponse(tp0, this.records, Errors.OFFSET_OUT_OF_RANGE, 100L, 0));
        consumerClient.poll(time.timer(0));

        assertFalse(subscriptions.isOffsetResetNeeded(tp0));
        for (int i = 0; i < 2; i++) {
            OffsetOutOfRangeException e = assertThrows(OffsetOutOfRangeException.class, () ->
                    fetcher.fetchedRecords());
            assertEquals(singleton(tp0), e.offsetOutOfRangePartitions().keySet());
            assertEquals(0L, e.offsetOutOfRangePartitions().get(tp0).longValue());
        }
    }

    @Test
    public void testFetchPositionAfterException() {
        // verify the advancement in the next fetch offset equals to the number of fetched records when
        // some fetched partitions cause Exception. This ensures that consumer won't lose record upon exception
        buildFetcher(OffsetResetStrategy.NONE, new ByteArrayDeserializer(),
                new ByteArrayDeserializer(), Integer.MAX_VALUE, IsolationLevel.READ_UNCOMMITTED);
        assignFromUser(Utils.mkSet(tp0, tp1));
        subscriptions.seek(tp0, 1);
        subscriptions.seek(tp1, 1);

        assertEquals(1, fetcher.sendFetches());

        Map<TopicPartition, FetchResponse.PartitionData<MemoryRecords>> partitions = new LinkedHashMap<>();
        partitions.put(tp1, new FetchResponse.PartitionData<>(Errors.NONE, 100,
            FetchResponse.INVALID_LAST_STABLE_OFFSET, FetchResponse.INVALID_LOG_START_OFFSET, null, records));
        partitions.put(tp0, new FetchResponse.PartitionData<>(Errors.OFFSET_OUT_OF_RANGE, 100,
            FetchResponse.INVALID_LAST_STABLE_OFFSET, FetchResponse.INVALID_LOG_START_OFFSET, null, MemoryRecords.EMPTY));
        client.prepareResponse(new FetchResponse<>(Errors.NONE, new LinkedHashMap<>(partitions),
            0, INVALID_SESSION_ID));
        consumerClient.poll(time.timer(0));

        List<ConsumerRecord<byte[], byte[]>> allFetchedRecords = new ArrayList<>();
        fetchRecordsInto(allFetchedRecords);

        assertEquals(1, subscriptions.position(tp0).longValue());
        assertEquals(4, subscriptions.position(tp1).longValue());
        assertEquals(3, allFetchedRecords.size());

<<<<<<< HEAD
        assertEquals(fetchedRecords.size(), subscriptionsNoAutoReset.position(tp1).offset - 1);
=======
        OffsetOutOfRangeException e = assertThrows(OffsetOutOfRangeException.class, () ->
                fetchRecordsInto(allFetchedRecords));
>>>>>>> 3619d2f3

        assertEquals(singleton(tp0), e.offsetOutOfRangePartitions().keySet());
        assertEquals(1L, e.offsetOutOfRangePartitions().get(tp0).longValue());

<<<<<<< HEAD
        assertEquals(4, subscriptionsNoAutoReset.position(tp1).offset);
        assertEquals(3, fetchedRecords.size());
=======
        assertEquals(1, subscriptions.position(tp0).longValue());
        assertEquals(4, subscriptions.position(tp1).longValue());
        assertEquals(3, allFetchedRecords.size());
    }
>>>>>>> 3619d2f3

    private void fetchRecordsInto(List<ConsumerRecord<byte[], byte[]>> allFetchedRecords) {
        Map<TopicPartition, List<ConsumerRecord<byte[], byte[]>>> fetchedRecords = fetchedRecords();
        fetchedRecords.values().forEach(allFetchedRecords::addAll);
    }

    @Test
    public void testCompletedFetchRemoval() {
        // Ensure the removal of completed fetches that cause an Exception if and only if they contain empty records.
        buildFetcher(OffsetResetStrategy.NONE, new ByteArrayDeserializer(),
                new ByteArrayDeserializer(), Integer.MAX_VALUE, IsolationLevel.READ_UNCOMMITTED);
        assignFromUser(Utils.mkSet(tp0, tp1, tp2, tp3));
        client.updateMetadata(initialUpdateResponse);

        subscriptions.seek(tp0, 1);
        subscriptions.seek(tp1, 1);
        subscriptions.seek(tp2, 1);
        subscriptions.seek(tp3, 1);

        assertEquals(1, fetcher.sendFetches());

        Map<TopicPartition, FetchResponse.PartitionData<MemoryRecords>> partitions = new LinkedHashMap<>();
        partitions.put(tp1, new FetchResponse.PartitionData<>(Errors.NONE, 100, FetchResponse.INVALID_LAST_STABLE_OFFSET,
                FetchResponse.INVALID_LOG_START_OFFSET, null, records));
        partitions.put(tp0, new FetchResponse.PartitionData<>(Errors.OFFSET_OUT_OF_RANGE, 100,
                FetchResponse.INVALID_LAST_STABLE_OFFSET, FetchResponse.INVALID_LOG_START_OFFSET, null, MemoryRecords.EMPTY));
        partitions.put(tp2, new FetchResponse.PartitionData<>(Errors.NONE, 100L, 4,
                0L, null, nextRecords));
        partitions.put(tp3, new FetchResponse.PartitionData<>(Errors.NONE, 100L, 4,
                0L, null, partialRecords));
        client.prepareResponse(new FetchResponse<>(Errors.NONE, new LinkedHashMap<>(partitions),
                0, INVALID_SESSION_ID));
        consumerClient.poll(time.timer(0));

        List<ConsumerRecord<byte[], byte[]>> fetchedRecords = new ArrayList<>();
        Map<TopicPartition, List<ConsumerRecord<byte[], byte[]>>> recordsByPartition = fetchedRecords();
        for (List<ConsumerRecord<byte[], byte[]>> records : recordsByPartition.values())
            fetchedRecords.addAll(records);

<<<<<<< HEAD
        assertEquals(fetchedRecords.size(), subscriptionsNoAutoReset.position(tp1).offset - 1);
        assertEquals(4, subscriptionsNoAutoReset.position(tp1).offset);
=======
        assertEquals(fetchedRecords.size(), subscriptions.position(tp1) - 1);
        assertEquals(4, subscriptions.position(tp1).longValue());
>>>>>>> 3619d2f3
        assertEquals(3, fetchedRecords.size());

        List<OffsetOutOfRangeException> oorExceptions = new ArrayList<>();
        try {
            recordsByPartition = fetchedRecords();
            for (List<ConsumerRecord<byte[], byte[]>> records : recordsByPartition.values())
                fetchedRecords.addAll(records);
        } catch (OffsetOutOfRangeException oor) {
            oorExceptions.add(oor);
        }

        // Should have received one OffsetOutOfRangeException for partition tp1
        assertEquals(1, oorExceptions.size());
        OffsetOutOfRangeException oor = oorExceptions.get(0);
        assertTrue(oor.offsetOutOfRangePartitions().containsKey(tp0));
        assertEquals(oor.offsetOutOfRangePartitions().size(), 1);

        recordsByPartition = fetchedRecords();
        for (List<ConsumerRecord<byte[], byte[]>> records : recordsByPartition.values())
            fetchedRecords.addAll(records);

        // Should not have received an Exception for tp2.
<<<<<<< HEAD
        assertEquals(6, subscriptionsNoAutoReset.position(tp2).offset);
=======
        assertEquals(6, subscriptions.position(tp2).longValue());
>>>>>>> 3619d2f3
        assertEquals(5, fetchedRecords.size());

        int numExceptionsExpected = 3;
        List<KafkaException> kafkaExceptions = new ArrayList<>();
        for (int i = 1; i <= numExceptionsExpected; i++) {
            try {
                recordsByPartition = fetchedRecords();
                for (List<ConsumerRecord<byte[], byte[]>> records : recordsByPartition.values())
                    fetchedRecords.addAll(records);
            } catch (KafkaException e) {
                kafkaExceptions.add(e);
            }
        }
        // Should have received as much as numExceptionsExpected Kafka exceptions for tp3.
        assertEquals(numExceptionsExpected, kafkaExceptions.size());
    }

    @Test
    public void testSeekBeforeException() {
        buildFetcher(OffsetResetStrategy.NONE, new ByteArrayDeserializer(),
                new ByteArrayDeserializer(), 2, IsolationLevel.READ_UNCOMMITTED);

        assignFromUser(Utils.mkSet(tp0));
        subscriptions.seek(tp0, 1);
        assertEquals(1, fetcher.sendFetches());
        Map<TopicPartition, FetchResponse.PartitionData<MemoryRecords>> partitions = new HashMap<>();
        partitions.put(tp0, new FetchResponse.PartitionData<>(Errors.NONE, 100,
                FetchResponse.INVALID_LAST_STABLE_OFFSET, FetchResponse.INVALID_LOG_START_OFFSET, null, records));
        client.prepareResponse(fullFetchResponse(tp0, this.records, Errors.NONE, 100L, 0));
        consumerClient.poll(time.timer(0));

        assertEquals(2, fetcher.fetchedRecords().get(tp0).size());

        subscriptions.assignFromUser(Utils.mkSet(tp0, tp1));
        subscriptions.seek(tp1, 1);
        assertEquals(1, fetcher.sendFetches());
        partitions = new HashMap<>();
        partitions.put(tp1, new FetchResponse.PartitionData<>(Errors.OFFSET_OUT_OF_RANGE, 100,
                FetchResponse.INVALID_LAST_STABLE_OFFSET, FetchResponse.INVALID_LOG_START_OFFSET, null, MemoryRecords.EMPTY));
        client.prepareResponse(new FetchResponse<>(Errors.NONE, new LinkedHashMap<>(partitions), 0, INVALID_SESSION_ID));
        consumerClient.poll(time.timer(0));
        assertEquals(1, fetcher.fetchedRecords().get(tp0).size());

        subscriptions.seek(tp1, 10);
        // Should not throw OffsetOutOfRangeException after the seek
        assertEquals(0, fetcher.fetchedRecords().size());
    }

    @Test
    public void testFetchDisconnected() {
        buildFetcher();

        assignFromUser(singleton(tp0));
        subscriptions.seek(tp0, 0);

        assertEquals(1, fetcher.sendFetches());
        client.prepareResponse(fullFetchResponse(tp0, this.records, Errors.NONE, 100L, 0), true);
        consumerClient.poll(time.timer(0));
        assertEquals(0, fetcher.fetchedRecords().size());

        // disconnects should have no affect on subscription state
        assertFalse(subscriptions.isOffsetResetNeeded(tp0));
        assertTrue(subscriptions.isFetchable(tp0));
        assertEquals(0, subscriptions.position(tp0).offset);
    }

    @Test
    public void testUpdateFetchPositionNoOpWithPositionSet() {
        buildFetcher();
        assignFromUser(singleton(tp0));
        subscriptions.seek(tp0, 5L);

        fetcher.resetOffsetsIfNeeded();
        assertFalse(client.hasInFlightRequests());
        assertTrue(subscriptions.isFetchable(tp0));
        assertEquals(5, subscriptions.position(tp0).offset);
    }

    @Test
    public void testUpdateFetchPositionResetToDefaultOffset() {
        buildFetcher();
        assignFromUser(singleton(tp0));
        subscriptions.requestOffsetReset(tp0);

        client.prepareResponse(listOffsetRequestMatcher(ListOffsetRequest.EARLIEST_TIMESTAMP),
                listOffsetResponse(Errors.NONE, 1L, 5L));
        fetcher.resetOffsetsIfNeeded();
        consumerClient.pollNoWakeup();
        assertFalse(subscriptions.isOffsetResetNeeded(tp0));
        assertTrue(subscriptions.isFetchable(tp0));
        assertEquals(5, subscriptions.position(tp0).offset);
    }

    @Test
    public void testUpdateFetchPositionResetToLatestOffset() {
        buildFetcher();
        assignFromUser(singleton(tp0));
        subscriptions.requestOffsetReset(tp0, OffsetResetStrategy.LATEST);

        client.updateMetadata(initialUpdateResponse);

        client.prepareResponse(listOffsetRequestMatcher(ListOffsetRequest.LATEST_TIMESTAMP),
                listOffsetResponse(Errors.NONE, 1L, 5L));
        fetcher.resetOffsetsIfNeeded();
        consumerClient.pollNoWakeup();
        assertFalse(subscriptions.isOffsetResetNeeded(tp0));
        assertTrue(subscriptions.isFetchable(tp0));
        assertEquals(5, subscriptions.position(tp0).offset);
    }

    /**
     * Make sure the client behaves appropriately when receiving an exception for unavailable offsets
     */
    @Test
    public void testFetchOffsetErrors() {
        buildFetcher();
        assignFromUser(singleton(tp0));
        subscriptions.requestOffsetReset(tp0, OffsetResetStrategy.LATEST);

        // Fail with OFFSET_NOT_AVAILABLE
        client.prepareResponse(listOffsetRequestMatcher(ListOffsetRequest.LATEST_TIMESTAMP),
                listOffsetResponse(Errors.OFFSET_NOT_AVAILABLE, 1L, 5L), false);
        fetcher.resetOffsetsIfNeeded();
        consumerClient.pollNoWakeup();
        assertFalse(subscriptions.hasValidPosition(tp0));
        assertTrue(subscriptions.isOffsetResetNeeded(tp0));
        assertFalse(subscriptions.isFetchable(tp0));

        // Fail with LEADER_NOT_AVAILABLE
        time.sleep(retryBackoffMs);
        client.prepareResponse(listOffsetRequestMatcher(ListOffsetRequest.LATEST_TIMESTAMP),
                listOffsetResponse(Errors.LEADER_NOT_AVAILABLE, 1L, 5L), false);
        fetcher.resetOffsetsIfNeeded();
        consumerClient.pollNoWakeup();
        assertFalse(subscriptions.hasValidPosition(tp0));
        assertTrue(subscriptions.isOffsetResetNeeded(tp0));
        assertFalse(subscriptions.isFetchable(tp0));

        // Back to normal
        time.sleep(retryBackoffMs);
        client.prepareResponse(listOffsetRequestMatcher(ListOffsetRequest.LATEST_TIMESTAMP),
                listOffsetResponse(Errors.NONE, 1L, 5L), false);
        fetcher.resetOffsetsIfNeeded();
        consumerClient.pollNoWakeup();
        assertTrue(subscriptions.hasValidPosition(tp0));
        assertFalse(subscriptions.isOffsetResetNeeded(tp0));
        assertTrue(subscriptions.isFetchable(tp0));
        assertEquals(subscriptions.position(tp0).offset, 5L);
    }

    @Test
    public void testListOffsetSendsReadUncommitted() {
        testListOffsetsSendsIsolationLevel(IsolationLevel.READ_UNCOMMITTED);
    }

    @Test
    public void testListOffsetSendsReadCommitted() {
        testListOffsetsSendsIsolationLevel(IsolationLevel.READ_COMMITTED);
    }

    private void testListOffsetsSendsIsolationLevel(IsolationLevel isolationLevel) {
        buildFetcher(OffsetResetStrategy.EARLIEST, new ByteArrayDeserializer(), new ByteArrayDeserializer(),
                Integer.MAX_VALUE, isolationLevel);

        assignFromUser(singleton(tp0));
        subscriptions.requestOffsetReset(tp0, OffsetResetStrategy.LATEST);

<<<<<<< HEAD
            assertFalse(subscriptions.isOffsetResetNeeded(tp0));
            assertTrue(subscriptions.isFetchable(tp0));
            assertEquals(5, subscriptions.position(tp0).offset);
        }
=======
        client.prepareResponse(body -> {
            ListOffsetRequest request = (ListOffsetRequest) body;
            return request.isolationLevel() == isolationLevel;
        }, listOffsetResponse(Errors.NONE, 1L, 5L));
        fetcher.resetOffsetsIfNeeded();
        consumerClient.pollNoWakeup();

        assertFalse(subscriptions.isOffsetResetNeeded(tp0));
        assertTrue(subscriptions.isFetchable(tp0));
        assertEquals(5, subscriptions.position(tp0).longValue());
>>>>>>> 3619d2f3
    }

    @Test
    public void testResetOffsetsSkipsBlackedOutConnections() {
        buildFetcher();
        assignFromUser(singleton(tp0));
        subscriptions.requestOffsetReset(tp0, OffsetResetStrategy.EARLIEST);

        // Check that we skip sending the ListOffset request when the node is blacked out
        client.updateMetadata(initialUpdateResponse);
        Node node = initialUpdateResponse.brokers().iterator().next();
        client.blackout(node, 500);
        fetcher.resetOffsetsIfNeeded();
        assertEquals(0, consumerClient.pendingRequestCount());
        consumerClient.pollNoWakeup();
        assertTrue(subscriptions.isOffsetResetNeeded(tp0));
        assertEquals(OffsetResetStrategy.EARLIEST, subscriptions.resetStrategy(tp0));

        time.sleep(500);
        client.prepareResponse(listOffsetRequestMatcher(ListOffsetRequest.EARLIEST_TIMESTAMP),
                listOffsetResponse(Errors.NONE, 1L, 5L));
        fetcher.resetOffsetsIfNeeded();
        consumerClient.pollNoWakeup();

        assertFalse(subscriptions.isOffsetResetNeeded(tp0));
        assertTrue(subscriptions.isFetchable(tp0));
        assertEquals(5, subscriptions.position(tp0).offset);
    }

    @Test
    public void testUpdateFetchPositionResetToEarliestOffset() {
        buildFetcher();
        assignFromUser(singleton(tp0));
        subscriptions.requestOffsetReset(tp0, OffsetResetStrategy.EARLIEST);

        client.prepareResponse(listOffsetRequestMatcher(ListOffsetRequest.EARLIEST_TIMESTAMP),
                listOffsetResponse(Errors.NONE, 1L, 5L));
        fetcher.resetOffsetsIfNeeded();
        consumerClient.pollNoWakeup();

        assertFalse(subscriptions.isOffsetResetNeeded(tp0));
        assertTrue(subscriptions.isFetchable(tp0));
        assertEquals(5, subscriptions.position(tp0).offset);
    }

    @Test
    public void testResetOffsetsMetadataRefresh() {
        buildFetcher();
        assignFromUser(singleton(tp0));
        subscriptions.requestOffsetReset(tp0, OffsetResetStrategy.LATEST);

        // First fetch fails with stale metadata
        client.prepareResponse(listOffsetRequestMatcher(ListOffsetRequest.LATEST_TIMESTAMP),
                listOffsetResponse(Errors.NOT_LEADER_FOR_PARTITION, 1L, 5L), false);
        fetcher.resetOffsetsIfNeeded();
        consumerClient.pollNoWakeup();
        assertFalse(subscriptions.hasValidPosition(tp0));

        // Expect a metadata refresh
        client.prepareMetadataUpdate(initialUpdateResponse);
        consumerClient.pollNoWakeup();
        assertFalse(client.hasPendingMetadataUpdates());

        // Next fetch succeeds
        time.sleep(retryBackoffMs);
        client.prepareResponse(listOffsetRequestMatcher(ListOffsetRequest.LATEST_TIMESTAMP),
                listOffsetResponse(Errors.NONE, 1L, 5L));
        fetcher.resetOffsetsIfNeeded();
        consumerClient.pollNoWakeup();

        assertFalse(subscriptions.isOffsetResetNeeded(tp0));
        assertTrue(subscriptions.isFetchable(tp0));
        assertEquals(5, subscriptions.position(tp0).offset);
    }

    @Test
    public void testUpdateFetchPositionDisconnect() {
        buildFetcher();
        assignFromUser(singleton(tp0));
        subscriptions.requestOffsetReset(tp0, OffsetResetStrategy.LATEST);

        // First request gets a disconnect
        client.prepareResponse(listOffsetRequestMatcher(ListOffsetRequest.LATEST_TIMESTAMP),
                listOffsetResponse(Errors.NONE, 1L, 5L), true);
        fetcher.resetOffsetsIfNeeded();
        consumerClient.pollNoWakeup();
        assertFalse(subscriptions.hasValidPosition(tp0));

        // Expect a metadata refresh
        client.prepareMetadataUpdate(initialUpdateResponse);
        consumerClient.pollNoWakeup();
        assertFalse(client.hasPendingMetadataUpdates());

        // No retry until the backoff passes
        fetcher.resetOffsetsIfNeeded();
        consumerClient.pollNoWakeup();
        assertFalse(client.hasInFlightRequests());
        assertFalse(subscriptions.hasValidPosition(tp0));

        // Next one succeeds
        time.sleep(retryBackoffMs);
        client.prepareResponse(listOffsetRequestMatcher(ListOffsetRequest.LATEST_TIMESTAMP),
                listOffsetResponse(Errors.NONE, 1L, 5L));
        fetcher.resetOffsetsIfNeeded();
        consumerClient.pollNoWakeup();

        assertFalse(subscriptions.isOffsetResetNeeded(tp0));
        assertTrue(subscriptions.isFetchable(tp0));
        assertEquals(5, subscriptions.position(tp0).offset);
    }

    @Test
    public void testAssignmentChangeWithInFlightReset() {
        buildFetcher();
        assignFromUser(singleton(tp0));
        subscriptions.requestOffsetReset(tp0, OffsetResetStrategy.LATEST);

        // Send the ListOffsets request to reset the position
        fetcher.resetOffsetsIfNeeded();
        consumerClient.pollNoWakeup();
        assertFalse(subscriptions.hasValidPosition(tp0));
        assertTrue(client.hasInFlightRequests());

        // Now we have an assignment change
        assignFromUser(singleton(tp1));

        // The response returns and is discarded
        client.respond(listOffsetResponse(Errors.NONE, 1L, 5L));
        consumerClient.pollNoWakeup();

        assertFalse(client.hasPendingResponses());
        assertFalse(client.hasInFlightRequests());
        assertFalse(subscriptions.isAssigned(tp0));
    }

    @Test
    public void testSeekWithInFlightReset() {
        buildFetcher();
        assignFromUser(singleton(tp0));
        subscriptions.requestOffsetReset(tp0, OffsetResetStrategy.LATEST);

        // Send the ListOffsets request to reset the position
        fetcher.resetOffsetsIfNeeded();
        consumerClient.pollNoWakeup();
        assertFalse(subscriptions.hasValidPosition(tp0));
        assertTrue(client.hasInFlightRequests());

        // Now we get a seek from the user
        subscriptions.seek(tp0, 237);

        // The response returns and is discarded
        client.respond(listOffsetResponse(Errors.NONE, 1L, 5L));
        consumerClient.pollNoWakeup();

        assertFalse(client.hasPendingResponses());
        assertFalse(client.hasInFlightRequests());
        assertEquals(237L, subscriptions.position(tp0).offset);
    }

    @Test
    public void testChangeResetWithInFlightReset() {
        buildFetcher();
        assignFromUser(singleton(tp0));
        subscriptions.requestOffsetReset(tp0, OffsetResetStrategy.LATEST);

        // Send the ListOffsets request to reset the position
        fetcher.resetOffsetsIfNeeded();
        consumerClient.pollNoWakeup();
        assertFalse(subscriptions.hasValidPosition(tp0));
        assertTrue(client.hasInFlightRequests());

        // Now we get a seek from the user
        subscriptions.requestOffsetReset(tp0, OffsetResetStrategy.EARLIEST);

        // The response returns and is discarded
        client.respond(listOffsetResponse(Errors.NONE, 1L, 5L));
        consumerClient.pollNoWakeup();

        assertFalse(client.hasPendingResponses());
        assertFalse(client.hasInFlightRequests());
        assertTrue(subscriptions.isOffsetResetNeeded(tp0));
        assertEquals(OffsetResetStrategy.EARLIEST, subscriptions.resetStrategy(tp0));
    }

    @Test
    public void testIdempotentResetWithInFlightReset() {
        buildFetcher();
        assignFromUser(singleton(tp0));
        subscriptions.requestOffsetReset(tp0, OffsetResetStrategy.LATEST);

        // Send the ListOffsets request to reset the position
        fetcher.resetOffsetsIfNeeded();
        consumerClient.pollNoWakeup();
        assertFalse(subscriptions.hasValidPosition(tp0));
        assertTrue(client.hasInFlightRequests());

        // Now we get a seek from the user
        subscriptions.requestOffsetReset(tp0, OffsetResetStrategy.LATEST);

        client.respond(listOffsetResponse(Errors.NONE, 1L, 5L));
        consumerClient.pollNoWakeup();

        assertFalse(client.hasInFlightRequests());
        assertFalse(subscriptions.isOffsetResetNeeded(tp0));
        assertEquals(5L, subscriptions.position(tp0).offset);
    }

    @Test
    public void testRestOffsetsAuthorizationFailure() {
        buildFetcher();
        assignFromUser(singleton(tp0));
        subscriptions.requestOffsetReset(tp0, OffsetResetStrategy.LATEST);

        // First request gets a disconnect
        client.prepareResponse(listOffsetRequestMatcher(ListOffsetRequest.LATEST_TIMESTAMP),
                listOffsetResponse(Errors.TOPIC_AUTHORIZATION_FAILED, -1, -1), false);
        fetcher.resetOffsetsIfNeeded();
        consumerClient.pollNoWakeup();
        assertFalse(subscriptions.hasValidPosition(tp0));

        try {
            fetcher.resetOffsetsIfNeeded();
            fail("Expected authorization error to be raised");
        } catch (TopicAuthorizationException e) {
            assertEquals(singleton(tp0.topic()), e.unauthorizedTopics());
        }

        // The exception should clear after being raised, but no retry until the backoff
        fetcher.resetOffsetsIfNeeded();
        consumerClient.pollNoWakeup();
        assertFalse(client.hasInFlightRequests());
        assertFalse(subscriptions.hasValidPosition(tp0));

        // Next one succeeds
        time.sleep(retryBackoffMs);
        client.prepareResponse(listOffsetRequestMatcher(ListOffsetRequest.LATEST_TIMESTAMP),
                listOffsetResponse(Errors.NONE, 1L, 5L));
        fetcher.resetOffsetsIfNeeded();
        consumerClient.pollNoWakeup();

        assertFalse(subscriptions.isOffsetResetNeeded(tp0));
        assertTrue(subscriptions.isFetchable(tp0));
        assertEquals(5, subscriptions.position(tp0).offset);
    }

    @Test
    public void testUpdateFetchPositionOfPausedPartitionsRequiringOffsetReset() {
        buildFetcher();
        assignFromUser(singleton(tp0));
        subscriptions.pause(tp0); // paused partition does not have a valid position
        subscriptions.requestOffsetReset(tp0, OffsetResetStrategy.LATEST);

        client.prepareResponse(listOffsetRequestMatcher(ListOffsetRequest.LATEST_TIMESTAMP),
                listOffsetResponse(Errors.NONE, 1L, 10L));
        fetcher.resetOffsetsIfNeeded();
        consumerClient.pollNoWakeup();

        assertFalse(subscriptions.isOffsetResetNeeded(tp0));
        assertFalse(subscriptions.isFetchable(tp0)); // because tp is paused
        assertTrue(subscriptions.hasValidPosition(tp0));
        assertEquals(10, subscriptions.position(tp0).offset);
    }

    @Test
    public void testUpdateFetchPositionOfPausedPartitionsWithoutAValidPosition() {
        buildFetcher();
        assignFromUser(singleton(tp0));
        subscriptions.requestOffsetReset(tp0);
        subscriptions.pause(tp0); // paused partition does not have a valid position

        fetcher.resetOffsetsIfNeeded();
        consumerClient.pollNoWakeup();

        assertTrue(subscriptions.isOffsetResetNeeded(tp0));
        assertFalse(subscriptions.isFetchable(tp0)); // because tp is paused
        assertFalse(subscriptions.hasValidPosition(tp0));
    }

    @Test
    public void testUpdateFetchPositionOfPausedPartitionsWithAValidPosition() {
        buildFetcher();
        assignFromUser(singleton(tp0));
        subscriptions.seek(tp0, 10);
        subscriptions.pause(tp0); // paused partition already has a valid position

        fetcher.resetOffsetsIfNeeded();

        assertFalse(subscriptions.isOffsetResetNeeded(tp0));
        assertFalse(subscriptions.isFetchable(tp0)); // because tp is paused
        assertTrue(subscriptions.hasValidPosition(tp0));
        assertEquals(10, subscriptions.position(tp0).offset);
    }

    @Test
    public void testGetAllTopics() {
        // sending response before request, as getTopicMetadata is a blocking call
        buildFetcher();
        assignFromUser(singleton(tp0));
        client.prepareResponse(newMetadataResponse(topicName, Errors.NONE));

        Map<String, List<PartitionInfo>> allTopics = fetcher.getAllTopicMetadata(time.timer(5000L));

        assertEquals(initialUpdateResponse.topicMetadata().size(), allTopics.size());
    }

    @Test
    public void testGetAllTopicsDisconnect() {
        // first try gets a disconnect, next succeeds
        buildFetcher();
        assignFromUser(singleton(tp0));
        client.prepareResponse(null, true);
        client.prepareResponse(newMetadataResponse(topicName, Errors.NONE));
        Map<String, List<PartitionInfo>> allTopics = fetcher.getAllTopicMetadata(time.timer(5000L));
        assertEquals(initialUpdateResponse.topicMetadata().size(), allTopics.size());
    }

    @Test(expected = TimeoutException.class)
    public void testGetAllTopicsTimeout() {
        // since no response is prepared, the request should timeout
        buildFetcher();
        assignFromUser(singleton(tp0));
        fetcher.getAllTopicMetadata(time.timer(50L));
    }

    @Test
    public void testGetAllTopicsUnauthorized() {
        buildFetcher();
        assignFromUser(singleton(tp0));
        client.prepareResponse(newMetadataResponse(topicName, Errors.TOPIC_AUTHORIZATION_FAILED));
        try {
            fetcher.getAllTopicMetadata(time.timer(10L));
            fail();
        } catch (TopicAuthorizationException e) {
            assertEquals(singleton(topicName), e.unauthorizedTopics());
        }
    }

    @Test(expected = InvalidTopicException.class)
    public void testGetTopicMetadataInvalidTopic() {
        buildFetcher();
        assignFromUser(singleton(tp0));
        client.prepareResponse(newMetadataResponse(topicName, Errors.INVALID_TOPIC_EXCEPTION));
        fetcher.getTopicMetadata(
                new MetadataRequest.Builder(Collections.singletonList(topicName), true), time.timer(5000L));
    }

    @Test
    public void testGetTopicMetadataUnknownTopic() {
        buildFetcher();
        assignFromUser(singleton(tp0));
        client.prepareResponse(newMetadataResponse(topicName, Errors.UNKNOWN_TOPIC_OR_PARTITION));

        Map<String, List<PartitionInfo>> topicMetadata = fetcher.getTopicMetadata(
                new MetadataRequest.Builder(Collections.singletonList(topicName), true), time.timer(5000L));
        assertNull(topicMetadata.get(topicName));
    }

    @Test
    public void testGetTopicMetadataLeaderNotAvailable() {
        buildFetcher();
        assignFromUser(singleton(tp0));
        client.prepareResponse(newMetadataResponse(topicName, Errors.LEADER_NOT_AVAILABLE));
        client.prepareResponse(newMetadataResponse(topicName, Errors.NONE));

        Map<String, List<PartitionInfo>> topicMetadata = fetcher.getTopicMetadata(
                new MetadataRequest.Builder(Collections.singletonList(topicName), true), time.timer(5000L));
        assertTrue(topicMetadata.containsKey(topicName));
    }

    @Test
    public void testGetTopicMetadataOfflinePartitions() {
        buildFetcher();
        assignFromUser(singleton(tp0));
        MetadataResponse originalResponse = newMetadataResponse(topicName, Errors.NONE); //baseline ok response

        //create a response based on the above one with all partitions being leaderless
        List<MetadataResponse.TopicMetadata> altTopics = new ArrayList<>();
        for (MetadataResponse.TopicMetadata item : originalResponse.topicMetadata()) {
            List<MetadataResponse.PartitionMetadata> partitions = item.partitionMetadata();
            List<MetadataResponse.PartitionMetadata> altPartitions = new ArrayList<>();
            for (MetadataResponse.PartitionMetadata p : partitions) {
                altPartitions.add(new MetadataResponse.PartitionMetadata(
                    p.error(),
                    p.partition(),
                    null, //no leader
                    Optional.empty(),
                    p.replicas(),
                    p.isr(),
                    p.offlineReplicas())
                );
            }
            MetadataResponse.TopicMetadata alteredTopic = new MetadataResponse.TopicMetadata(
                item.error(),
                item.topic(),
                item.isInternal(),
                altPartitions
            );
            altTopics.add(alteredTopic);
        }
        Node controller = originalResponse.controller();
        MetadataResponse altered = new MetadataResponse(
            (List<Node>) originalResponse.brokers(),
            originalResponse.clusterId(),
            controller != null ? controller.id() : MetadataResponse.NO_CONTROLLER_ID,
            altTopics);

        client.prepareResponse(altered);

        Map<String, List<PartitionInfo>> topicMetadata =
            fetcher.getTopicMetadata(new MetadataRequest.Builder(Collections.singletonList(topicName), false),
                    time.timer(5000L));

        Assert.assertNotNull(topicMetadata);
        Assert.assertNotNull(topicMetadata.get(topicName));
        //noinspection ConstantConditions
        Assert.assertEquals(metadata.fetch().partitionCountForTopic(topicName).longValue(), topicMetadata.get(topicName).size());
    }

    /*
     * Send multiple requests. Verify that the client side quota metrics have the right values
     */
    @Test
    public void testQuotaMetrics() {
        buildFetcher();

        MockSelector selector = new MockSelector(time);
        Sensor throttleTimeSensor = Fetcher.throttleTimeSensor(metrics, metricsRegistry);
        Cluster cluster = TestUtils.singletonCluster("test", 1);
        Node node = cluster.nodes().get(0);
        NetworkClient client = new NetworkClient(selector, metadata, "mock", Integer.MAX_VALUE,
                1000, 1000, 64 * 1024, 64 * 1024, 1000,  ClientDnsLookup.DEFAULT,
                time, true, new ApiVersions(), throttleTimeSensor, new LogContext());

        short apiVersionsResponseVersion = ApiKeys.API_VERSIONS.latestVersion();
        ByteBuffer buffer = ApiVersionsResponse.createApiVersionsResponse(400, RecordBatch.CURRENT_MAGIC_VALUE).serialize(apiVersionsResponseVersion, new ResponseHeader(0));
        selector.delayedReceive(new DelayedReceive(node.idString(), new NetworkReceive(node.idString(), buffer)));
        while (!client.ready(node, time.milliseconds())) {
            client.poll(1, time.milliseconds());
            // If a throttled response is received, advance the time to ensure progress.
            time.sleep(client.throttleDelayMs(node, time.milliseconds()));
        }
        selector.clear();

        for (int i = 1; i <= 3; i++) {
            int throttleTimeMs = 100 * i;
            FetchRequest.Builder builder = FetchRequest.Builder.forConsumer(100, 100, new LinkedHashMap<>());
            ClientRequest request = client.newClientRequest(node.idString(), builder, time.milliseconds(), true);
            client.send(request, time.milliseconds());
            client.poll(1, time.milliseconds());
            FetchResponse response = fullFetchResponse(tp0, nextRecords, Errors.NONE, i, throttleTimeMs);
            buffer = response.serialize(ApiKeys.FETCH.latestVersion(), new ResponseHeader(request.correlationId()));
            selector.completeReceive(new NetworkReceive(node.idString(), buffer));
            client.poll(1, time.milliseconds());
            // If a throttled response is received, advance the time to ensure progress.
            time.sleep(client.throttleDelayMs(node, time.milliseconds()));
            selector.clear();
        }
        Map<MetricName, KafkaMetric> allMetrics = metrics.metrics();
        KafkaMetric avgMetric = allMetrics.get(metrics.metricInstance(metricsRegistry.fetchThrottleTimeAvg));
        KafkaMetric maxMetric = allMetrics.get(metrics.metricInstance(metricsRegistry.fetchThrottleTimeMax));
        // Throttle times are ApiVersions=400, Fetch=(100, 200, 300)
        assertEquals(250, (Double) avgMetric.metricValue(), EPSILON);
        assertEquals(400, (Double) maxMetric.metricValue(), EPSILON);
        client.close();
    }

    /*
     * Send multiple requests. Verify that the client side quota metrics have the right values
     */
    @Test
    public void testFetcherMetrics() {
        buildFetcher();
        assignFromUser(singleton(tp0));
        subscriptions.seek(tp0, 0);

        MetricName maxLagMetric = metrics.metricInstance(metricsRegistry.recordsLagMax);
        Map<String, String> tags = new HashMap<>();
        tags.put("topic", tp0.topic());
        tags.put("partition", String.valueOf(tp0.partition()));
        MetricName partitionLagMetric = metrics.metricName("records-lag", metricGroup, tags);

        Map<MetricName, KafkaMetric> allMetrics = metrics.metrics();
        KafkaMetric recordsFetchLagMax = allMetrics.get(maxLagMetric);

        // recordsFetchLagMax should be initialized to NaN
        assertEquals(Double.NaN, (Double) recordsFetchLagMax.metricValue(), EPSILON);

        // recordsFetchLagMax should be hw - fetchOffset after receiving an empty FetchResponse
        fetchRecords(tp0, MemoryRecords.EMPTY, Errors.NONE, 100L, 0);
        assertEquals(100, (Double) recordsFetchLagMax.metricValue(), EPSILON);

        KafkaMetric partitionLag = allMetrics.get(partitionLagMetric);
        assertEquals(100, (Double) partitionLag.metricValue(), EPSILON);

        // recordsFetchLagMax should be hw - offset of the last message after receiving a non-empty FetchResponse
        MemoryRecordsBuilder builder = MemoryRecords.builder(ByteBuffer.allocate(1024), CompressionType.NONE,
                TimestampType.CREATE_TIME, 0L);
        for (int v = 0; v < 3; v++)
            builder.appendWithOffset(v, RecordBatch.NO_TIMESTAMP, "key".getBytes(), ("value-" + v).getBytes());
        fetchRecords(tp0, builder.build(), Errors.NONE, 200L, 0);
        assertEquals(197, (Double) recordsFetchLagMax.metricValue(), EPSILON);
        assertEquals(197, (Double) partitionLag.metricValue(), EPSILON);

        // verify de-registration of partition lag
        subscriptions.unsubscribe();
        assertFalse(allMetrics.containsKey(partitionLagMetric));
    }

    @Test
    public void testFetcherLeadMetric() {
        buildFetcher();

        assignFromUser(singleton(tp0));
        subscriptions.seek(tp0, 0);

        MetricName minLeadMetric = metrics.metricInstance(metricsRegistry.recordsLeadMin);
        Map<String, String> tags = new HashMap<>(2);
        tags.put("topic", tp0.topic());
        tags.put("partition", String.valueOf(tp0.partition()));
        MetricName partitionLeadMetric = metrics.metricName("records-lead", metricGroup, "", tags);

        Map<MetricName, KafkaMetric> allMetrics = metrics.metrics();
        KafkaMetric recordsFetchLeadMin = allMetrics.get(minLeadMetric);

        // recordsFetchLeadMin should be initialized to NaN
        assertEquals(Double.NaN, (Double) recordsFetchLeadMin.metricValue(), EPSILON);

        // recordsFetchLeadMin should be position - logStartOffset after receiving an empty FetchResponse
        fetchRecords(tp0, MemoryRecords.EMPTY, Errors.NONE, 100L, -1L, 0L, 0);
        assertEquals(0L, (Double) recordsFetchLeadMin.metricValue(), EPSILON);

        KafkaMetric partitionLead = allMetrics.get(partitionLeadMetric);
        assertEquals(0L, (Double) partitionLead.metricValue(), EPSILON);

        // recordsFetchLeadMin should be position - logStartOffset after receiving a non-empty FetchResponse
        MemoryRecordsBuilder builder = MemoryRecords.builder(ByteBuffer.allocate(1024), CompressionType.NONE,
                TimestampType.CREATE_TIME, 0L);
        for (int v = 0; v < 3; v++) {
            builder.appendWithOffset(v, RecordBatch.NO_TIMESTAMP, "key".getBytes(), ("value-" + v).getBytes());
        }
        fetchRecords(tp0, builder.build(), Errors.NONE, 200L, -1L, 0L, 0);
        assertEquals(0L, (Double) recordsFetchLeadMin.metricValue(), EPSILON);
        assertEquals(3L, (Double) partitionLead.metricValue(), EPSILON);

        // verify de-registration of partition lag
        subscriptions.unsubscribe();
        assertFalse(allMetrics.containsKey(partitionLeadMetric));
    }

    @Test
    public void testReadCommittedLagMetric() {
        buildFetcher(OffsetResetStrategy.EARLIEST, new ByteArrayDeserializer(),
                new ByteArrayDeserializer(), Integer.MAX_VALUE, IsolationLevel.READ_COMMITTED);

        assignFromUser(singleton(tp0));
        subscriptions.seek(tp0, 0);

        MetricName maxLagMetric = metrics.metricInstance(metricsRegistry.recordsLagMax);

        Map<String, String> tags = new HashMap<>();
        tags.put("topic", tp0.topic());
        tags.put("partition", String.valueOf(tp0.partition()));
        MetricName partitionLagMetric = metrics.metricName("records-lag", metricGroup, tags);

        Map<MetricName, KafkaMetric> allMetrics = metrics.metrics();
        KafkaMetric recordsFetchLagMax = allMetrics.get(maxLagMetric);

        // recordsFetchLagMax should be initialized to NaN
        assertEquals(Double.NaN, (Double) recordsFetchLagMax.metricValue(), EPSILON);

        // recordsFetchLagMax should be lso - fetchOffset after receiving an empty FetchResponse
        fetchRecords(tp0, MemoryRecords.EMPTY, Errors.NONE, 100L, 50L, 0);
        assertEquals(50, (Double) recordsFetchLagMax.metricValue(), EPSILON);

        KafkaMetric partitionLag = allMetrics.get(partitionLagMetric);
        assertEquals(50, (Double) partitionLag.metricValue(), EPSILON);

        // recordsFetchLagMax should be lso - offset of the last message after receiving a non-empty FetchResponse
        MemoryRecordsBuilder builder = MemoryRecords.builder(ByteBuffer.allocate(1024), CompressionType.NONE,
                TimestampType.CREATE_TIME, 0L);
        for (int v = 0; v < 3; v++)
            builder.appendWithOffset(v, RecordBatch.NO_TIMESTAMP, "key".getBytes(), ("value-" + v).getBytes());
        fetchRecords(tp0, builder.build(), Errors.NONE, 200L, 150L, 0);
        assertEquals(147, (Double) recordsFetchLagMax.metricValue(), EPSILON);
        assertEquals(147, (Double) partitionLag.metricValue(), EPSILON);

        // verify de-registration of partition lag
        subscriptions.unsubscribe();
        assertFalse(allMetrics.containsKey(partitionLagMetric));
    }

    @Test
    public void testFetchResponseMetrics() {
        buildFetcher();

        String topic1 = "foo";
        String topic2 = "bar";
        TopicPartition tp1 = new TopicPartition(topic1, 0);
        TopicPartition tp2 = new TopicPartition(topic2, 0);

        subscriptions.assignFromUser(Utils.mkSet(tp1, tp2));

        Map<String, Integer> partitionCounts = new HashMap<>();
        partitionCounts.put(topic1, 1);
        partitionCounts.put(topic2, 1);
        client.updateMetadata(TestUtils.metadataUpdateWith(1, partitionCounts));

        int expectedBytes = 0;
        LinkedHashMap<TopicPartition, FetchResponse.PartitionData<MemoryRecords>> fetchPartitionData = new LinkedHashMap<>();

        for (TopicPartition tp : Utils.mkSet(tp1, tp2)) {
            subscriptions.seek(tp, 0);

            MemoryRecordsBuilder builder = MemoryRecords.builder(ByteBuffer.allocate(1024), CompressionType.NONE,
                    TimestampType.CREATE_TIME, 0L);
            for (int v = 0; v < 3; v++)
                builder.appendWithOffset(v, RecordBatch.NO_TIMESTAMP, "key".getBytes(), ("value-" + v).getBytes());
            MemoryRecords records = builder.build();
            for (Record record : records.records())
                expectedBytes += record.sizeInBytes();

            fetchPartitionData.put(tp, new FetchResponse.PartitionData<>(Errors.NONE, 15L,
                    FetchResponse.INVALID_LAST_STABLE_OFFSET, 0L, null, records));
        }

        assertEquals(1, fetcher.sendFetches());
        client.prepareResponse(new FetchResponse<>(Errors.NONE, fetchPartitionData, 0, INVALID_SESSION_ID));
        consumerClient.poll(time.timer(0));

        Map<TopicPartition, List<ConsumerRecord<byte[], byte[]>>> fetchedRecords = fetchedRecords();
        assertEquals(3, fetchedRecords.get(tp1).size());
        assertEquals(3, fetchedRecords.get(tp2).size());

        Map<MetricName, KafkaMetric> allMetrics = metrics.metrics();
        KafkaMetric fetchSizeAverage = allMetrics.get(metrics.metricInstance(metricsRegistry.fetchSizeAvg));
        KafkaMetric recordsCountAverage = allMetrics.get(metrics.metricInstance(metricsRegistry.recordsPerRequestAvg));
        assertEquals(expectedBytes, (Double) fetchSizeAverage.metricValue(), EPSILON);
        assertEquals(6, (Double) recordsCountAverage.metricValue(), EPSILON);
    }

    @Test
    public void testFetchResponseMetricsPartialResponse() {
        buildFetcher();

        assignFromUser(singleton(tp0));
        subscriptions.seek(tp0, 1);

        Map<MetricName, KafkaMetric> allMetrics = metrics.metrics();
        KafkaMetric fetchSizeAverage = allMetrics.get(metrics.metricInstance(metricsRegistry.fetchSizeAvg));
        KafkaMetric recordsCountAverage = allMetrics.get(metrics.metricInstance(metricsRegistry.recordsPerRequestAvg));

        MemoryRecordsBuilder builder = MemoryRecords.builder(ByteBuffer.allocate(1024), CompressionType.NONE,
                TimestampType.CREATE_TIME, 0L);
        for (int v = 0; v < 3; v++)
            builder.appendWithOffset(v, RecordBatch.NO_TIMESTAMP, "key".getBytes(), ("value-" + v).getBytes());
        MemoryRecords records = builder.build();

        int expectedBytes = 0;
        for (Record record : records.records()) {
            if (record.offset() >= 1)
                expectedBytes += record.sizeInBytes();
        }

        fetchRecords(tp0, records, Errors.NONE, 100L, 0);
        assertEquals(expectedBytes, (Double) fetchSizeAverage.metricValue(), EPSILON);
        assertEquals(2, (Double) recordsCountAverage.metricValue(), EPSILON);
    }

    @Test
    public void testFetchResponseMetricsWithOnePartitionError() {
        buildFetcher();
        assignFromUser(Utils.mkSet(tp0, tp1));
        subscriptions.seek(tp0, 0);
        subscriptions.seek(tp1, 0);

        Map<MetricName, KafkaMetric> allMetrics = metrics.metrics();
        KafkaMetric fetchSizeAverage = allMetrics.get(metrics.metricInstance(metricsRegistry.fetchSizeAvg));
        KafkaMetric recordsCountAverage = allMetrics.get(metrics.metricInstance(metricsRegistry.recordsPerRequestAvg));

        MemoryRecordsBuilder builder = MemoryRecords.builder(ByteBuffer.allocate(1024), CompressionType.NONE,
                TimestampType.CREATE_TIME, 0L);
        for (int v = 0; v < 3; v++)
            builder.appendWithOffset(v, RecordBatch.NO_TIMESTAMP, "key".getBytes(), ("value-" + v).getBytes());
        MemoryRecords records = builder.build();

        Map<TopicPartition, FetchResponse.PartitionData<MemoryRecords>> partitions = new HashMap<>();
        partitions.put(tp0, new FetchResponse.PartitionData<>(Errors.NONE, 100,
                FetchResponse.INVALID_LAST_STABLE_OFFSET, 0L, null, records));
        partitions.put(tp1, new FetchResponse.PartitionData<>(Errors.OFFSET_OUT_OF_RANGE, 100,
                FetchResponse.INVALID_LAST_STABLE_OFFSET, 0L, null, MemoryRecords.EMPTY));

        assertEquals(1, fetcher.sendFetches());
        client.prepareResponse(new FetchResponse<>(Errors.NONE, new LinkedHashMap<>(partitions),
                0, INVALID_SESSION_ID));
        consumerClient.poll(time.timer(0));
        fetcher.fetchedRecords();

        int expectedBytes = 0;
        for (Record record : records.records())
            expectedBytes += record.sizeInBytes();

        assertEquals(expectedBytes, (Double) fetchSizeAverage.metricValue(), EPSILON);
        assertEquals(3, (Double) recordsCountAverage.metricValue(), EPSILON);
    }

    @Test
    public void testFetchResponseMetricsWithOnePartitionAtTheWrongOffset() {
        buildFetcher();

        assignFromUser(Utils.mkSet(tp0, tp1));
        subscriptions.seek(tp0, 0);
        subscriptions.seek(tp1, 0);

        Map<MetricName, KafkaMetric> allMetrics = metrics.metrics();
        KafkaMetric fetchSizeAverage = allMetrics.get(metrics.metricInstance(metricsRegistry.fetchSizeAvg));
        KafkaMetric recordsCountAverage = allMetrics.get(metrics.metricInstance(metricsRegistry.recordsPerRequestAvg));

        // send the fetch and then seek to a new offset
        assertEquals(1, fetcher.sendFetches());
        subscriptions.seek(tp1, 5);

        MemoryRecordsBuilder builder = MemoryRecords.builder(ByteBuffer.allocate(1024), CompressionType.NONE,
                TimestampType.CREATE_TIME, 0L);
        for (int v = 0; v < 3; v++)
            builder.appendWithOffset(v, RecordBatch.NO_TIMESTAMP, "key".getBytes(), ("value-" + v).getBytes());
        MemoryRecords records = builder.build();

        Map<TopicPartition, FetchResponse.PartitionData<MemoryRecords>> partitions = new HashMap<>();
        partitions.put(tp0, new FetchResponse.PartitionData<>(Errors.NONE, 100,
                FetchResponse.INVALID_LAST_STABLE_OFFSET, 0L, null, records));
        partitions.put(tp1, new FetchResponse.PartitionData<>(Errors.NONE, 100,
                FetchResponse.INVALID_LAST_STABLE_OFFSET, 0L, null,
                MemoryRecords.withRecords(CompressionType.NONE, new SimpleRecord("val".getBytes()))));

        client.prepareResponse(new FetchResponse<>(Errors.NONE, new LinkedHashMap<>(partitions),
                0, INVALID_SESSION_ID));
        consumerClient.poll(time.timer(0));
        fetcher.fetchedRecords();

        // we should have ignored the record at the wrong offset
        int expectedBytes = 0;
        for (Record record : records.records())
            expectedBytes += record.sizeInBytes();

        assertEquals(expectedBytes, (Double) fetchSizeAverage.metricValue(), EPSILON);
        assertEquals(3, (Double) recordsCountAverage.metricValue(), EPSILON);
    }

    @Test
    public void testFetcherMetricsTemplates() {
        Map<String, String> clientTags = Collections.singletonMap("client-id", "clientA");
        buildFetcher(new MetricConfig().tags(clientTags), OffsetResetStrategy.EARLIEST, new ByteArrayDeserializer(),
                new ByteArrayDeserializer(), Integer.MAX_VALUE, IsolationLevel.READ_UNCOMMITTED);

        // Fetch from topic to generate topic metrics
        assignFromUser(singleton(tp0));
        subscriptions.seek(tp0, 0);
        assertEquals(1, fetcher.sendFetches());
        client.prepareResponse(fullFetchResponse(tp0, this.records, Errors.NONE, 100L, 0));
        consumerClient.poll(time.timer(0));
        assertTrue(fetcher.hasCompletedFetches());
        Map<TopicPartition, List<ConsumerRecord<byte[], byte[]>>> partitionRecords = fetchedRecords();
        assertTrue(partitionRecords.containsKey(tp0));

        // Create throttle metrics
        Fetcher.throttleTimeSensor(metrics, metricsRegistry);

        // Verify that all metrics except metrics-count have registered templates
        Set<MetricNameTemplate> allMetrics = new HashSet<>();
        for (MetricName n : metrics.metrics().keySet()) {
            String name = n.name().replaceAll(tp0.toString(), "{topic}-{partition}");
            if (!n.group().equals("kafka-metrics-count"))
                allMetrics.add(new MetricNameTemplate(name, n.group(), "", n.tags().keySet()));
        }
        TestUtils.checkEquals(allMetrics, new HashSet<>(metricsRegistry.getAllTemplates()), "metrics", "templates");
    }

    private Map<TopicPartition, List<ConsumerRecord<byte[], byte[]>>> fetchRecords(
            TopicPartition tp, MemoryRecords records, Errors error, long hw, int throttleTime) {
        return fetchRecords(tp, records, error, hw, FetchResponse.INVALID_LAST_STABLE_OFFSET, throttleTime);
    }

    private Map<TopicPartition, List<ConsumerRecord<byte[], byte[]>>> fetchRecords(
            TopicPartition tp, MemoryRecords records, Errors error, long hw, long lastStableOffset, int throttleTime) {
        assertEquals(1, fetcher.sendFetches());
        client.prepareResponse(fullFetchResponse(tp, records, error, hw, lastStableOffset, throttleTime));
        consumerClient.poll(time.timer(0));
        return fetchedRecords();
    }

    private Map<TopicPartition, List<ConsumerRecord<byte[], byte[]>>> fetchRecords(
            TopicPartition tp, MemoryRecords records, Errors error, long hw, long lastStableOffset, long logStartOffset, int throttleTime) {
        assertEquals(1, fetcher.sendFetches());
        client.prepareResponse(fetchResponse(tp, records, error, hw, lastStableOffset, logStartOffset, throttleTime));
        consumerClient.poll(time.timer(0));
        return fetchedRecords();
    }

    @Test
    public void testGetOffsetsForTimesTimeout() {
        try {
            buildFetcher();
            fetcher.offsetsForTimes(Collections.singletonMap(new TopicPartition(topicName, 2), 1000L), time.timer(100L));
            fail("Should throw timeout exception.");
        } catch (TimeoutException e) {
            // let it go.
        }
    }

    @Test
    public void testGetOffsetsForTimes() {
        buildFetcher();

        // Empty map
        assertTrue(fetcher.offsetsForTimes(new HashMap<TopicPartition, Long>(), time.timer(100L)).isEmpty());
        // Unknown Offset
        testGetOffsetsForTimesWithUnknownOffset();
        // Error code none with unknown offset
        testGetOffsetsForTimesWithError(Errors.NONE, Errors.NONE, -1L, 100L, null, 100L);
        // Error code none with known offset
        testGetOffsetsForTimesWithError(Errors.NONE, Errors.NONE, 10L, 100L, 10L, 100L);
        // Test both of partition has error.
        testGetOffsetsForTimesWithError(Errors.NOT_LEADER_FOR_PARTITION, Errors.INVALID_REQUEST, 10L, 100L, 10L, 100L);
        // Test the second partition has error.
        testGetOffsetsForTimesWithError(Errors.NONE, Errors.NOT_LEADER_FOR_PARTITION, 10L, 100L, 10L, 100L);
        // Test different errors.
        testGetOffsetsForTimesWithError(Errors.NOT_LEADER_FOR_PARTITION, Errors.NONE, 10L, 100L, 10L, 100L);
        testGetOffsetsForTimesWithError(Errors.UNKNOWN_TOPIC_OR_PARTITION, Errors.NONE, 10L, 100L, 10L, 100L);
        testGetOffsetsForTimesWithError(Errors.UNSUPPORTED_FOR_MESSAGE_FORMAT, Errors.NONE, 10L, 100L, null, 100L);
        testGetOffsetsForTimesWithError(Errors.BROKER_NOT_AVAILABLE, Errors.NONE, 10L, 100L, 10L, 100L);
    }

    @Test
    public void testGetOffsetsFencedLeaderEpoch() {
        buildFetcher();
        subscriptions.assignFromUser(singleton(tp0));
        client.updateMetadata(initialUpdateResponse);

        subscriptions.requestOffsetReset(tp0, OffsetResetStrategy.LATEST);

        client.prepareResponse(listOffsetResponse(Errors.FENCED_LEADER_EPOCH, 1L, 5L));
        fetcher.resetOffsetsIfNeeded();
        consumerClient.pollNoWakeup();

        assertTrue(subscriptions.isOffsetResetNeeded(tp0));
        assertFalse(subscriptions.isFetchable(tp0));
        assertFalse(subscriptions.hasValidPosition(tp0));
        assertEquals(0L, metadata.timeToNextUpdate(time.milliseconds()));
    }

    @Test
    public void testGetOffsetsUnknownLeaderEpoch() {
        buildFetcher();
        subscriptions.assignFromUser(singleton(tp0));
        subscriptions.requestOffsetReset(tp0, OffsetResetStrategy.LATEST);

        client.prepareResponse(listOffsetResponse(Errors.UNKNOWN_LEADER_EPOCH, 1L, 5L));
        fetcher.resetOffsetsIfNeeded();
        consumerClient.pollNoWakeup();

        assertTrue(subscriptions.isOffsetResetNeeded(tp0));
        assertFalse(subscriptions.isFetchable(tp0));
        assertFalse(subscriptions.hasValidPosition(tp0));
        assertEquals(0L, metadata.timeToNextUpdate(time.milliseconds()));
    }

    @Test
    public void testGetOffsetsIncludesLeaderEpoch() {
        buildFetcher();
        subscriptions.assignFromUser(singleton(tp0));

        client.updateMetadata(initialUpdateResponse);

        // Metadata update with leader epochs
        MetadataResponse metadataResponse = TestUtils.metadataUpdateWith("dummy", 1, Collections.emptyMap(), Collections.singletonMap(topicName, 4),
            (error, partition, leader, leaderEpoch, replicas, isr, offlineReplicas) ->
                new MetadataResponse.PartitionMetadata(error, partition, leader, Optional.of(99), replicas, Collections.emptyList(), offlineReplicas));
        client.updateMetadata(metadataResponse);

        // Request latest offset
        subscriptions.requestOffsetReset(tp0);
        fetcher.resetOffsetsIfNeeded();

        // Check for epoch in outgoing request
        MockClient.RequestMatcher matcher = body -> {
            if (body instanceof ListOffsetRequest) {
                ListOffsetRequest offsetRequest = (ListOffsetRequest) body;
                Optional<Integer> epoch = offsetRequest.partitionTimestamps().get(tp0).currentLeaderEpoch;
                assertTrue("Expected Fetcher to set leader epoch in request", epoch.isPresent());
                assertEquals("Expected leader epoch to match epoch from metadata update", epoch.get().longValue(), 99);
                return true;
            } else {
                fail("Should have seen ListOffsetRequest");
                return false;
            }
        };

        client.prepareResponse(matcher, listOffsetResponse(Errors.NONE, 1L, 5L));
        consumerClient.pollNoWakeup();
    }

    @Test
    public void testGetOffsetsForTimesWhenSomeTopicPartitionLeadersNotKnownInitially() {
        buildFetcher();

        final String anotherTopic = "another-topic";
        final TopicPartition t2p0 = new TopicPartition(anotherTopic, 0);

        client.reset();

        // Metadata initially has one topic
        MetadataResponse initialMetadata = TestUtils.metadataUpdateWith(3, singletonMap(topicName, 2));
        client.updateMetadata(initialMetadata);

        // The first metadata refresh should contain one topic
        client.prepareMetadataUpdate(initialMetadata);
        client.prepareResponseFrom(listOffsetResponse(tp0, Errors.NONE, 1000L, 11L),
                metadata.fetch().leaderFor(tp0));
        client.prepareResponseFrom(listOffsetResponse(tp1, Errors.NONE, 1000L, 32L),
                metadata.fetch().leaderFor(tp1));

        // Second metadata refresh should contain two topics
        Map<String, Integer> partitionNumByTopic = new HashMap<>();
        partitionNumByTopic.put(topicName, 2);
        partitionNumByTopic.put(anotherTopic, 1);
        MetadataResponse updatedMetadata = TestUtils.metadataUpdateWith(3, partitionNumByTopic);
        client.prepareMetadataUpdate(updatedMetadata);
        client.prepareResponseFrom(listOffsetResponse(t2p0, Errors.NONE, 1000L, 54L),
                metadata.fetch().leaderFor(t2p0));

        Map<TopicPartition, Long> timestampToSearch = new HashMap<>();
        timestampToSearch.put(tp0, ListOffsetRequest.LATEST_TIMESTAMP);
        timestampToSearch.put(tp1, ListOffsetRequest.LATEST_TIMESTAMP);
        timestampToSearch.put(t2p0, ListOffsetRequest.LATEST_TIMESTAMP);
        Map<TopicPartition, OffsetAndTimestamp> offsetAndTimestampMap =
            fetcher.offsetsForTimes(timestampToSearch, time.timer(Long.MAX_VALUE));

        assertNotNull("Expect Fetcher.offsetsForTimes() to return non-null result for " + tp0,
                      offsetAndTimestampMap.get(tp0));
        assertNotNull("Expect Fetcher.offsetsForTimes() to return non-null result for " + tp1,
                      offsetAndTimestampMap.get(tp1));
        assertNotNull("Expect Fetcher.offsetsForTimes() to return non-null result for " + t2p0,
                      offsetAndTimestampMap.get(t2p0));
        assertEquals(11L, offsetAndTimestampMap.get(tp0).offset());
        assertEquals(32L, offsetAndTimestampMap.get(tp1).offset());
        assertEquals(54L, offsetAndTimestampMap.get(t2p0).offset());
    }

    @Test(expected = TimeoutException.class)
    public void testBatchedListOffsetsMetadataErrors() {
        buildFetcher();

        Map<TopicPartition, ListOffsetResponse.PartitionData> partitionData = new HashMap<>();
        partitionData.put(tp0, new ListOffsetResponse.PartitionData(Errors.NOT_LEADER_FOR_PARTITION,
                ListOffsetResponse.UNKNOWN_TIMESTAMP, ListOffsetResponse.UNKNOWN_OFFSET,
                Optional.empty()));
        partitionData.put(tp1, new ListOffsetResponse.PartitionData(Errors.UNKNOWN_TOPIC_OR_PARTITION,
                ListOffsetResponse.UNKNOWN_TIMESTAMP, ListOffsetResponse.UNKNOWN_OFFSET,
                Optional.empty()));
        client.prepareResponse(new ListOffsetResponse(0, partitionData));

        Map<TopicPartition, Long> offsetsToSearch = new HashMap<>();
        offsetsToSearch.put(tp0, ListOffsetRequest.EARLIEST_TIMESTAMP);
        offsetsToSearch.put(tp1, ListOffsetRequest.EARLIEST_TIMESTAMP);

        fetcher.offsetsForTimes(offsetsToSearch, time.timer(0));
    }

    @Test
    public void testSkippingAbortedTransactions() {
        buildFetcher(OffsetResetStrategy.EARLIEST, new ByteArrayDeserializer(),
                new ByteArrayDeserializer(), Integer.MAX_VALUE, IsolationLevel.READ_COMMITTED);
        ByteBuffer buffer = ByteBuffer.allocate(1024);
        int currentOffset = 0;

        currentOffset += appendTransactionalRecords(buffer, 1L, currentOffset,
                new SimpleRecord(time.milliseconds(), "key".getBytes(), "value".getBytes()),
                new SimpleRecord(time.milliseconds(), "key".getBytes(), "value".getBytes()));

        abortTransaction(buffer, 1L, currentOffset);

        buffer.flip();

        List<FetchResponse.AbortedTransaction> abortedTransactions = new ArrayList<>();
        abortedTransactions.add(new FetchResponse.AbortedTransaction(1, 0));
        MemoryRecords records = MemoryRecords.readableRecords(buffer);
        assignFromUser(singleton(tp0));

        subscriptions.seek(tp0, 0);

        // normal fetch
        assertEquals(1, fetcher.sendFetches());
        assertFalse(fetcher.hasCompletedFetches());

        client.prepareResponse(fullFetchResponseWithAbortedTransactions(records, abortedTransactions, Errors.NONE, 100L, 100L, 0));
        consumerClient.poll(time.timer(0));
        assertTrue(fetcher.hasCompletedFetches());

        Map<TopicPartition, List<ConsumerRecord<byte[], byte[]>>> fetchedRecords = fetchedRecords();
        assertFalse(fetchedRecords.containsKey(tp0));
    }

    @Test
    public void testReturnCommittedTransactions() {
        buildFetcher(OffsetResetStrategy.EARLIEST, new ByteArrayDeserializer(),
                new ByteArrayDeserializer(), Integer.MAX_VALUE, IsolationLevel.READ_COMMITTED);
        ByteBuffer buffer = ByteBuffer.allocate(1024);
        int currentOffset = 0;

        currentOffset += appendTransactionalRecords(buffer, 1L, currentOffset,
                new SimpleRecord(time.milliseconds(), "key".getBytes(), "value".getBytes()),
                new SimpleRecord(time.milliseconds(), "key".getBytes(), "value".getBytes()));

        currentOffset += commitTransaction(buffer, 1L, currentOffset);
        buffer.flip();

        List<FetchResponse.AbortedTransaction> abortedTransactions = new ArrayList<>();
        MemoryRecords records = MemoryRecords.readableRecords(buffer);
        assignFromUser(singleton(tp0));

        subscriptions.seek(tp0, 0);

        // normal fetch
        assertEquals(1, fetcher.sendFetches());
        assertFalse(fetcher.hasCompletedFetches());
        client.prepareResponse(new MockClient.RequestMatcher() {
            @Override
            public boolean matches(AbstractRequest body) {
                FetchRequest request = (FetchRequest) body;
                assertEquals(IsolationLevel.READ_COMMITTED, request.isolationLevel());
                return true;
            }
        }, fullFetchResponseWithAbortedTransactions(records, abortedTransactions, Errors.NONE, 100L, 100L, 0));

        consumerClient.poll(time.timer(0));
        assertTrue(fetcher.hasCompletedFetches());

        Map<TopicPartition, List<ConsumerRecord<byte[], byte[]>>> fetchedRecords = fetchedRecords();
        assertTrue(fetchedRecords.containsKey(tp0));
        assertEquals(fetchedRecords.get(tp0).size(), 2);
    }

    @Test
    public void testReadCommittedWithCommittedAndAbortedTransactions() {
        buildFetcher(OffsetResetStrategy.EARLIEST, new ByteArrayDeserializer(),
                new ByteArrayDeserializer(), Integer.MAX_VALUE, IsolationLevel.READ_COMMITTED);
        ByteBuffer buffer = ByteBuffer.allocate(1024);

        List<FetchResponse.AbortedTransaction> abortedTransactions = new ArrayList<>();

        long pid1 = 1L;
        long pid2 = 2L;

        // Appends for producer 1 (eventually committed)
        appendTransactionalRecords(buffer, pid1, 0L,
                new SimpleRecord("commit1-1".getBytes(), "value".getBytes()),
                new SimpleRecord("commit1-2".getBytes(), "value".getBytes()));

        // Appends for producer 2 (eventually aborted)
        appendTransactionalRecords(buffer, pid2, 2L,
                new SimpleRecord("abort2-1".getBytes(), "value".getBytes()));

        // commit producer 1
        commitTransaction(buffer, pid1, 3L);

        // append more for producer 2 (eventually aborted)
        appendTransactionalRecords(buffer, pid2, 4L,
                new SimpleRecord("abort2-2".getBytes(), "value".getBytes()));

        // abort producer 2
        abortTransaction(buffer, pid2, 5L);
        abortedTransactions.add(new FetchResponse.AbortedTransaction(pid2, 2L));

        // New transaction for producer 1 (eventually aborted)
        appendTransactionalRecords(buffer, pid1, 6L,
                new SimpleRecord("abort1-1".getBytes(), "value".getBytes()));

        // New transaction for producer 2 (eventually committed)
        appendTransactionalRecords(buffer, pid2, 7L,
                new SimpleRecord("commit2-1".getBytes(), "value".getBytes()));

        // Add messages for producer 1 (eventually aborted)
        appendTransactionalRecords(buffer, pid1, 8L,
                new SimpleRecord("abort1-2".getBytes(), "value".getBytes()));

        // abort producer 1
        abortTransaction(buffer, pid1, 9L);
        abortedTransactions.add(new FetchResponse.AbortedTransaction(1, 6));

        // commit producer 2
        commitTransaction(buffer, pid2, 10L);

        buffer.flip();

        MemoryRecords records = MemoryRecords.readableRecords(buffer);
        assignFromUser(singleton(tp0));

        subscriptions.seek(tp0, 0);

        // normal fetch
        assertEquals(1, fetcher.sendFetches());
        assertFalse(fetcher.hasCompletedFetches());

        client.prepareResponse(fullFetchResponseWithAbortedTransactions(records, abortedTransactions, Errors.NONE, 100L, 100L, 0));
        consumerClient.poll(time.timer(0));
        assertTrue(fetcher.hasCompletedFetches());

        Map<TopicPartition, List<ConsumerRecord<byte[], byte[]>>> fetchedRecords = fetchedRecords();
        assertTrue(fetchedRecords.containsKey(tp0));
        // There are only 3 committed records
        List<ConsumerRecord<byte[], byte[]>> fetchedConsumerRecords = fetchedRecords.get(tp0);
        Set<String> fetchedKeys = new HashSet<>();
        for (ConsumerRecord<byte[], byte[]> consumerRecord : fetchedConsumerRecords) {
            fetchedKeys.add(new String(consumerRecord.key(), StandardCharsets.UTF_8));
        }
        assertEquals(Utils.mkSet("commit1-1", "commit1-2", "commit2-1"), fetchedKeys);
    }

    @Test
    public void testMultipleAbortMarkers() {
        buildFetcher(OffsetResetStrategy.EARLIEST, new ByteArrayDeserializer(),
                new ByteArrayDeserializer(), Integer.MAX_VALUE, IsolationLevel.READ_COMMITTED);
        ByteBuffer buffer = ByteBuffer.allocate(1024);
        int currentOffset = 0;

        currentOffset += appendTransactionalRecords(buffer, 1L, currentOffset,
                new SimpleRecord(time.milliseconds(), "abort1-1".getBytes(), "value".getBytes()),
                new SimpleRecord(time.milliseconds(), "abort1-2".getBytes(), "value".getBytes()));

        currentOffset += abortTransaction(buffer, 1L, currentOffset);
        // Duplicate abort -- should be ignored.
        currentOffset += abortTransaction(buffer, 1L, currentOffset);
        // Now commit a transaction.
        currentOffset += appendTransactionalRecords(buffer, 1L, currentOffset,
                new SimpleRecord(time.milliseconds(), "commit1-1".getBytes(), "value".getBytes()),
                new SimpleRecord(time.milliseconds(), "commit1-2".getBytes(), "value".getBytes()));
        commitTransaction(buffer, 1L, currentOffset);
        buffer.flip();

        List<FetchResponse.AbortedTransaction> abortedTransactions = new ArrayList<>();
        abortedTransactions.add(new FetchResponse.AbortedTransaction(1, 0));
        MemoryRecords records = MemoryRecords.readableRecords(buffer);
        assignFromUser(singleton(tp0));

        subscriptions.seek(tp0, 0);

        // normal fetch
        assertEquals(1, fetcher.sendFetches());
        assertFalse(fetcher.hasCompletedFetches());

        client.prepareResponse(fullFetchResponseWithAbortedTransactions(records, abortedTransactions, Errors.NONE, 100L, 100L, 0));
        consumerClient.poll(time.timer(0));
        assertTrue(fetcher.hasCompletedFetches());

        Map<TopicPartition, List<ConsumerRecord<byte[], byte[]>>> fetchedRecords = fetchedRecords();
        assertTrue(fetchedRecords.containsKey(tp0));
        assertEquals(fetchedRecords.get(tp0).size(), 2);
        List<ConsumerRecord<byte[], byte[]>> fetchedConsumerRecords = fetchedRecords.get(tp0);
        Set<String> committedKeys = new HashSet<>(Arrays.asList("commit1-1", "commit1-2"));
        Set<String> actuallyCommittedKeys = new HashSet<>();
        for (ConsumerRecord<byte[], byte[]> consumerRecord : fetchedConsumerRecords) {
            actuallyCommittedKeys.add(new String(consumerRecord.key(), StandardCharsets.UTF_8));
        }
        assertTrue(actuallyCommittedKeys.equals(committedKeys));
    }

    @Test
    public void testReadCommittedAbortMarkerWithNoData() {
        buildFetcher(OffsetResetStrategy.EARLIEST, new StringDeserializer(),
                new StringDeserializer(), Integer.MAX_VALUE, IsolationLevel.READ_COMMITTED);
        ByteBuffer buffer = ByteBuffer.allocate(1024);

        long producerId = 1L;

        abortTransaction(buffer, producerId, 5L);

        appendTransactionalRecords(buffer, producerId, 6L,
                new SimpleRecord("6".getBytes(), null),
                new SimpleRecord("7".getBytes(), null),
                new SimpleRecord("8".getBytes(), null));

        commitTransaction(buffer, producerId, 9L);

        buffer.flip();

        // send the fetch
        assignFromUser(singleton(tp0));
        subscriptions.seek(tp0, 0);
        assertEquals(1, fetcher.sendFetches());

        // prepare the response. the aborted transactions begin at offsets which are no longer in the log
        List<FetchResponse.AbortedTransaction> abortedTransactions = new ArrayList<>();
        abortedTransactions.add(new FetchResponse.AbortedTransaction(producerId, 0L));

        client.prepareResponse(fullFetchResponseWithAbortedTransactions(MemoryRecords.readableRecords(buffer),
                abortedTransactions, Errors.NONE, 100L, 100L, 0));
        consumerClient.poll(time.timer(0));
        assertTrue(fetcher.hasCompletedFetches());

        Map<TopicPartition, List<ConsumerRecord<String, String>>> allFetchedRecords = fetchedRecords();
        assertTrue(allFetchedRecords.containsKey(tp0));
        List<ConsumerRecord<String, String>> fetchedRecords = allFetchedRecords.get(tp0);
        assertEquals(3, fetchedRecords.size());
        assertEquals(Arrays.asList(6L, 7L, 8L), collectRecordOffsets(fetchedRecords));
    }

    @Test
    public void testUpdatePositionWithLastRecordMissingFromBatch() {
        buildFetcher();

        MemoryRecords records = MemoryRecords.withRecords(CompressionType.NONE,
                new SimpleRecord("0".getBytes(), "v".getBytes()),
                new SimpleRecord("1".getBytes(), "v".getBytes()),
                new SimpleRecord("2".getBytes(), "v".getBytes()),
                new SimpleRecord(null, "value".getBytes()));

        // Remove the last record to simulate compaction
        MemoryRecords.FilterResult result = records.filterTo(tp0, new MemoryRecords.RecordFilter() {
            @Override
            protected BatchRetention checkBatchRetention(RecordBatch batch) {
                return BatchRetention.DELETE_EMPTY;
            }

            @Override
            protected boolean shouldRetainRecord(RecordBatch recordBatch, Record record) {
                return record.key() != null;
            }
        }, ByteBuffer.allocate(1024), Integer.MAX_VALUE, BufferSupplier.NO_CACHING);
        result.outputBuffer().flip();
        MemoryRecords compactedRecords = MemoryRecords.readableRecords(result.outputBuffer());

        assignFromUser(singleton(tp0));
        subscriptions.seek(tp0, 0);
        assertEquals(1, fetcher.sendFetches());
        client.prepareResponse(fullFetchResponse(tp0, compactedRecords, Errors.NONE, 100L, 0));
        consumerClient.poll(time.timer(0));
        assertTrue(fetcher.hasCompletedFetches());

        Map<TopicPartition, List<ConsumerRecord<byte[], byte[]>>> allFetchedRecords = fetchedRecords();
        assertTrue(allFetchedRecords.containsKey(tp0));
        List<ConsumerRecord<byte[], byte[]>> fetchedRecords = allFetchedRecords.get(tp0);
        assertEquals(3, fetchedRecords.size());

        for (int i = 0; i < 3; i++) {
            assertEquals(Integer.toString(i), new String(fetchedRecords.get(i).key()));
        }

        // The next offset should point to the next batch
        assertEquals(4L, subscriptions.position(tp0).offset);
    }

    @Test
    public void testUpdatePositionOnEmptyBatch() {
        buildFetcher();

        long producerId = 1;
        short producerEpoch = 0;
        int sequence = 1;
        long baseOffset = 37;
        long lastOffset = 54;
        int partitionLeaderEpoch = 7;
        ByteBuffer buffer = ByteBuffer.allocate(DefaultRecordBatch.RECORD_BATCH_OVERHEAD);
        DefaultRecordBatch.writeEmptyHeader(buffer, RecordBatch.CURRENT_MAGIC_VALUE, producerId, producerEpoch,
                sequence, baseOffset, lastOffset, partitionLeaderEpoch, TimestampType.CREATE_TIME,
                System.currentTimeMillis(), false, false);
        buffer.flip();
        MemoryRecords recordsWithEmptyBatch = MemoryRecords.readableRecords(buffer);

        assignFromUser(singleton(tp0));
        subscriptions.seek(tp0, 0);
        assertEquals(1, fetcher.sendFetches());
        client.prepareResponse(fullFetchResponse(tp0, recordsWithEmptyBatch, Errors.NONE, 100L, 0));
        consumerClient.poll(time.timer(0));
        assertTrue(fetcher.hasCompletedFetches());

        Map<TopicPartition, List<ConsumerRecord<byte[], byte[]>>> allFetchedRecords = fetchedRecords();
        assertTrue(allFetchedRecords.isEmpty());

        // The next offset should point to the next batch
        assertEquals(lastOffset + 1, subscriptions.position(tp0).offset);
    }

    @Test
    public void testReadCommittedWithCompactedTopic() {
        buildFetcher(OffsetResetStrategy.EARLIEST, new StringDeserializer(),
                new StringDeserializer(), Integer.MAX_VALUE, IsolationLevel.READ_COMMITTED);
        ByteBuffer buffer = ByteBuffer.allocate(1024);

        long pid1 = 1L;
        long pid2 = 2L;
        long pid3 = 3L;

        appendTransactionalRecords(buffer, pid3, 3L,
                new SimpleRecord("3".getBytes(), "value".getBytes()),
                new SimpleRecord("4".getBytes(), "value".getBytes()));

        appendTransactionalRecords(buffer, pid2, 15L,
                new SimpleRecord("15".getBytes(), "value".getBytes()),
                new SimpleRecord("16".getBytes(), "value".getBytes()),
                new SimpleRecord("17".getBytes(), "value".getBytes()));

        appendTransactionalRecords(buffer, pid1, 22L,
                new SimpleRecord("22".getBytes(), "value".getBytes()),
                new SimpleRecord("23".getBytes(), "value".getBytes()));

        abortTransaction(buffer, pid2, 28L);

        appendTransactionalRecords(buffer, pid3, 30L,
                new SimpleRecord("30".getBytes(), "value".getBytes()),
                new SimpleRecord("31".getBytes(), "value".getBytes()),
                new SimpleRecord("32".getBytes(), "value".getBytes()));

        commitTransaction(buffer, pid3, 35L);

        appendTransactionalRecords(buffer, pid1, 39L,
                new SimpleRecord("39".getBytes(), "value".getBytes()),
                new SimpleRecord("40".getBytes(), "value".getBytes()));

        // transaction from pid1 is aborted, but the marker is not included in the fetch

        buffer.flip();

        // send the fetch
        assignFromUser(singleton(tp0));
        subscriptions.seek(tp0, 0);
        assertEquals(1, fetcher.sendFetches());

        // prepare the response. the aborted transactions begin at offsets which are no longer in the log
        List<FetchResponse.AbortedTransaction> abortedTransactions = new ArrayList<>();
        abortedTransactions.add(new FetchResponse.AbortedTransaction(pid2, 6L));
        abortedTransactions.add(new FetchResponse.AbortedTransaction(pid1, 0L));

        client.prepareResponse(fullFetchResponseWithAbortedTransactions(MemoryRecords.readableRecords(buffer),
                abortedTransactions, Errors.NONE, 100L, 100L, 0));
        consumerClient.poll(time.timer(0));
        assertTrue(fetcher.hasCompletedFetches());

        Map<TopicPartition, List<ConsumerRecord<String, String>>> allFetchedRecords = fetchedRecords();
        assertTrue(allFetchedRecords.containsKey(tp0));
        List<ConsumerRecord<String, String>> fetchedRecords = allFetchedRecords.get(tp0);
        assertEquals(5, fetchedRecords.size());
        assertEquals(Arrays.asList(3L, 4L, 30L, 31L, 32L), collectRecordOffsets(fetchedRecords));
    }

    @Test
    public void testReturnAbortedTransactionsinUncommittedMode() {
        buildFetcher(OffsetResetStrategy.EARLIEST, new ByteArrayDeserializer(),
                new ByteArrayDeserializer(), Integer.MAX_VALUE, IsolationLevel.READ_UNCOMMITTED);
        ByteBuffer buffer = ByteBuffer.allocate(1024);
        int currentOffset = 0;

        currentOffset += appendTransactionalRecords(buffer, 1L, currentOffset,
                new SimpleRecord(time.milliseconds(), "key".getBytes(), "value".getBytes()),
                new SimpleRecord(time.milliseconds(), "key".getBytes(), "value".getBytes()));

        abortTransaction(buffer, 1L, currentOffset);

        buffer.flip();

        List<FetchResponse.AbortedTransaction> abortedTransactions = new ArrayList<>();
        abortedTransactions.add(new FetchResponse.AbortedTransaction(1, 0));
        MemoryRecords records = MemoryRecords.readableRecords(buffer);
        assignFromUser(singleton(tp0));

        subscriptions.seek(tp0, 0);

        // normal fetch
        assertEquals(1, fetcher.sendFetches());
        assertFalse(fetcher.hasCompletedFetches());

        client.prepareResponse(fullFetchResponseWithAbortedTransactions(records, abortedTransactions, Errors.NONE, 100L, 100L, 0));
        consumerClient.poll(time.timer(0));
        assertTrue(fetcher.hasCompletedFetches());

        Map<TopicPartition, List<ConsumerRecord<byte[], byte[]>>> fetchedRecords = fetchedRecords();
        assertTrue(fetchedRecords.containsKey(tp0));
    }

    @Test
    public void testConsumerPositionUpdatedWhenSkippingAbortedTransactions() {
        buildFetcher(OffsetResetStrategy.EARLIEST, new ByteArrayDeserializer(),
                new ByteArrayDeserializer(), Integer.MAX_VALUE, IsolationLevel.READ_COMMITTED);
        ByteBuffer buffer = ByteBuffer.allocate(1024);
        long currentOffset = 0;

        currentOffset += appendTransactionalRecords(buffer, 1L, currentOffset,
                new SimpleRecord(time.milliseconds(), "abort1-1".getBytes(), "value".getBytes()),
                new SimpleRecord(time.milliseconds(), "abort1-2".getBytes(), "value".getBytes()));

        currentOffset += abortTransaction(buffer, 1L, currentOffset);
        buffer.flip();

        List<FetchResponse.AbortedTransaction> abortedTransactions = new ArrayList<>();
        abortedTransactions.add(new FetchResponse.AbortedTransaction(1, 0));
        MemoryRecords records = MemoryRecords.readableRecords(buffer);
        assignFromUser(singleton(tp0));

        subscriptions.seek(tp0, 0);

        // normal fetch
        assertEquals(1, fetcher.sendFetches());
        assertFalse(fetcher.hasCompletedFetches());

        client.prepareResponse(fullFetchResponseWithAbortedTransactions(records, abortedTransactions, Errors.NONE, 100L, 100L, 0));
        consumerClient.poll(time.timer(0));
        assertTrue(fetcher.hasCompletedFetches());

        Map<TopicPartition, List<ConsumerRecord<byte[], byte[]>>> fetchedRecords = fetchedRecords();

        // Ensure that we don't return any of the aborted records, but yet advance the consumer position.
        assertFalse(fetchedRecords.containsKey(tp0));
        assertEquals(currentOffset, subscriptions.position(tp0).offset);
    }

    @Test
    public void testConsumingViaIncrementalFetchRequests() {
        buildFetcher(2);

        List<ConsumerRecord<byte[], byte[]>> records;
        assignFromUser(new HashSet<>(Arrays.asList(tp0, tp1)));
        subscriptions.seek(tp0, 0);
        subscriptions.seek(tp1, 1);

        // Fetch some records and establish an incremental fetch session.
        LinkedHashMap<TopicPartition, FetchResponse.PartitionData<MemoryRecords>> partitions1 = new LinkedHashMap<>();
        partitions1.put(tp0, new FetchResponse.PartitionData<>(Errors.NONE, 2L,
                2, 0L, null, this.records));
        partitions1.put(tp1, new FetchResponse.PartitionData<>(Errors.NONE, 100L,
                FetchResponse.INVALID_LAST_STABLE_OFFSET, 0L, null, emptyRecords));
        FetchResponse resp1 = new FetchResponse<>(Errors.NONE, partitions1, 0, 123);
        client.prepareResponse(resp1);
        assertEquals(1, fetcher.sendFetches());
        assertFalse(fetcher.hasCompletedFetches());
        consumerClient.poll(time.timer(0));
        assertTrue(fetcher.hasCompletedFetches());
        Map<TopicPartition, List<ConsumerRecord<byte[], byte[]>>> fetchedRecords = fetchedRecords();
        assertFalse(fetchedRecords.containsKey(tp1));
        records = fetchedRecords.get(tp0);
        assertEquals(2, records.size());
        assertEquals(3L, subscriptions.position(tp0).offset);
        assertEquals(1L, subscriptions.position(tp1).offset);
        assertEquals(1, records.get(0).offset());
        assertEquals(2, records.get(1).offset());

        // There is still a buffered record.
        assertEquals(0, fetcher.sendFetches());
        fetchedRecords = fetchedRecords();
        assertFalse(fetchedRecords.containsKey(tp1));
        records = fetchedRecords.get(tp0);
        assertEquals(1, records.size());
        assertEquals(3, records.get(0).offset());
        assertEquals(4L, subscriptions.position(tp0).offset);

        // The second response contains no new records.
        LinkedHashMap<TopicPartition, FetchResponse.PartitionData<MemoryRecords>> partitions2 = new LinkedHashMap<>();
        FetchResponse resp2 = new FetchResponse<>(Errors.NONE, partitions2, 0, 123);
        client.prepareResponse(resp2);
        assertEquals(1, fetcher.sendFetches());
        consumerClient.poll(time.timer(0));
        fetchedRecords = fetchedRecords();
        assertTrue(fetchedRecords.isEmpty());
        assertEquals(4L, subscriptions.position(tp0).offset);
        assertEquals(1L, subscriptions.position(tp1).offset);

        // The third response contains some new records for tp0.
        LinkedHashMap<TopicPartition, FetchResponse.PartitionData<MemoryRecords>> partitions3 = new LinkedHashMap<>();
        partitions3.put(tp0, new FetchResponse.PartitionData<>(Errors.NONE, 100L,
                4, 0L, null, this.nextRecords));
        FetchResponse resp3 = new FetchResponse<>(Errors.NONE, partitions3, 0, 123);
        client.prepareResponse(resp3);
        assertEquals(1, fetcher.sendFetches());
        consumerClient.poll(time.timer(0));
        fetchedRecords = fetchedRecords();
        assertFalse(fetchedRecords.containsKey(tp1));
        records = fetchedRecords.get(tp0);
        assertEquals(2, records.size());
        assertEquals(6L, subscriptions.position(tp0).offset);
        assertEquals(1L, subscriptions.position(tp1).offset);
        assertEquals(4, records.get(0).offset());
        assertEquals(5, records.get(1).offset());
    }

    @Test
    public void testFetcherConcurrency() throws Exception {
        int numPartitions = 20;
        Set<TopicPartition> topicPartitions = new HashSet<>();
        for (int i = 0; i < numPartitions; i++)
            topicPartitions.add(new TopicPartition(topicName, i));

        buildDependencies(new MetricConfig(), OffsetResetStrategy.EARLIEST);

        fetcher = new Fetcher<byte[], byte[]>(
                new LogContext(),
                consumerClient,
                minBytes,
                maxBytes,
                maxWaitMs,
                fetchSize,
                2 * numPartitions,
                true,
                new ByteArrayDeserializer(),
                new ByteArrayDeserializer(),
                metadata,
                subscriptions,
                metrics,
                metricsRegistry,
                time,
                retryBackoffMs,
                requestTimeoutMs,
                IsolationLevel.READ_UNCOMMITTED) {
            @Override
            protected FetchSessionHandler sessionHandler(int id) {
                final FetchSessionHandler handler = super.sessionHandler(id);
                if (handler == null)
                    return null;
                else {
                    return new FetchSessionHandler(new LogContext(), id) {
                        @Override
                        public Builder newBuilder() {
                            verifySessionPartitions();
                            return handler.newBuilder();
                        }

                        @Override
                        public boolean handleResponse(FetchResponse response) {
                            verifySessionPartitions();
                            return handler.handleResponse(response);
                        }

                        @Override
                        public void handleError(Throwable t) {
                            verifySessionPartitions();
                            handler.handleError(t);
                        }

                        // Verify that session partitions can be traversed safely.
                        private void verifySessionPartitions() {
                            try {
                                Field field = FetchSessionHandler.class.getDeclaredField("sessionPartitions");
                                field.setAccessible(true);
                                LinkedHashMap<?, ?> sessionPartitions =
                                        (LinkedHashMap<?, ?>) field.get(handler);
                                for (Map.Entry<?, ?> entry : sessionPartitions.entrySet()) {
                                    // If `sessionPartitions` are modified on another thread, Thread.yield will increase the
                                    // possibility of ConcurrentModificationException if appropriate synchronization is not used.
                                    Thread.yield();
                                }
                            } catch (Exception e) {
                                throw new RuntimeException(e);
                            }
                        }
                    };
                }
            }
        };

        MetadataResponse initialMetadataResponse = TestUtils.metadataUpdateWith(1,
                singletonMap(topicName, numPartitions));
        client.updateMetadata(initialMetadataResponse);
        fetchSize = 10000;

        assignFromUser(topicPartitions);
        topicPartitions.forEach(tp -> subscriptions.seek(tp, 0L));

        AtomicInteger fetchesRemaining = new AtomicInteger(1000);
        executorService = Executors.newSingleThreadExecutor();
        Future<?> future = executorService.submit(() -> {
            while (fetchesRemaining.get() > 0) {
                synchronized (consumerClient) {
                    if (!client.requests().isEmpty()) {
                        ClientRequest request = client.requests().peek();
                        FetchRequest fetchRequest = (FetchRequest) request.requestBuilder().build();
                        LinkedHashMap<TopicPartition, FetchResponse.PartitionData<MemoryRecords>> responseMap = new LinkedHashMap<>();
                        for (Map.Entry<TopicPartition, FetchRequest.PartitionData> entry : fetchRequest.fetchData().entrySet()) {
                            TopicPartition tp = entry.getKey();
                            long offset = entry.getValue().fetchOffset;
                            responseMap.put(tp, new FetchResponse.PartitionData<>(Errors.NONE, offset + 2L, offset + 2,
                                    0L, null, buildRecords(offset, 2, offset)));
                        }
                        client.respondToRequest(request, new FetchResponse<>(Errors.NONE, responseMap, 0, 123));
                        consumerClient.poll(time.timer(0));
                    }
                }
            }
            return fetchesRemaining.get();
        });
        Map<TopicPartition, Long> nextFetchOffsets = topicPartitions.stream()
                .collect(Collectors.toMap(Function.identity(), t -> 0L));
        while (fetchesRemaining.get() > 0 && !future.isDone()) {
            if (fetcher.sendFetches() == 1) {
                synchronized (consumerClient) {
                    consumerClient.poll(time.timer(0));
                }
            }
            if (fetcher.hasCompletedFetches()) {
                Map<TopicPartition, List<ConsumerRecord<byte[], byte[]>>> fetchedRecords = fetchedRecords();
                if (!fetchedRecords.isEmpty()) {
                    fetchesRemaining.decrementAndGet();
                    fetchedRecords.entrySet().forEach(entry -> {
                        TopicPartition tp = entry.getKey();
                        List<ConsumerRecord<byte[], byte[]>> records = entry.getValue();
                        assertEquals(2, records.size());
                        long nextOffset = nextFetchOffsets.get(tp);
                        assertEquals(nextOffset, records.get(0).offset());
                        assertEquals(nextOffset + 1, records.get(1).offset());
                        nextFetchOffsets.put(tp, nextOffset + 2);
                    });
                }
            }
        }
        assertEquals(0, future.get());
    }

    @Test
    public void testEmptyControlBatch() {
        buildFetcher(OffsetResetStrategy.EARLIEST, new ByteArrayDeserializer(),
                new ByteArrayDeserializer(), Integer.MAX_VALUE, IsolationLevel.READ_COMMITTED);
        ByteBuffer buffer = ByteBuffer.allocate(1024);
        int currentOffset = 1;

        // Empty control batch should not cause an exception
        DefaultRecordBatch.writeEmptyHeader(buffer, RecordBatch.MAGIC_VALUE_V2, 1L,
                (short) 0, -1, 0, 0,
                RecordBatch.NO_PARTITION_LEADER_EPOCH, TimestampType.CREATE_TIME, time.milliseconds(),
                true, true);

        currentOffset += appendTransactionalRecords(buffer, 1L, currentOffset,
                new SimpleRecord(time.milliseconds(), "key".getBytes(), "value".getBytes()),
                new SimpleRecord(time.milliseconds(), "key".getBytes(), "value".getBytes()));

        commitTransaction(buffer, 1L, currentOffset);
        buffer.flip();

        List<FetchResponse.AbortedTransaction> abortedTransactions = new ArrayList<>();
        MemoryRecords records = MemoryRecords.readableRecords(buffer);
        assignFromUser(singleton(tp0));

        subscriptions.seek(tp0, 0);

        // normal fetch
        assertEquals(1, fetcher.sendFetches());
        assertFalse(fetcher.hasCompletedFetches());
        client.prepareResponse(new MockClient.RequestMatcher() {
            @Override
            public boolean matches(AbstractRequest body) {
                FetchRequest request = (FetchRequest) body;
                assertEquals(IsolationLevel.READ_COMMITTED, request.isolationLevel());
                return true;
            }
        }, fullFetchResponseWithAbortedTransactions(records, abortedTransactions, Errors.NONE, 100L, 100L, 0));

        consumerClient.poll(time.timer(0));
        assertTrue(fetcher.hasCompletedFetches());

        Map<TopicPartition, List<ConsumerRecord<byte[], byte[]>>> fetchedRecords = fetchedRecords();
        assertTrue(fetchedRecords.containsKey(tp0));
        assertEquals(fetchedRecords.get(tp0).size(), 2);
    }

    private MemoryRecords buildRecords(long baseOffset, int count, long firstMessageId) {
        MemoryRecordsBuilder builder = MemoryRecords.builder(ByteBuffer.allocate(1024), CompressionType.NONE, TimestampType.CREATE_TIME, baseOffset);
        for (int i = 0; i < count; i++)
            builder.append(0L, "key".getBytes(), ("value-" + (firstMessageId + i)).getBytes());
        return builder.build();
    }

    private int appendTransactionalRecords(ByteBuffer buffer, long pid, long baseOffset, int baseSequence, SimpleRecord... records) {
        MemoryRecordsBuilder builder = MemoryRecords.builder(buffer, RecordBatch.CURRENT_MAGIC_VALUE, CompressionType.NONE,
                TimestampType.CREATE_TIME, baseOffset, time.milliseconds(), pid, (short) 0, baseSequence, true,
                RecordBatch.NO_PARTITION_LEADER_EPOCH);

        for (SimpleRecord record : records) {
            builder.append(record);
        }
        builder.build();
        return records.length;
    }

    private int appendTransactionalRecords(ByteBuffer buffer, long pid, long baseOffset, SimpleRecord... records) {
        return appendTransactionalRecords(buffer, pid, baseOffset, (int) baseOffset, records);
    }

    private int commitTransaction(ByteBuffer buffer, long producerId, long baseOffset) {
        short producerEpoch = 0;
        int partitionLeaderEpoch = 0;
        MemoryRecords.writeEndTransactionalMarker(buffer, baseOffset, time.milliseconds(), partitionLeaderEpoch, producerId, producerEpoch,
                new EndTransactionMarker(ControlRecordType.COMMIT, 0));
        return 1;
    }

    private int abortTransaction(ByteBuffer buffer, long producerId, long baseOffset) {
        short producerEpoch = 0;
        int partitionLeaderEpoch = 0;
        MemoryRecords.writeEndTransactionalMarker(buffer, baseOffset, time.milliseconds(), partitionLeaderEpoch, producerId, producerEpoch,
                new EndTransactionMarker(ControlRecordType.ABORT, 0));
        return 1;
    }

    private void testGetOffsetsForTimesWithError(Errors errorForP0,
                                                 Errors errorForP1,
                                                 long offsetForP0,
                                                 long offsetForP1,
                                                 Long expectedOffsetForP0,
                                                 Long expectedOffsetForP1) {
        client.reset();
        String topicName2 = "topic2";
        TopicPartition t2p0 = new TopicPartition(topicName2, 0);
        // Expect a metadata refresh.
        metadata.bootstrap(ClientUtils.parseAndValidateAddresses(Collections.singletonList("1.1.1.1:1111"),
                ClientDnsLookup.DEFAULT), time.milliseconds());

        Map<String, Integer> partitionNumByTopic = new HashMap<>();
        partitionNumByTopic.put(topicName, 2);
        partitionNumByTopic.put(topicName2, 1);
        MetadataResponse updateMetadataResponse = TestUtils.metadataUpdateWith(2, partitionNumByTopic);
        Cluster updatedCluster = updateMetadataResponse.cluster();

        // The metadata refresh should contain all the topics.
        client.prepareMetadataUpdate(updateMetadataResponse, true);

        // First try should fail due to metadata error.
        client.prepareResponseFrom(listOffsetResponse(t2p0, errorForP0, offsetForP0, offsetForP0),
                updatedCluster.leaderFor(t2p0));
        client.prepareResponseFrom(listOffsetResponse(tp1, errorForP1, offsetForP1, offsetForP1),
                updatedCluster.leaderFor(tp1));
        // Second try should succeed.
        client.prepareResponseFrom(listOffsetResponse(t2p0, Errors.NONE, offsetForP0, offsetForP0),
                updatedCluster.leaderFor(t2p0));
        client.prepareResponseFrom(listOffsetResponse(tp1, Errors.NONE, offsetForP1, offsetForP1),
                updatedCluster.leaderFor(tp1));

        Map<TopicPartition, Long> timestampToSearch = new HashMap<>();
        timestampToSearch.put(t2p0, 0L);
        timestampToSearch.put(tp1, 0L);
        Map<TopicPartition, OffsetAndTimestamp> offsetAndTimestampMap =
                fetcher.offsetsForTimes(timestampToSearch, time.timer(Long.MAX_VALUE));

        if (expectedOffsetForP0 == null)
            assertNull(offsetAndTimestampMap.get(t2p0));
        else {
            assertEquals(expectedOffsetForP0.longValue(), offsetAndTimestampMap.get(t2p0).timestamp());
            assertEquals(expectedOffsetForP0.longValue(), offsetAndTimestampMap.get(t2p0).offset());
        }

        if (expectedOffsetForP1 == null)
            assertNull(offsetAndTimestampMap.get(tp1));
        else {
            assertEquals(expectedOffsetForP1.longValue(), offsetAndTimestampMap.get(tp1).timestamp());
            assertEquals(expectedOffsetForP1.longValue(), offsetAndTimestampMap.get(tp1).offset());
        }
    }

    private void testGetOffsetsForTimesWithUnknownOffset() {
        client.reset();
        // Ensure metadata has both partition.
        MetadataResponse initialMetadataUpdate = TestUtils.metadataUpdateWith(1, singletonMap(topicName, 1));
        client.updateMetadata(initialMetadataUpdate);

        Map<TopicPartition, ListOffsetResponse.PartitionData> partitionData = new HashMap<>();
        partitionData.put(tp0, new ListOffsetResponse.PartitionData(Errors.NONE,
                ListOffsetResponse.UNKNOWN_TIMESTAMP, ListOffsetResponse.UNKNOWN_OFFSET,
                Optional.empty()));

        client.prepareResponseFrom(new ListOffsetResponse(0, partitionData),
                metadata.fetch().leaderFor(tp0));

        Map<TopicPartition, Long> timestampToSearch = new HashMap<>();
        timestampToSearch.put(tp0, 0L);
        Map<TopicPartition, OffsetAndTimestamp> offsetAndTimestampMap =
                fetcher.offsetsForTimes(timestampToSearch, time.timer(Long.MAX_VALUE));

        assertTrue(offsetAndTimestampMap.containsKey(tp0));
        assertNull(offsetAndTimestampMap.get(tp0));
    }

    private MockClient.RequestMatcher listOffsetRequestMatcher(final long timestamp) {
        // matches any list offset request with the provided timestamp
        return new MockClient.RequestMatcher() {
            @Override
            public boolean matches(AbstractRequest body) {
                ListOffsetRequest req = (ListOffsetRequest) body;
                return timestamp == req.partitionTimestamps().get(tp0).timestamp;
            }
        };
    }

    private ListOffsetResponse listOffsetResponse(Errors error, long timestamp, long offset) {
        return listOffsetResponse(tp0, error, timestamp, offset);
    }

    private ListOffsetResponse listOffsetResponse(TopicPartition tp, Errors error, long timestamp, long offset) {
        ListOffsetResponse.PartitionData partitionData = new ListOffsetResponse.PartitionData(error, timestamp, offset,
                Optional.empty());
        Map<TopicPartition, ListOffsetResponse.PartitionData> allPartitionData = new HashMap<>();
        allPartitionData.put(tp, partitionData);
        return new ListOffsetResponse(allPartitionData);
    }

    private FetchResponse<MemoryRecords> fullFetchResponseWithAbortedTransactions(MemoryRecords records,
                                                                                  List<FetchResponse.AbortedTransaction> abortedTransactions,
                                                                                  Errors error,
                                                                                  long lastStableOffset,
                                                                                  long hw,
                                                                                  int throttleTime) {
        Map<TopicPartition, FetchResponse.PartitionData<MemoryRecords>> partitions = Collections.singletonMap(tp0,
                new FetchResponse.PartitionData<>(error, hw, lastStableOffset, 0L, abortedTransactions, records));
        return new FetchResponse<>(Errors.NONE, new LinkedHashMap<>(partitions), throttleTime, INVALID_SESSION_ID);
    }

    private FetchResponse<MemoryRecords> fullFetchResponse(TopicPartition tp, MemoryRecords records, Errors error, long hw, int throttleTime) {
        return fullFetchResponse(tp, records, error, hw, FetchResponse.INVALID_LAST_STABLE_OFFSET, throttleTime);
    }

    private FetchResponse<MemoryRecords> fullFetchResponse(TopicPartition tp, MemoryRecords records, Errors error, long hw,
                                            long lastStableOffset, int throttleTime) {
        Map<TopicPartition, FetchResponse.PartitionData<MemoryRecords>> partitions = Collections.singletonMap(tp,
                new FetchResponse.PartitionData<>(error, hw, lastStableOffset, 0L, null, records));
        return new FetchResponse<>(Errors.NONE, new LinkedHashMap<>(partitions), throttleTime, INVALID_SESSION_ID);
    }

    private FetchResponse<MemoryRecords> fetchResponse(TopicPartition tp, MemoryRecords records, Errors error, long hw,
                                        long lastStableOffset, long logStartOffset, int throttleTime) {
        Map<TopicPartition, FetchResponse.PartitionData<MemoryRecords>> partitions = Collections.singletonMap(tp,
                new FetchResponse.PartitionData<>(error, hw, lastStableOffset, logStartOffset, null, records));
        return new FetchResponse<>(Errors.NONE, new LinkedHashMap<>(partitions), throttleTime, INVALID_SESSION_ID);
    }

    private MetadataResponse newMetadataResponse(String topic, Errors error) {
        List<MetadataResponse.PartitionMetadata> partitionsMetadata = new ArrayList<>();
        if (error == Errors.NONE) {
            Optional<MetadataResponse.TopicMetadata> foundMetadata = initialUpdateResponse.topicMetadata()
                    .stream()
                    .filter(topicMetadata -> topicMetadata.topic().equals(topic))
                    .findFirst();
            foundMetadata.ifPresent(topicMetadata -> {
                partitionsMetadata.addAll(topicMetadata.partitionMetadata());
            });
        }

        MetadataResponse.TopicMetadata topicMetadata = new MetadataResponse.TopicMetadata(error, topic, false,
                partitionsMetadata);
        List<Node> brokers = new ArrayList<>(initialUpdateResponse.brokers());
        return new MetadataResponse(brokers, initialUpdateResponse.clusterId(),
                initialUpdateResponse.controller().id(), Collections.singletonList(topicMetadata));
    }

    @SuppressWarnings("unchecked")
    private <K, V> Map<TopicPartition, List<ConsumerRecord<K, V>>> fetchedRecords() {
        return (Map) fetcher.fetchedRecords();
    }

    private void buildFetcher(int maxPollRecords) {
        buildFetcher(OffsetResetStrategy.EARLIEST, new ByteArrayDeserializer(), new ByteArrayDeserializer(),
                maxPollRecords, IsolationLevel.READ_UNCOMMITTED);
    }

    private void buildFetcher() {
        buildFetcher(Integer.MAX_VALUE);
    }

    private void buildFetcher(Deserializer<?> keyDeserializer,
                              Deserializer<?> valueDeserializer) {
        buildFetcher(OffsetResetStrategy.EARLIEST, keyDeserializer, valueDeserializer,
                Integer.MAX_VALUE, IsolationLevel.READ_UNCOMMITTED);
    }

    private <K, V> void buildFetcher(OffsetResetStrategy offsetResetStrategy,
                                     Deserializer<K> keyDeserializer,
                                     Deserializer<V> valueDeserializer,
                                     int maxPollRecords,
                                     IsolationLevel isolationLevel) {
        buildFetcher(new MetricConfig(), offsetResetStrategy, keyDeserializer, valueDeserializer,
                maxPollRecords, isolationLevel);
    }

    private <K, V> void buildFetcher(MetricConfig metricConfig,
                                     OffsetResetStrategy offsetResetStrategy,
                                     Deserializer<K> keyDeserializer,
                                     Deserializer<V> valueDeserializer,
                                     int maxPollRecords,
                                     IsolationLevel isolationLevel) {
        buildDependencies(metricConfig, offsetResetStrategy);
        fetcher = new Fetcher<>(
                new LogContext(),
                consumerClient,
                minBytes,
                maxBytes,
                maxWaitMs,
                fetchSize,
                maxPollRecords,
                true, // check crc
                keyDeserializer,
                valueDeserializer,
                metadata,
                subscriptions,
                metrics,
                metricsRegistry,
                time,
                retryBackoffMs,
                requestTimeoutMs,
                isolationLevel);
    }

    private void buildDependencies(MetricConfig metricConfig, OffsetResetStrategy offsetResetStrategy) {
        LogContext logContext = new LogContext();
        time = new MockTime(1);
        subscriptions = new SubscriptionState(logContext, offsetResetStrategy);
        metadata = new ConsumerMetadata(0, Long.MAX_VALUE, false,
                subscriptions, logContext, new ClusterResourceListeners());
        client = new MockClient(time, metadata);
        metrics = new Metrics(metricConfig, time);
        consumerClient = new ConsumerNetworkClient(logContext, client, metadata, time,
                100, 1000, Integer.MAX_VALUE);
        metricsRegistry = new FetcherMetricsRegistry(metricConfig.tags().keySet(), "consumer" + groupId);
    }

    private <T> List<Long> collectRecordOffsets(List<ConsumerRecord<T, T>> records) {
        return records.stream().map(ConsumerRecord::offset).collect(Collectors.toList());
    }
}<|MERGE_RESOLUTION|>--- conflicted
+++ resolved
@@ -1065,29 +1065,20 @@
         List<ConsumerRecord<byte[], byte[]>> allFetchedRecords = new ArrayList<>();
         fetchRecordsInto(allFetchedRecords);
 
-        assertEquals(1, subscriptions.position(tp0).longValue());
-        assertEquals(4, subscriptions.position(tp1).longValue());
+        assertEquals(1, subscriptions.position(tp0).offset);
+        assertEquals(4, subscriptions.position(tp1).offset);
         assertEquals(3, allFetchedRecords.size());
 
-<<<<<<< HEAD
-        assertEquals(fetchedRecords.size(), subscriptionsNoAutoReset.position(tp1).offset - 1);
-=======
         OffsetOutOfRangeException e = assertThrows(OffsetOutOfRangeException.class, () ->
                 fetchRecordsInto(allFetchedRecords));
->>>>>>> 3619d2f3
 
         assertEquals(singleton(tp0), e.offsetOutOfRangePartitions().keySet());
         assertEquals(1L, e.offsetOutOfRangePartitions().get(tp0).longValue());
 
-<<<<<<< HEAD
-        assertEquals(4, subscriptionsNoAutoReset.position(tp1).offset);
-        assertEquals(3, fetchedRecords.size());
-=======
-        assertEquals(1, subscriptions.position(tp0).longValue());
-        assertEquals(4, subscriptions.position(tp1).longValue());
+        assertEquals(1, subscriptions.position(tp0).offset);
+        assertEquals(4, subscriptions.position(tp1).offset);
         assertEquals(3, allFetchedRecords.size());
     }
->>>>>>> 3619d2f3
 
     private void fetchRecordsInto(List<ConsumerRecord<byte[], byte[]>> allFetchedRecords) {
         Map<TopicPartition, List<ConsumerRecord<byte[], byte[]>>> fetchedRecords = fetchedRecords();
@@ -1127,13 +1118,8 @@
         for (List<ConsumerRecord<byte[], byte[]>> records : recordsByPartition.values())
             fetchedRecords.addAll(records);
 
-<<<<<<< HEAD
-        assertEquals(fetchedRecords.size(), subscriptionsNoAutoReset.position(tp1).offset - 1);
-        assertEquals(4, subscriptionsNoAutoReset.position(tp1).offset);
-=======
-        assertEquals(fetchedRecords.size(), subscriptions.position(tp1) - 1);
-        assertEquals(4, subscriptions.position(tp1).longValue());
->>>>>>> 3619d2f3
+        assertEquals(fetchedRecords.size(), subscriptions.position(tp1).offset - 1);
+        assertEquals(4, subscriptions.position(tp1).offset);
         assertEquals(3, fetchedRecords.size());
 
         List<OffsetOutOfRangeException> oorExceptions = new ArrayList<>();
@@ -1156,11 +1142,7 @@
             fetchedRecords.addAll(records);
 
         // Should not have received an Exception for tp2.
-<<<<<<< HEAD
-        assertEquals(6, subscriptionsNoAutoReset.position(tp2).offset);
-=======
-        assertEquals(6, subscriptions.position(tp2).longValue());
->>>>>>> 3619d2f3
+        assertEquals(6, subscriptions.position(tp2).offset);
         assertEquals(5, fetchedRecords.size());
 
         int numExceptionsExpected = 3;
@@ -1328,12 +1310,6 @@
         assignFromUser(singleton(tp0));
         subscriptions.requestOffsetReset(tp0, OffsetResetStrategy.LATEST);
 
-<<<<<<< HEAD
-            assertFalse(subscriptions.isOffsetResetNeeded(tp0));
-            assertTrue(subscriptions.isFetchable(tp0));
-            assertEquals(5, subscriptions.position(tp0).offset);
-        }
-=======
         client.prepareResponse(body -> {
             ListOffsetRequest request = (ListOffsetRequest) body;
             return request.isolationLevel() == isolationLevel;
@@ -1343,8 +1319,7 @@
 
         assertFalse(subscriptions.isOffsetResetNeeded(tp0));
         assertTrue(subscriptions.isFetchable(tp0));
-        assertEquals(5, subscriptions.position(tp0).longValue());
->>>>>>> 3619d2f3
+        assertEquals(5, subscriptions.position(tp0).offset);
     }
 
     @Test
