/**
 * Licensed to the Apache Software Foundation (ASF) under one or more
 * contributor license agreements.  See the NOTICE file distributed with
 * this work for additional information regarding copyright ownership.
 * The ASF licenses this file to You under the Apache License, Version 2.0
 * (the "License"); you may not use this file except in compliance with
 * the License.  You may obtain a copy of the License at
 *
 *    http://www.apache.org/licenses/LICENSE-2.0
 *
 * Unless required by applicable law or agreed to in writing, software
 * distributed under the License is distributed on an "AS IS" BASIS,
 * WITHOUT WARRANTIES OR CONDITIONS OF ANY KIND, either express or implied.
 * See the License for the specific language governing permissions and
 * limitations under the License.
 */
package kafka.cluster

import java.util.concurrent.locks.ReentrantReadWriteLock
import java.util.{Optional, Properties}

import kafka.api.{ApiVersion, KAFKA_2_7_IV2, LeaderAndIsr}
import kafka.common.UnexpectedAppendOffsetException
import kafka.controller.{KafkaController, StateChangeLogger}
import kafka.log._
import kafka.metrics.KafkaMetricsGroup
import kafka.server._
import kafka.server.checkpoints.OffsetCheckpoints
import kafka.utils.CoreUtils.{inReadLock, inWriteLock}
import kafka.utils._
import kafka.zk.{AdminZkClient, KafkaZkClient}
import kafka.zookeeper.ZooKeeperClientException
import org.apache.kafka.common.errors._
import org.apache.kafka.common.message.FetchResponseData
import org.apache.kafka.common.message.LeaderAndIsrRequestData.LeaderAndIsrPartitionState
import org.apache.kafka.common.protocol.Errors
import org.apache.kafka.common.protocol.Errors._
import org.apache.kafka.common.record.FileRecords.TimestampAndOffset
import org.apache.kafka.common.record.{MemoryRecords, RecordBatch}
import org.apache.kafka.common.requests.EpochEndOffset._
import org.apache.kafka.common.requests._
import org.apache.kafka.common.utils.Time
import org.apache.kafka.common.{IsolationLevel, TopicPartition}

import scala.collection.{Map, Seq}
import scala.jdk.CollectionConverters._

trait IsrChangeListener {
  def markExpand(): Unit
  def markShrink(): Unit
  def markFailed(): Unit
}

trait PartitionStateStore {
  def fetchTopicConfig(): Properties
  def shrinkIsr(controllerEpoch: Int, leaderAndIsr: LeaderAndIsr): Option[Int]
  def expandIsr(controllerEpoch: Int, leaderAndIsr: LeaderAndIsr): Option[Int]
}

class ZkPartitionStateStore(topicPartition: TopicPartition,
<<<<<<< HEAD
                            zkClient: KafkaZkClient,
                            isrChangeListener: IsrChangeListener) extends PartitionStateStore {
=======
                            zkClient: KafkaZkClient) extends PartitionStateStore {
>>>>>>> 48ca2bb4

  override def fetchTopicConfig(): Properties = {
    val adminZkClient = new AdminZkClient(zkClient)
    adminZkClient.fetchEntityConfig(ConfigType.Topic, topicPartition.topic)
  }

  override def shrinkIsr(controllerEpoch: Int, leaderAndIsr: LeaderAndIsr): Option[Int] = {
    val newVersionOpt = updateIsr(controllerEpoch, leaderAndIsr)
<<<<<<< HEAD
    if (newVersionOpt.isDefined)
      isrChangeListener.markShrink()
=======
>>>>>>> 48ca2bb4
    newVersionOpt
  }

  override def expandIsr(controllerEpoch: Int, leaderAndIsr: LeaderAndIsr): Option[Int] = {
    val newVersionOpt = updateIsr(controllerEpoch, leaderAndIsr)
<<<<<<< HEAD
    if (newVersionOpt.isDefined)
      isrChangeListener.markExpand()
=======
>>>>>>> 48ca2bb4
    newVersionOpt
  }

  private def updateIsr(controllerEpoch: Int, leaderAndIsr: LeaderAndIsr): Option[Int] = {
    val (updateSucceeded, newVersion) = ReplicationUtils.updateLeaderAndIsr(zkClient, topicPartition,
      leaderAndIsr, controllerEpoch)

    if (updateSucceeded) {
      Some(newVersion)
    } else {
<<<<<<< HEAD
      isrChangeListener.markFailed()
=======
>>>>>>> 48ca2bb4
      None
    }
  }
}

class DelayedOperations(topicPartition: TopicPartition,
                        produce: DelayedOperationPurgatory[DelayedProduce],
                        fetch: DelayedOperationPurgatory[DelayedFetch],
                        deleteRecords: DelayedOperationPurgatory[DelayedDeleteRecords]) {

  def checkAndCompleteAll(): Unit = {
    val requestKey = TopicPartitionOperationKey(topicPartition)
    fetch.checkAndComplete(requestKey)
    produce.checkAndComplete(requestKey)
    deleteRecords.checkAndComplete(requestKey)
  }

  def numDelayedDelete: Int = deleteRecords.numDelayed
}

object Partition extends KafkaMetricsGroup {
  def apply(topicPartition: TopicPartition,
            time: Time,
            replicaManager: ReplicaManager): Partition = {

    val isrChangeListener = new IsrChangeListener {
      override def markExpand(): Unit = {
        replicaManager.recordIsrChange(topicPartition)
        replicaManager.isrExpandRate.mark()
      }

      override def markShrink(): Unit = {
        replicaManager.recordIsrChange(topicPartition)
        replicaManager.isrShrinkRate.mark()
      }

      override def markFailed(): Unit = replicaManager.failedIsrUpdatesRate.mark()
    }

    val zkIsrBackingStore = new ZkPartitionStateStore(
      topicPartition,
<<<<<<< HEAD
      replicaManager.zkClient,
      isrChangeListener)
=======
      replicaManager.zkClient)
>>>>>>> 48ca2bb4

    val delayedOperations = new DelayedOperations(
      topicPartition,
      replicaManager.delayedProducePurgatory,
      replicaManager.delayedFetchPurgatory,
      replicaManager.delayedDeleteRecordsPurgatory)

    new Partition(topicPartition,
      replicaLagTimeMaxMs = replicaManager.config.replicaLagTimeMaxMs,
      interBrokerProtocolVersion = replicaManager.config.interBrokerProtocolVersion,
      localBrokerId = replicaManager.config.brokerId,
      time = time,
      stateStore = zkIsrBackingStore,
      isrChangeListener = isrChangeListener,
      delayedOperations = delayedOperations,
      metadataCache = replicaManager.metadataCache,
      logManager = replicaManager.logManager,
      alterIsrManager = replicaManager.alterIsrManager)
  }

  def removeMetrics(topicPartition: TopicPartition): Unit = {
    val tags = Map("topic" -> topicPartition.topic, "partition" -> topicPartition.partition.toString)
    removeMetric("UnderReplicated", tags)
    removeMetric("UnderMinIsr", tags)
    removeMetric("InSyncReplicasCount", tags)
    removeMetric("ReplicasCount", tags)
    removeMetric("LastStableOffsetLag", tags)
    removeMetric("AtMinIsr", tags)
  }
}


sealed trait AssignmentState {
  def replicas: Seq[Int]
  def replicationFactor: Int = replicas.size
  def isAddingReplica(brokerId: Int): Boolean = false
}

case class OngoingReassignmentState(addingReplicas: Seq[Int],
                                    removingReplicas: Seq[Int],
                                    replicas: Seq[Int]) extends AssignmentState {

  override def replicationFactor: Int = replicas.diff(addingReplicas).size // keep the size of the original replicas
  override def isAddingReplica(replicaId: Int): Boolean = addingReplicas.contains(replicaId)
}

case class SimpleAssignmentState(replicas: Seq[Int]) extends AssignmentState


sealed trait IsrState {
  /**
   * Includes only the in-sync replicas which have been committed to ZK.
   */
  def isr: Set[Int]

  /**
   * This set may include un-committed ISR members following an expansion. This "effective" ISR is used for advancing
   * the high watermark as well as determining which replicas are required for acks=all produce requests.
   *
   * Only applicable as of IBP 2.7-IV2, for older versions this will return the committed ISR
   *
   */
  def maximalIsr: Set[Int]

  /**
   * Indicates if we have an AlterIsr request inflight.
   */
  def isInflight: Boolean
}

case class PendingExpandIsr(
  isr: Set[Int],
  newInSyncReplicaId: Int
) extends IsrState {
  val maximalIsr = isr + newInSyncReplicaId
  val isInflight = true

  override def toString: String = {
    s"PendingExpandIsr(isr=$isr" +
      s", newInSyncReplicaId=$newInSyncReplicaId" +
      ")"
  }
}

case class PendingShrinkIsr(
  isr: Set[Int],
  outOfSyncReplicaIds: Set[Int]
) extends IsrState  {
  val maximalIsr = isr
  val isInflight = true

  override def toString: String = {
    s"PendingShrinkIsr(isr=$isr" +
      s", outOfSyncReplicaIds=$outOfSyncReplicaIds" +
      ")"
  }
}

case class CommittedIsr(
  isr: Set[Int]
) extends IsrState {
  val maximalIsr = isr
  val isInflight = false

  override def toString: String = {
    s"CommittedIsr(isr=$isr" +
      ")"
  }
}


/**
 * Data structure that represents a topic partition. The leader maintains the AR, ISR, CUR, RAR
 *
 * Concurrency notes:
 * 1) Partition is thread-safe. Operations on partitions may be invoked concurrently from different
 *    request handler threads
 * 2) ISR updates are synchronized using a read-write lock. Read lock is used to check if an update
 *    is required to avoid acquiring write lock in the common case of replica fetch when no update
 *    is performed. ISR update condition is checked a second time under write lock before performing
 *    the update
 * 3) Various other operations like leader changes are processed while holding the ISR write lock.
 *    This can introduce delays in produce and replica fetch requests, but these operations are typically
 *    infrequent.
 * 4) HW updates are synchronized using ISR read lock. @Log lock is acquired during the update with
 *    locking order Partition lock -> Log lock.
 * 5) lock is used to prevent the follower replica from being updated while ReplicaAlterDirThread is
 *    executing maybeReplaceCurrentWithFutureReplica() to replace follower replica with the future replica.
 */
class Partition(val topicPartition: TopicPartition,
                val replicaLagTimeMaxMs: Long,
                interBrokerProtocolVersion: ApiVersion,
                localBrokerId: Int,
                time: Time,
                stateStore: PartitionStateStore,
                isrChangeListener: IsrChangeListener,
                delayedOperations: DelayedOperations,
                metadataCache: MetadataCache,
                logManager: LogManager,
                alterIsrManager: AlterIsrManager) extends Logging with KafkaMetricsGroup {

  def topic: String = topicPartition.topic
  def partitionId: Int = topicPartition.partition

  private val stateChangeLogger = new StateChangeLogger(localBrokerId, inControllerContext = false, None)
  private val remoteReplicasMap = new Pool[Int, Replica]
  // The read lock is only required when multiple reads are executed and needs to be in a consistent manner
  private val leaderIsrUpdateLock = new ReentrantReadWriteLock

  // lock to prevent the follower replica log update while checking if the log dir could be replaced with future log.
  private val futureLogLock = new Object()
  private var zkVersion: Int = LeaderAndIsr.initialZKVersion
  @volatile private var leaderEpoch: Int = LeaderAndIsr.initialLeaderEpoch - 1
  // start offset for 'leaderEpoch' above (leader epoch of the current leader for this partition),
  // defined when this broker is leader for partition
  @volatile private var leaderEpochStartOffsetOpt: Option[Long] = None
  @volatile var leaderReplicaIdOpt: Option[Int] = None
  @volatile private[cluster] var isrState: IsrState = CommittedIsr(Set.empty)
  @volatile var assignmentState: AssignmentState = SimpleAssignmentState(Seq.empty)

  private val useAlterIsr: Boolean = interBrokerProtocolVersion.isAlterIsrSupported

  // Logs belonging to this partition. Majority of time it will be only one log, but if log directory
  // is getting changed (as a result of ReplicaAlterLogDirs command), we may have two logs until copy
  // completes and a switch to new location is performed.
  // log and futureLog variables defined below are used to capture this
  @volatile var log: Option[Log] = None
  // If ReplicaAlterLogDir command is in progress, this is future location of the log
  @volatile var futureLog: Option[Log] = None

  /* Epoch of the controller that last changed the leader. This needs to be initialized correctly upon broker startup.
   * One way of doing that is through the controller's start replica state change command. When a new broker starts up
   * the controller sends it a start replica command containing the leader for each partition that the broker hosts.
   * In addition to the leader, the controller can also send the epoch of the controller that elected the leader for
   * each partition. */
  private var controllerEpoch: Int = KafkaController.InitialControllerEpoch
  this.logIdent = s"[Partition $topicPartition broker=$localBrokerId] "

  private val tags = Map("topic" -> topic, "partition" -> partitionId.toString)

  newGauge("UnderReplicated", () => if (isUnderReplicated) 1 else 0, tags)
  newGauge("InSyncReplicasCount", () => if (isLeader) isrState.isr.size else 0, tags)
  newGauge("UnderMinIsr", () => if (isUnderMinIsr) 1 else 0, tags)
  newGauge("AtMinIsr", () => if (isAtMinIsr) 1 else 0, tags)
  newGauge("ReplicasCount", () => if (isLeader) assignmentState.replicationFactor else 0, tags)
  newGauge("LastStableOffsetLag", () => log.map(_.lastStableOffsetLag).getOrElse(0), tags)

  def isUnderReplicated: Boolean = isLeader && (assignmentState.replicationFactor - isrState.isr.size) > 0

  def isUnderMinIsr: Boolean = leaderLogIfLocal.exists { isrState.isr.size < _.config.minInSyncReplicas }

  def isAtMinIsr: Boolean = leaderLogIfLocal.exists { isrState.isr.size == _.config.minInSyncReplicas }

  def isReassigning: Boolean = assignmentState.isInstanceOf[OngoingReassignmentState]

  def isAddingLocalReplica: Boolean = assignmentState.isAddingReplica(localBrokerId)

  def isAddingReplica(replicaId: Int): Boolean = assignmentState.isAddingReplica(replicaId)

  def inSyncReplicaIds: Set[Int] = isrState.isr

  /**
    * Create the future replica if 1) the current replica is not in the given log directory and 2) the future replica
    * does not exist. This method assumes that the current replica has already been created.
    *
    * @param logDir log directory
    * @param highWatermarkCheckpoints Checkpoint to load initial high watermark from
    * @return true iff the future replica is created
    */
  def maybeCreateFutureReplica(logDir: String, highWatermarkCheckpoints: OffsetCheckpoints): Boolean = {
    // The writeLock is needed to make sure that while the caller checks the log directory of the
    // current replica and the existence of the future replica, no other thread can update the log directory of the
    // current replica or remove the future replica.
    inWriteLock(leaderIsrUpdateLock) {
      val currentLogDir = localLogOrException.parentDir
      if (currentLogDir == logDir) {
        info(s"Current log directory $currentLogDir is same as requested log dir $logDir. " +
          s"Skipping future replica creation.")
        false
      } else {
        futureLog match {
          case Some(partitionFutureLog) =>
            val futureLogDir = partitionFutureLog.parentDir
            if (futureLogDir != logDir)
              throw new IllegalStateException(s"The future log dir $futureLogDir of $topicPartition is " +
                s"different from the requested log dir $logDir")
            false
          case None =>
            createLogIfNotExists(isNew = false, isFutureReplica = true, highWatermarkCheckpoints)
            true
        }
      }
    }
  }

  def createLogIfNotExists(isNew: Boolean, isFutureReplica: Boolean, offsetCheckpoints: OffsetCheckpoints): Unit = {
    isFutureReplica match {
      case true if futureLog.isEmpty =>
        val log = createLog(isNew, isFutureReplica, offsetCheckpoints)
        this.futureLog = Option(log)
      case false if log.isEmpty =>
        val log = createLog(isNew, isFutureReplica, offsetCheckpoints)
        this.log = Option(log)
      case _ => trace(s"${if (isFutureReplica) "Future Log" else "Log"} already exists.")
    }
  }

  // Visible for testing
  private[cluster] def createLog(isNew: Boolean, isFutureReplica: Boolean, offsetCheckpoints: OffsetCheckpoints): Log = {
    def fetchLogConfig: LogConfig = {
      val props = stateStore.fetchTopicConfig()
      LogConfig.fromProps(logManager.currentDefaultConfig.originals, props)
    }

    def updateHighWatermark(log: Log) = {
      val checkpointHighWatermark = offsetCheckpoints.fetch(log.parentDir, topicPartition).getOrElse {
        info(s"No checkpointed highwatermark is found for partition $topicPartition")
        0L
      }
      val initialHighWatermark = log.updateHighWatermark(checkpointHighWatermark)
      info(s"Log loaded for partition $topicPartition with initial high watermark $initialHighWatermark")
    }

    logManager.initializingLog(topicPartition)
    var maybeLog: Option[Log] = None
    try {
      val log = logManager.getOrCreateLog(topicPartition, () => fetchLogConfig, isNew, isFutureReplica)
      maybeLog = Some(log)
      updateHighWatermark(log)
      log
    } finally {
      logManager.finishedInitializingLog(topicPartition, maybeLog, () => fetchLogConfig)
    }
  }

  def getReplica(replicaId: Int): Option[Replica] = Option(remoteReplicasMap.get(replicaId))

  private def getReplicaOrException(replicaId: Int): Replica = getReplica(replicaId).getOrElse{
    throw new NotLeaderOrFollowerException(s"Replica with id $replicaId is not available on broker $localBrokerId")
  }

  private def checkCurrentLeaderEpoch(remoteLeaderEpochOpt: Optional[Integer]): Errors = {
    if (!remoteLeaderEpochOpt.isPresent) {
      Errors.NONE
    } else {
      val remoteLeaderEpoch = remoteLeaderEpochOpt.get
      val localLeaderEpoch = leaderEpoch
      if (localLeaderEpoch > remoteLeaderEpoch)
        Errors.FENCED_LEADER_EPOCH
      else if (localLeaderEpoch < remoteLeaderEpoch)
        Errors.UNKNOWN_LEADER_EPOCH
      else
        Errors.NONE
    }
  }

  private def getLocalLog(currentLeaderEpoch: Optional[Integer],
                          requireLeader: Boolean): Either[Log, Errors] = {
    checkCurrentLeaderEpoch(currentLeaderEpoch) match {
      case Errors.NONE =>
        if (requireLeader && !isLeader) {
          Right(Errors.NOT_LEADER_OR_FOLLOWER)
        } else {
          log match {
            case Some(partitionLog) =>
              Left(partitionLog)
            case _ =>
              Right(Errors.NOT_LEADER_OR_FOLLOWER)
          }
        }
      case error =>
        Right(error)
    }
  }

  def localLogOrException: Log = log.getOrElse {
    throw new NotLeaderOrFollowerException(s"Log for partition $topicPartition is not available " +
      s"on broker $localBrokerId")
  }

  def futureLocalLogOrException: Log = futureLog.getOrElse {
    throw new NotLeaderOrFollowerException(s"Future log for partition $topicPartition is not available " +
      s"on broker $localBrokerId")
  }

  def leaderLogIfLocal: Option[Log] = {
    log.filter(_ => isLeader)
  }

  /**
   * Returns true if this node is currently leader for the Partition.
   */
  def isLeader: Boolean = leaderReplicaIdOpt.contains(localBrokerId)

  private def localLogWithEpochOrException(currentLeaderEpoch: Optional[Integer],
                                           requireLeader: Boolean): Log = {
    getLocalLog(currentLeaderEpoch, requireLeader) match {
      case Left(localLog) => localLog
      case Right(error) =>
        throw error.exception(s"Failed to find ${if (requireLeader) "leader" else ""} log for " +
          s"partition $topicPartition with leader epoch $currentLeaderEpoch. The current leader " +
          s"is $leaderReplicaIdOpt and the current epoch $leaderEpoch")
    }
  }

  // Visible for testing -- Used by unit tests to set log for this partition
  def setLog(log: Log, isFutureLog: Boolean): Unit = {
    if (isFutureLog)
      futureLog = Some(log)
    else
      this.log = Some(log)
  }

  // remoteReplicas will be called in the hot path, and must be inexpensive
  def remoteReplicas: Iterable[Replica] =
    remoteReplicasMap.values

  def futureReplicaDirChanged(newDestinationDir: String): Boolean = {
    inReadLock(leaderIsrUpdateLock) {
      futureLog.exists(_.parentDir != newDestinationDir)
    }
  }

  def removeFutureLocalReplica(deleteFromLogDir: Boolean = true): Unit = {
    inWriteLock(leaderIsrUpdateLock) {
      futureLog = None
      if (deleteFromLogDir)
        logManager.asyncDelete(topicPartition, isFuture = true)
    }
  }

  // Return true if the future replica exists and it has caught up with the current replica for this partition
  // Only ReplicaAlterDirThread will call this method and ReplicaAlterDirThread should remove the partition
  // from its partitionStates if this method returns true
  def maybeReplaceCurrentWithFutureReplica(): Boolean = {
    // lock to prevent the log append by followers while checking if the log dir could be replaced with future log.
    futureLogLock.synchronized {
      val localReplicaLEO = localLogOrException.logEndOffset
      val futureReplicaLEO = futureLog.map(_.logEndOffset)
      if (futureReplicaLEO.contains(localReplicaLEO)) {
        // The write lock is needed to make sure that while ReplicaAlterDirThread checks the LEO of the
        // current replica, no other thread can update LEO of the current replica via log truncation or log append operation.
        inWriteLock(leaderIsrUpdateLock) {
          futureLog match {
            case Some(futurePartitionLog) =>
              if (log.exists(_.logEndOffset == futurePartitionLog.logEndOffset)) {
                logManager.replaceCurrentWithFutureLog(topicPartition)
                log = futureLog
                removeFutureLocalReplica(false)
                true
              } else false
            case None =>
              // Future replica is removed by a non-ReplicaAlterLogDirsThread before this method is called
              // In this case the partition should have been removed from state of the ReplicaAlterLogDirsThread
              // Return false so that ReplicaAlterLogDirsThread does not have to remove this partition from the
              // state again to avoid race condition
              false
          }
        }
      } else false
    }
  }

  /**
   * Delete the partition. Note that deleting the partition does not delete the underlying logs.
   * The logs are deleted by the ReplicaManager after having deleted the partition.
   */
  def delete(): Unit = {
    // need to hold the lock to prevent appendMessagesToLeader() from hitting I/O exceptions due to log being deleted
    inWriteLock(leaderIsrUpdateLock) {
      remoteReplicasMap.clear()
      assignmentState = SimpleAssignmentState(Seq.empty)
      log = None
      futureLog = None
      isrState = CommittedIsr(Set.empty)
      leaderReplicaIdOpt = None
      leaderEpochStartOffsetOpt = None
      Partition.removeMetrics(topicPartition)
    }
  }

  def getLeaderEpoch: Int = this.leaderEpoch

  def getZkVersion: Int = this.zkVersion

  /**
   * Make the local replica the leader by resetting LogEndOffset for remote replicas (there could be old LogEndOffset
   * from the time when this broker was the leader last time) and setting the new leader and ISR.
   * If the leader replica id does not change, return false to indicate the replica manager.
   */
  def makeLeader(partitionState: LeaderAndIsrPartitionState,
                 highWatermarkCheckpoints: OffsetCheckpoints): Boolean = {
    val (leaderHWIncremented, isNewLeader) = inWriteLock(leaderIsrUpdateLock) {
      // record the epoch of the controller that made the leadership decision. This is useful while updating the isr
      // to maintain the decision maker controller's epoch in the zookeeper path
      controllerEpoch = partitionState.controllerEpoch

      val isr = partitionState.isr.asScala.map(_.toInt).toSet
      val addingReplicas = partitionState.addingReplicas.asScala.map(_.toInt)
      val removingReplicas = partitionState.removingReplicas.asScala.map(_.toInt)

      updateAssignmentAndIsr(
        assignment = partitionState.replicas.asScala.map(_.toInt),
        isr = isr,
        addingReplicas = addingReplicas,
        removingReplicas = removingReplicas
      )
      try {
        createLogIfNotExists(partitionState.isNew, isFutureReplica = false, highWatermarkCheckpoints)
      } catch {
        case e: ZooKeeperClientException =>
          stateChangeLogger.error(s"A ZooKeeper client exception has occurred and makeLeader will be skipping the " +
            s"state change for the partition $topicPartition with leader epoch: $leaderEpoch ", e)

          return false
      }

      val leaderLog = localLogOrException
      val leaderEpochStartOffset = leaderLog.logEndOffset
      stateChangeLogger.info(s"Leader $topicPartition starts at leader epoch ${partitionState.leaderEpoch} from " +
        s"offset $leaderEpochStartOffset with high watermark ${leaderLog.highWatermark} " +
        s"ISR ${isr.mkString("[", ",", "]")} addingReplicas ${addingReplicas.mkString("[", ",", "]")} " +
        s"removingReplicas ${removingReplicas.mkString("[", ",", "]")}. Previous leader epoch was $leaderEpoch.")

      //We cache the leader epoch here, persisting it only if it's local (hence having a log dir)
      leaderEpoch = partitionState.leaderEpoch
      leaderEpochStartOffsetOpt = Some(leaderEpochStartOffset)
      zkVersion = partitionState.zkVersion

      // Clear any pending AlterIsr requests and check replica state
      alterIsrManager.clearPending(topicPartition)

      // In the case of successive leader elections in a short time period, a follower may have
      // entries in its log from a later epoch than any entry in the new leader's log. In order
      // to ensure that these followers can truncate to the right offset, we must cache the new
      // leader epoch and the start offset since it should be larger than any epoch that a follower
      // would try to query.
      leaderLog.maybeAssignEpochStartOffset(leaderEpoch, leaderEpochStartOffset)

      val isNewLeader = !isLeader
      val curTimeMs = time.milliseconds
      // initialize lastCaughtUpTime of replicas as well as their lastFetchTimeMs and lastFetchLeaderLogEndOffset.
      remoteReplicas.foreach { replica =>
        val lastCaughtUpTimeMs = if (isrState.isr.contains(replica.brokerId)) curTimeMs else 0L
        replica.resetLastCaughtUpTime(leaderEpochStartOffset, curTimeMs, lastCaughtUpTimeMs)
      }

      if (isNewLeader) {
        // mark local replica as the leader after converting hw
        leaderReplicaIdOpt = Some(localBrokerId)
        // reset log end offset for remote replicas
        remoteReplicas.foreach { replica =>
          replica.updateFetchState(
            followerFetchOffsetMetadata = LogOffsetMetadata.UnknownOffsetMetadata,
            followerStartOffset = Log.UnknownOffset,
            followerFetchTimeMs = 0L,
            leaderEndOffset = Log.UnknownOffset)
        }
      }
      // we may need to increment high watermark since ISR could be down to 1
      (maybeIncrementLeaderHW(leaderLog), isNewLeader)
    }
    // some delayed operations may be unblocked after HW changed
    if (leaderHWIncremented)
      tryCompleteDelayedRequests()
    isNewLeader
  }

  /**
   *  Make the local replica the follower by setting the new leader and ISR to empty
   *  If the leader replica id does not change and the new epoch is equal or one
   *  greater (that is, no updates have been missed), return false to indicate to the
   * replica manager that state is already correct and the become-follower steps can be skipped
   */
  def makeFollower(partitionState: LeaderAndIsrPartitionState,
                   highWatermarkCheckpoints: OffsetCheckpoints): Boolean = {
    inWriteLock(leaderIsrUpdateLock) {
      val newLeaderBrokerId = partitionState.leader
      val oldLeaderEpoch = leaderEpoch
      // record the epoch of the controller that made the leadership decision. This is useful while updating the isr
      // to maintain the decision maker controller's epoch in the zookeeper path
      controllerEpoch = partitionState.controllerEpoch

      updateAssignmentAndIsr(
        assignment = partitionState.replicas.asScala.iterator.map(_.toInt).toSeq,
        isr = Set.empty[Int],
        addingReplicas = partitionState.addingReplicas.asScala.map(_.toInt),
        removingReplicas = partitionState.removingReplicas.asScala.map(_.toInt)
      )
      try {
        createLogIfNotExists(partitionState.isNew, isFutureReplica = false, highWatermarkCheckpoints)
      } catch {
        case e: ZooKeeperClientException =>
          stateChangeLogger.error(s"A ZooKeeper client exception has occurred. makeFollower will be skipping the " +
            s"state change for the partition $topicPartition with leader epoch: $leaderEpoch.", e)

          return false
      }

      val followerLog = localLogOrException
      val leaderEpochEndOffset = followerLog.logEndOffset
      stateChangeLogger.info(s"Follower $topicPartition starts at leader epoch ${partitionState.leaderEpoch} from " +
        s"offset $leaderEpochEndOffset with high watermark ${followerLog.highWatermark}. " +
        s"Previous leader epoch was $leaderEpoch.")

      leaderEpoch = partitionState.leaderEpoch
      leaderEpochStartOffsetOpt = None
      zkVersion = partitionState.zkVersion

      // Since we might have been a leader previously, still clear any pending AlterIsr requests
      alterIsrManager.clearPending(topicPartition)

      if (leaderReplicaIdOpt.contains(newLeaderBrokerId) && leaderEpoch == oldLeaderEpoch) {
        false
      } else {
        leaderReplicaIdOpt = Some(newLeaderBrokerId)
        true
      }
    }
  }

  /**
   * Update the follower's state in the leader based on the last fetch request. See
   * [[Replica.updateFetchState()]] for details.
   *
   * @return true if the follower's fetch state was updated, false if the followerId is not recognized
   */
  def updateFollowerFetchState(followerId: Int,
                               followerFetchOffsetMetadata: LogOffsetMetadata,
                               followerStartOffset: Long,
                               followerFetchTimeMs: Long,
                               leaderEndOffset: Long): Boolean = {
    getReplica(followerId) match {
      case Some(followerReplica) =>
        // No need to calculate low watermark if there is no delayed DeleteRecordsRequest
        val oldLeaderLW = if (delayedOperations.numDelayedDelete > 0) lowWatermarkIfLeader else -1L
        val prevFollowerEndOffset = followerReplica.logEndOffset
        followerReplica.updateFetchState(
          followerFetchOffsetMetadata,
          followerStartOffset,
          followerFetchTimeMs,
          leaderEndOffset)

        val newLeaderLW = if (delayedOperations.numDelayedDelete > 0) lowWatermarkIfLeader else -1L
        // check if the LW of the partition has incremented
        // since the replica's logStartOffset may have incremented
        val leaderLWIncremented = newLeaderLW > oldLeaderLW

        // Check if this in-sync replica needs to be added to the ISR.
        maybeExpandIsr(followerReplica, followerFetchTimeMs)

        // check if the HW of the partition can now be incremented
        // since the replica may already be in the ISR and its LEO has just incremented
        val leaderHWIncremented = if (prevFollowerEndOffset != followerReplica.logEndOffset) {
          // the leader log may be updated by ReplicaAlterLogDirsThread so the following method must be in lock of
          // leaderIsrUpdateLock to prevent adding new hw to invalid log.
          inReadLock(leaderIsrUpdateLock) {
            leaderLogIfLocal.exists(leaderLog => maybeIncrementLeaderHW(leaderLog, followerFetchTimeMs))
          }
        } else {
          false
        }

        // some delayed operations may be unblocked after HW or LW changed
        if (leaderLWIncremented || leaderHWIncremented)
          tryCompleteDelayedRequests()

        debug(s"Recorded replica $followerId log end offset (LEO) position " +
          s"${followerFetchOffsetMetadata.messageOffset} and log start offset $followerStartOffset.")
        true

      case None =>
        false
    }
  }

  /**
   * Stores the topic partition assignment and ISR.
   * It creates a new Replica object for any new remote broker. The isr parameter is
   * expected to be a subset of the assignment parameter.
   *
   * Note: public visibility for tests.
   *
   * @param assignment An ordered sequence of all the broker ids that were assigned to this
   *                   topic partition
   * @param isr The set of broker ids that are known to be insync with the leader
   * @param addingReplicas An ordered sequence of all broker ids that will be added to the
    *                       assignment
   * @param removingReplicas An ordered sequence of all broker ids that will be removed from
    *                         the assignment
   */
  def updateAssignmentAndIsr(assignment: Seq[Int],
                             isr: Set[Int],
                             addingReplicas: Seq[Int],
                             removingReplicas: Seq[Int]): Unit = {
    val newRemoteReplicas = assignment.filter(_ != localBrokerId)
    val removedReplicas = remoteReplicasMap.keys.filter(!newRemoteReplicas.contains(_))

    // due to code paths accessing remoteReplicasMap without a lock,
    // first add the new replicas and then remove the old ones
    newRemoteReplicas.foreach(id => remoteReplicasMap.getAndMaybePut(id, new Replica(id, topicPartition)))
    remoteReplicasMap.removeAll(removedReplicas)

    if (addingReplicas.nonEmpty || removingReplicas.nonEmpty)
      assignmentState = OngoingReassignmentState(addingReplicas, removingReplicas, assignment)
    else
      assignmentState = SimpleAssignmentState(assignment)
    isrState = CommittedIsr(isr)
  }

  /**
   * Check and maybe expand the ISR of the partition.
   * A replica will be added to ISR if its LEO >= current hw of the partition and it is caught up to
   * an offset within the current leader epoch. A replica must be caught up to the current leader
   * epoch before it can join ISR, because otherwise, if there is committed data between current
   * leader's HW and LEO, the replica may become the leader before it fetches the committed data
   * and the data will be lost.
   *
   * Technically, a replica shouldn't be in ISR if it hasn't caught up for longer than replicaLagTimeMaxMs,
   * even if its log end offset is >= HW. However, to be consistent with how the follower determines
   * whether a replica is in-sync, we only check HW.
   *
   * This function can be triggered when a replica's LEO has incremented.
   */
  private def maybeExpandIsr(followerReplica: Replica, followerFetchTimeMs: Long): Unit = {
    val needsIsrUpdate = canAddReplicaToIsr(followerReplica.brokerId) && inReadLock(leaderIsrUpdateLock) {
      needsExpandIsr(followerReplica)
    }
    if (needsIsrUpdate) {
      inWriteLock(leaderIsrUpdateLock) {
        // check if this replica needs to be added to the ISR
        if (needsExpandIsr(followerReplica)) {
          expandIsr(followerReplica.brokerId)
        }
      }
    }
  }

  private def needsExpandIsr(followerReplica: Replica): Boolean = {
    canAddReplicaToIsr(followerReplica.brokerId) && isFollowerAtHighwatermark(followerReplica)
  }

  private def canAddReplicaToIsr(followerReplicaId: Int): Boolean = {
    val current = isrState
    !current.isInflight && !current.isr.contains(followerReplicaId)
  }

  private def isFollowerAtHighwatermark(followerReplica: Replica): Boolean = {
    leaderLogIfLocal.exists { leaderLog =>
      val followerEndOffset = followerReplica.logEndOffset
      followerEndOffset >= leaderLog.highWatermark && leaderEpochStartOffsetOpt.exists(followerEndOffset >= _)
    }
  }

  /*
   * Returns a tuple where the first element is a boolean indicating whether enough replicas reached `requiredOffset`
   * and the second element is an error (which would be `Errors.NONE` for no error).
   *
   * Note that this method will only be called if requiredAcks = -1 and we are waiting for all replicas in ISR to be
   * fully caught up to the (local) leader's offset corresponding to this produce request before we acknowledge the
   * produce request.
   */
  def checkEnoughReplicasReachOffset(requiredOffset: Long): (Boolean, Errors) = {
    leaderLogIfLocal match {
      case Some(leaderLog) =>
        // keep the current immutable replica list reference
        val curMaximalIsr = isrState.maximalIsr

        if (isTraceEnabled) {
          def logEndOffsetString: ((Int, Long)) => String = {
            case (brokerId, logEndOffset) => s"broker $brokerId: $logEndOffset"
          }

          val curInSyncReplicaObjects = (curMaximalIsr - localBrokerId).map(getReplicaOrException)
          val replicaInfo = curInSyncReplicaObjects.map(replica => (replica.brokerId, replica.logEndOffset))
          val localLogInfo = (localBrokerId, localLogOrException.logEndOffset)
          val (ackedReplicas, awaitingReplicas) = (replicaInfo + localLogInfo).partition { _._2 >= requiredOffset}

          trace(s"Progress awaiting ISR acks for offset $requiredOffset: " +
            s"acked: ${ackedReplicas.map(logEndOffsetString)}, " +
            s"awaiting ${awaitingReplicas.map(logEndOffsetString)}")
        }

        val minIsr = leaderLog.config.minInSyncReplicas
        if (leaderLog.highWatermark >= requiredOffset) {
          /*
           * The topic may be configured not to accept messages if there are not enough replicas in ISR
           * in this scenario the request was already appended locally and then added to the purgatory before the ISR was shrunk
           */
          if (minIsr <= curMaximalIsr.size)
            (true, Errors.NONE)
          else
            (true, Errors.NOT_ENOUGH_REPLICAS_AFTER_APPEND)
        } else
          (false, Errors.NONE)
      case None =>
        (false, Errors.NOT_LEADER_OR_FOLLOWER)
    }
  }

  /**
   * Check and maybe increment the high watermark of the partition;
   * this function can be triggered when
   *
   * 1. Partition ISR changed
   * 2. Any replica's LEO changed
   *
   * The HW is determined by the smallest log end offset among all replicas that are in sync or are considered caught-up.
   * This way, if a replica is considered caught-up, but its log end offset is smaller than HW, we will wait for this
   * replica to catch up to the HW before advancing the HW. This helps the situation when the ISR only includes the
   * leader replica and a follower tries to catch up. If we don't wait for the follower when advancing the HW, the
   * follower's log end offset may keep falling behind the HW (determined by the leader's log end offset) and therefore
   * will never be added to ISR.
   *
   * With the addition of AlterIsr, we also consider newly added replicas as part of the ISR when advancing
   * the HW. These replicas have not yet been committed to the ISR by the controller, so we could revert to the previously
   * committed ISR. However, adding additional replicas to the ISR makes it more restrictive and therefor safe. We call
   * this set the "maximal" ISR. See KIP-497 for more details
   *
   * Note There is no need to acquire the leaderIsrUpdate lock here since all callers of this private API acquire that lock
   *
   * @return true if the HW was incremented, and false otherwise.
   */
  private def maybeIncrementLeaderHW(leaderLog: Log, curTime: Long = time.milliseconds): Boolean = {
    // maybeIncrementLeaderHW is in the hot path, the following code is written to
    // avoid unnecessary collection generation
    var newHighWatermark = leaderLog.logEndOffsetMetadata
    remoteReplicasMap.values.foreach { replica =>
      // Note here we are using the "maximal", see explanation above
      if (replica.logEndOffsetMetadata.messageOffset < newHighWatermark.messageOffset &&
        (curTime - replica.lastCaughtUpTimeMs <= replicaLagTimeMaxMs || isrState.maximalIsr.contains(replica.brokerId))) {
        newHighWatermark = replica.logEndOffsetMetadata
      }
    }

    leaderLog.maybeIncrementHighWatermark(newHighWatermark) match {
      case Some(oldHighWatermark) =>
        debug(s"High watermark updated from $oldHighWatermark to $newHighWatermark")
        true

      case None =>
        def logEndOffsetString: ((Int, LogOffsetMetadata)) => String = {
          case (brokerId, logEndOffsetMetadata) => s"replica $brokerId: $logEndOffsetMetadata"
        }

        if (isTraceEnabled) {
          val replicaInfo = remoteReplicas.map(replica => (replica.brokerId, replica.logEndOffsetMetadata)).toSet
          val localLogInfo = (localBrokerId, localLogOrException.logEndOffsetMetadata)
          trace(s"Skipping update high watermark since new hw $newHighWatermark is not larger than old value. " +
            s"All current LEOs are ${(replicaInfo + localLogInfo).map(logEndOffsetString)}")
        }
        false
    }
  }

  /**
   * The low watermark offset value, calculated only if the local replica is the partition leader
   * It is only used by leader broker to decide when DeleteRecordsRequest is satisfied. Its value is minimum logStartOffset of all live replicas
   * Low watermark will increase when the leader broker receives either FetchRequest or DeleteRecordsRequest.
   */
  def lowWatermarkIfLeader: Long = {
    if (!isLeader)
      throw new NotLeaderOrFollowerException(s"Leader not local for partition $topicPartition on broker $localBrokerId")

    // lowWatermarkIfLeader may be called many times when a DeleteRecordsRequest is outstanding,
    // care has been taken to avoid generating unnecessary collections in this code
    var lowWaterMark = localLogOrException.logStartOffset
    remoteReplicas.foreach { replica =>
      if (metadataCache.getAliveBroker(replica.brokerId).nonEmpty && replica.logStartOffset < lowWaterMark) {
        lowWaterMark = replica.logStartOffset
      }
    }

    futureLog match {
      case Some(partitionFutureLog) =>
        Math.min(lowWaterMark, partitionFutureLog.logStartOffset)
      case None =>
        lowWaterMark
    }
  }

  /**
   * Try to complete any pending requests. This should be called without holding the leaderIsrUpdateLock.
   */
  private def tryCompleteDelayedRequests(): Unit = delayedOperations.checkAndCompleteAll()

  def maybeShrinkIsr(): Unit = {
    val needsIsrUpdate = !isrState.isInflight && inReadLock(leaderIsrUpdateLock) {
      needsShrinkIsr()
    }
    val leaderHWIncremented = needsIsrUpdate && inWriteLock(leaderIsrUpdateLock) {
      leaderLogIfLocal.exists { leaderLog =>
        val outOfSyncReplicaIds = getOutOfSyncReplicas(replicaLagTimeMaxMs)
        if (outOfSyncReplicaIds.nonEmpty) {
          val outOfSyncReplicaLog = outOfSyncReplicaIds.map { replicaId =>
            s"(brokerId: $replicaId, endOffset: ${getReplicaOrException(replicaId).logEndOffset})"
          }.mkString(" ")
          val newIsrLog = (isrState.isr -- outOfSyncReplicaIds).mkString(",")
          info(s"Shrinking ISR from ${isrState.isr.mkString(",")} to $newIsrLog. " +
               s"Leader: (highWatermark: ${leaderLog.highWatermark}, endOffset: ${leaderLog.logEndOffset}). " +
               s"Out of sync replicas: $outOfSyncReplicaLog.")

          shrinkIsr(outOfSyncReplicaIds)

          // we may need to increment high watermark since ISR could be down to 1
          maybeIncrementLeaderHW(leaderLog)
        } else {
          false
        }
      }
    }

    // some delayed operations may be unblocked after HW changed
    if (leaderHWIncremented)
      tryCompleteDelayedRequests()
  }

  private def needsShrinkIsr(): Boolean = {
    leaderLogIfLocal.exists { _ => getOutOfSyncReplicas(replicaLagTimeMaxMs).nonEmpty }
  }

  private def isFollowerOutOfSync(replicaId: Int,
                                  leaderEndOffset: Long,
                                  currentTimeMs: Long,
                                  maxLagMs: Long): Boolean = {
    val followerReplica = getReplicaOrException(replicaId)
    followerReplica.logEndOffset != leaderEndOffset &&
      (currentTimeMs - followerReplica.lastCaughtUpTimeMs) > maxLagMs
  }

  /**
   * If the follower already has the same leo as the leader, it will not be considered as out-of-sync,
   * otherwise there are two cases that will be handled here -
   * 1. Stuck followers: If the leo of the replica hasn't been updated for maxLagMs ms,
   *                     the follower is stuck and should be removed from the ISR
   * 2. Slow followers: If the replica has not read up to the leo within the last maxLagMs ms,
   *                    then the follower is lagging and should be removed from the ISR
   * Both these cases are handled by checking the lastCaughtUpTimeMs which represents
   * the last time when the replica was fully caught up. If either of the above conditions
   * is violated, that replica is considered to be out of sync
   *
   * If an ISR update is in-flight, we will return an empty set here
   **/
  def getOutOfSyncReplicas(maxLagMs: Long): Set[Int] = {
    val current = isrState
    if (!current.isInflight) {
      val candidateReplicaIds = current.isr - localBrokerId
      val currentTimeMs = time.milliseconds()
      val leaderEndOffset = localLogOrException.logEndOffset
      candidateReplicaIds.filter(replicaId => isFollowerOutOfSync(replicaId, leaderEndOffset, currentTimeMs, maxLagMs))
    } else {
      Set.empty
    }
  }

  private def doAppendRecordsToFollowerOrFutureReplica(records: MemoryRecords, isFuture: Boolean): Option[LogAppendInfo] = {
    if (isFuture) {
      // The read lock is needed to handle race condition if request handler thread tries to
      // remove future replica after receiving AlterReplicaLogDirsRequest.
      inReadLock(leaderIsrUpdateLock) {
        // Note the replica may be undefined if it is removed by a non-ReplicaAlterLogDirsThread before
        // this method is called
        futureLog.map { _.appendAsFollower(records) }
      }
    } else {
      // The lock is needed to prevent the follower replica from being updated while ReplicaAlterDirThread
      // is executing maybeReplaceCurrentWithFutureReplica() to replace follower replica with the future replica.
      futureLogLock.synchronized {
        Some(localLogOrException.appendAsFollower(records))
      }
    }
  }

  def appendRecordsToFollowerOrFutureReplica(records: MemoryRecords, isFuture: Boolean): Option[LogAppendInfo] = {
    try {
      doAppendRecordsToFollowerOrFutureReplica(records, isFuture)
    } catch {
      case e: UnexpectedAppendOffsetException =>
        val log = if (isFuture) futureLocalLogOrException else localLogOrException
        val logEndOffset = log.logEndOffset
        if (logEndOffset == log.logStartOffset &&
            e.firstOffset < logEndOffset && e.lastOffset >= logEndOffset) {
          // This may happen if the log start offset on the leader (or current replica) falls in
          // the middle of the batch due to delete records request and the follower tries to
          // fetch its first offset from the leader.
          // We handle this case here instead of Log#append() because we will need to remove the
          // segment that start with log start offset and create a new one with earlier offset
          // (base offset of the batch), which will move recoveryPoint backwards, so we will need
          // to checkpoint the new recovery point before we append
          val replicaName = if (isFuture) "future replica" else "follower"
          info(s"Unexpected offset in append to $topicPartition. First offset ${e.firstOffset} is less than log start offset ${log.logStartOffset}." +
               s" Since this is the first record to be appended to the $replicaName's log, will start the log from offset ${e.firstOffset}.")
          truncateFullyAndStartAt(e.firstOffset, isFuture)
          doAppendRecordsToFollowerOrFutureReplica(records, isFuture)
        } else
          throw e
    }
  }

  def appendRecordsToLeader(records: MemoryRecords, origin: AppendOrigin, requiredAcks: Int): LogAppendInfo = {
    val (info, leaderHWIncremented) = inReadLock(leaderIsrUpdateLock) {
      leaderLogIfLocal match {
        case Some(leaderLog) =>
          val minIsr = leaderLog.config.minInSyncReplicas
          val inSyncSize = isrState.isr.size

          // Avoid writing to leader if there are not enough insync replicas to make it safe
          if (inSyncSize < minIsr && requiredAcks == -1) {
            throw new NotEnoughReplicasException(s"The size of the current ISR ${isrState.isr} " +
              s"is insufficient to satisfy the min.isr requirement of $minIsr for partition $topicPartition")
          }

          val info = leaderLog.appendAsLeader(records, leaderEpoch = this.leaderEpoch, origin,
            interBrokerProtocolVersion)

          // we may need to increment high watermark since ISR could be down to 1
          (info, maybeIncrementLeaderHW(leaderLog))

        case None =>
          throw new NotLeaderOrFollowerException("Leader not local for partition %s on broker %d"
            .format(topicPartition, localBrokerId))
      }
    }

    info.copy(leaderHwChange = if (leaderHWIncremented) LeaderHwChange.Increased else LeaderHwChange.Same)
  }

  def readRecords(lastFetchedEpoch: Optional[Integer],
                  fetchOffset: Long,
                  currentLeaderEpoch: Optional[Integer],
                  maxBytes: Int,
                  fetchIsolation: FetchIsolation,
                  fetchOnlyFromLeader: Boolean,
                  minOneMessage: Boolean): LogReadInfo = inReadLock(leaderIsrUpdateLock) {
    // decide whether to only fetch from leader
    val localLog = localLogWithEpochOrException(currentLeaderEpoch, fetchOnlyFromLeader)

    // Note we use the log end offset prior to the read. This ensures that any appends following
    // the fetch do not prevent a follower from coming into sync.
    val initialHighWatermark = localLog.highWatermark
    val initialLogStartOffset = localLog.logStartOffset
    val initialLogEndOffset = localLog.logEndOffset
    val initialLastStableOffset = localLog.lastStableOffset

    lastFetchedEpoch.ifPresent { fetchEpoch =>
      val epochEndOffset = lastOffsetForLeaderEpoch(currentLeaderEpoch, fetchEpoch, fetchOnlyFromLeader = false)
      if (epochEndOffset.error != Errors.NONE) {
        throw epochEndOffset.error.exception()
      }

      if (epochEndOffset.hasUndefinedEpochOrOffset) {
        throw new OffsetOutOfRangeException("Could not determine the end offset of the last fetched epoch " +
          s"$lastFetchedEpoch from the request")
      }

      if (epochEndOffset.leaderEpoch < fetchEpoch || epochEndOffset.endOffset < fetchOffset) {
        val emptyFetchData = FetchDataInfo(
          fetchOffsetMetadata = LogOffsetMetadata(fetchOffset),
          records = MemoryRecords.EMPTY,
          firstEntryIncomplete = false,
          abortedTransactions = None
        )

        val divergingEpoch = new FetchResponseData.EpochEndOffset()
          .setEpoch(epochEndOffset.leaderEpoch)
          .setEndOffset(epochEndOffset.endOffset)

        return LogReadInfo(
          fetchedData = emptyFetchData,
          divergingEpoch = Some(divergingEpoch),
          highWatermark = initialHighWatermark,
          logStartOffset = initialLogStartOffset,
          logEndOffset = initialLogEndOffset,
          lastStableOffset = initialLastStableOffset)
      }
    }

    val fetchedData = localLog.read(fetchOffset, maxBytes, fetchIsolation, minOneMessage)
    LogReadInfo(
      fetchedData = fetchedData,
      divergingEpoch = None,
      highWatermark = initialHighWatermark,
      logStartOffset = initialLogStartOffset,
      logEndOffset = initialLogEndOffset,
      lastStableOffset = initialLastStableOffset)
  }

  def fetchOffsetForTimestamp(timestamp: Long,
                              isolationLevel: Option[IsolationLevel],
                              currentLeaderEpoch: Optional[Integer],
                              fetchOnlyFromLeader: Boolean): Option[TimestampAndOffset] = inReadLock(leaderIsrUpdateLock) {
    // decide whether to only fetch from leader
    val localLog = localLogWithEpochOrException(currentLeaderEpoch, fetchOnlyFromLeader)

    val lastFetchableOffset = isolationLevel match {
      case Some(IsolationLevel.READ_COMMITTED) => localLog.lastStableOffset
      case Some(IsolationLevel.READ_UNCOMMITTED) => localLog.highWatermark
      case None => localLog.logEndOffset
    }

    val epochLogString = if (currentLeaderEpoch.isPresent) {
      s"epoch ${currentLeaderEpoch.get}"
    } else {
      "unknown epoch"
    }

    // Only consider throwing an error if we get a client request (isolationLevel is defined) and the start offset
    // is lagging behind the high watermark
    val maybeOffsetsError: Option[ApiException] = leaderEpochStartOffsetOpt
      .filter(epochStart => isolationLevel.isDefined && epochStart > localLog.highWatermark)
      .map(epochStart => Errors.OFFSET_NOT_AVAILABLE.exception(s"Failed to fetch offsets for " +
        s"partition $topicPartition with leader $epochLogString as this partition's " +
        s"high watermark (${localLog.highWatermark}) is lagging behind the " +
        s"start offset from the beginning of this epoch ($epochStart)."))

    def getOffsetByTimestamp: Option[TimestampAndOffset] = {
      logManager.getLog(topicPartition).flatMap(log => log.fetchOffsetByTimestamp(timestamp))
    }

    // If we're in the lagging HW state after a leader election, throw OffsetNotAvailable for "latest" offset
    // or for a timestamp lookup that is beyond the last fetchable offset.
    timestamp match {
      case ListOffsetRequest.LATEST_TIMESTAMP =>
        maybeOffsetsError.map(e => throw e)
          .orElse(Some(new TimestampAndOffset(RecordBatch.NO_TIMESTAMP, lastFetchableOffset, Optional.of(leaderEpoch))))
      case ListOffsetRequest.EARLIEST_TIMESTAMP =>
        getOffsetByTimestamp
      case _ =>
        getOffsetByTimestamp.filter(timestampAndOffset => timestampAndOffset.offset < lastFetchableOffset)
          .orElse(maybeOffsetsError.map(e => throw e))
    }
  }

  def fetchOffsetSnapshot(currentLeaderEpoch: Optional[Integer],
                          fetchOnlyFromLeader: Boolean): LogOffsetSnapshot = inReadLock(leaderIsrUpdateLock) {
    // decide whether to only fetch from leader
    val localLog = localLogWithEpochOrException(currentLeaderEpoch, fetchOnlyFromLeader)
    localLog.fetchOffsetSnapshot
  }

  def legacyFetchOffsetsForTimestamp(timestamp: Long,
                                     maxNumOffsets: Int,
                                     isFromConsumer: Boolean,
                                     fetchOnlyFromLeader: Boolean): Seq[Long] = inReadLock(leaderIsrUpdateLock) {
    val localLog = localLogWithEpochOrException(Optional.empty(), fetchOnlyFromLeader)
    val allOffsets = localLog.legacyFetchOffsetsBefore(timestamp, maxNumOffsets)

    if (!isFromConsumer) {
      allOffsets
    } else {
      val hw = localLog.highWatermark
      if (allOffsets.exists(_ > hw))
        hw +: allOffsets.dropWhile(_ > hw)
      else
        allOffsets
    }
  }

  def logStartOffset: Long = {
    inReadLock(leaderIsrUpdateLock) {
      leaderLogIfLocal.map(_.logStartOffset).getOrElse(-1)
    }
  }

  /**
   * Update logStartOffset and low watermark if 1) offset <= highWatermark and 2) it is the leader replica.
   * This function can trigger log segment deletion and log rolling.
   *
   * Return low watermark of the partition.
   */
  def deleteRecordsOnLeader(offset: Long): LogDeleteRecordsResult = inReadLock(leaderIsrUpdateLock) {
    leaderLogIfLocal match {
      case Some(leaderLog) =>
        if (!leaderLog.config.delete)
          throw new PolicyViolationException(s"Records of partition $topicPartition can not be deleted due to the configured policy")

        val convertedOffset = if (offset == DeleteRecordsRequest.HIGH_WATERMARK)
          leaderLog.highWatermark
        else
          offset

        if (convertedOffset < 0)
          throw new OffsetOutOfRangeException(s"The offset $convertedOffset for partition $topicPartition is not valid")

        leaderLog.maybeIncrementLogStartOffset(convertedOffset, ClientRecordDeletion)
        LogDeleteRecordsResult(
          requestedOffset = convertedOffset,
          lowWatermark = lowWatermarkIfLeader)
      case None =>
        throw new NotLeaderOrFollowerException(s"Leader not local for partition $topicPartition on broker $localBrokerId")
    }
  }

  /**
    * Truncate the local log of this partition to the specified offset and checkpoint the recovery point to this offset
    *
    * @param offset offset to be used for truncation
    * @param isFuture True iff the truncation should be performed on the future log of this partition
    */
  def truncateTo(offset: Long, isFuture: Boolean): Unit = {
    // The read lock is needed to prevent the follower replica from being truncated while ReplicaAlterDirThread
    // is executing maybeReplaceCurrentWithFutureReplica() to replace follower replica with the future replica.
    inReadLock(leaderIsrUpdateLock) {
      logManager.truncateTo(Map(topicPartition -> offset), isFuture = isFuture)
    }
  }

  /**
    * Delete all data in the local log of this partition and start the log at the new offset
    *
    * @param newOffset The new offset to start the log with
    * @param isFuture True iff the truncation should be performed on the future log of this partition
    */
  def truncateFullyAndStartAt(newOffset: Long, isFuture: Boolean): Unit = {
    // The read lock is needed to prevent the follower replica from being truncated while ReplicaAlterDirThread
    // is executing maybeReplaceCurrentWithFutureReplica() to replace follower replica with the future replica.
    inReadLock(leaderIsrUpdateLock) {
      logManager.truncateFullyAndStartAt(topicPartition, newOffset, isFuture = isFuture)
    }
  }

  /**
   * Find the (exclusive) last offset of the largest epoch less than or equal to the requested epoch.
   *
   * @param currentLeaderEpoch The expected epoch of the current leader (if known)
   * @param leaderEpoch Requested leader epoch
   * @param fetchOnlyFromLeader Whether or not to require servicing only from the leader
   *
   * @return The requested leader epoch and the end offset of this leader epoch, or if the requested
   *         leader epoch is unknown, the leader epoch less than the requested leader epoch and the end offset
   *         of this leader epoch. The end offset of a leader epoch is defined as the start
   *         offset of the first leader epoch larger than the leader epoch, or else the log end
   *         offset if the leader epoch is the latest leader epoch.
   */
  def lastOffsetForLeaderEpoch(currentLeaderEpoch: Optional[Integer],
                               leaderEpoch: Int,
                               fetchOnlyFromLeader: Boolean): EpochEndOffset = {
    inReadLock(leaderIsrUpdateLock) {
      val localLogOrError = getLocalLog(currentLeaderEpoch, fetchOnlyFromLeader)
      localLogOrError match {
        case Left(localLog) =>
          localLog.endOffsetForEpoch(leaderEpoch) match {
            case Some(epochAndOffset) => new EpochEndOffset(NONE, epochAndOffset.leaderEpoch, epochAndOffset.offset)
            case None => new EpochEndOffset(NONE, UNDEFINED_EPOCH, UNDEFINED_EPOCH_OFFSET)
          }
        case Right(error) =>
          new EpochEndOffset(error, UNDEFINED_EPOCH, UNDEFINED_EPOCH_OFFSET)
      }
    }
  }

  private[cluster] def expandIsr(newInSyncReplica: Int): Unit = {
    if (useAlterIsr) {
      expandIsrWithAlterIsr(newInSyncReplica)
    } else {
      expandIsrWithZk(newInSyncReplica)
    }
  }

  private def expandIsrWithAlterIsr(newInSyncReplica: Int): Unit = {
    // This is called from maybeExpandIsr which holds the ISR write lock
    if (!isrState.isInflight) {
      // When expanding the ISR, we can safely assume the new replica will make it into the ISR since this puts us in
      // a more constrained state for advancing the HW.
      sendAlterIsrRequest(PendingExpandIsr(isrState.isr, newInSyncReplica))
    } else {
      trace(s"ISR update in-flight, not adding new in-sync replica $newInSyncReplica")
    }
  }

  private def expandIsrWithZk(newInSyncReplica: Int): Unit = {
    val newInSyncReplicaIds = isrState.isr + newInSyncReplica
    info(s"Expanding ISR from ${isrState.isr.mkString(",")} to ${newInSyncReplicaIds.mkString(",")}")
    val newLeaderAndIsr = new LeaderAndIsr(localBrokerId, leaderEpoch, newInSyncReplicaIds.toList, zkVersion)
<<<<<<< HEAD
    val callback = (result: Either[Errors, LeaderAndIsr]) => {
      result match {
        case Left(e: Errors) =>
          e match {
            case Errors.INVALID_UPDATE_VERSION =>
              info(s"Cached zkVersion $zkVersion not equal to that in zookeeper, skip updating ISR")
            case _ =>
              error(s"Had unexpected ${e.exceptionName} error when updating ISR in ZK", e.exception)
          }
          isrChangeListener.markFailed()
        case Right(leaderAndIsr: LeaderAndIsr) =>
          isrState = CommittedIsr(leaderAndIsr.isr.toSet)
          zkVersion = leaderAndIsr.zkVersion
          info("ISR updated to [%s] and zkVersion updated to [%d]".format(leaderAndIsr.isr.mkString(","), zkVersion))
          isrChangeListener.markExpand()
      }
    }
    alterIsrManager.enqueue(AlterIsrItem(topicPartition, newLeaderAndIsr, callback, controllerEpoch))
=======
    val zkVersionOpt = stateStore.expandIsr(controllerEpoch, newLeaderAndIsr)
    if (zkVersionOpt.isDefined) {
      isrChangeListener.markExpand()
    }
    maybeUpdateIsrAndVersionWithZk(newInSyncReplicaIds, zkVersionOpt)
>>>>>>> 48ca2bb4
  }

  private[cluster] def shrinkIsr(outOfSyncReplicas: Set[Int]): Unit = {
    if (useAlterIsr) {
      shrinkIsrWithAlterIsr(outOfSyncReplicas)
    } else {
      shrinkIsrWithZk(isrState.isr -- outOfSyncReplicas)
    }
  }

  private def shrinkIsrWithAlterIsr(outOfSyncReplicas: Set[Int]): Unit = {
    // This is called from maybeShrinkIsr which holds the ISR write lock
    if (!isrState.isInflight) {
      // When shrinking the ISR, we cannot assume that the update will succeed as this could erroneously advance the HW
      // We update pendingInSyncReplicaIds here simply to prevent any further ISR updates from occurring until we get
      // the next LeaderAndIsr
      sendAlterIsrRequest(PendingShrinkIsr(isrState.isr, outOfSyncReplicas))
    } else {
      trace(s"ISR update in-flight, not removing out-of-sync replicas $outOfSyncReplicas")
    }
  }

  private def shrinkIsrWithZk(newIsr: Set[Int]): Unit = {
    val newLeaderAndIsr = new LeaderAndIsr(localBrokerId, leaderEpoch, newIsr.toList, zkVersion)
<<<<<<< HEAD
    val callback = (result: Either[Errors, LeaderAndIsr]) => {
      result match {
        case Left(e: Errors) =>
          e match {
            case Errors.INVALID_UPDATE_VERSION =>
              info(s"Cached zkVersion $zkVersion not equal to that in zookeeper, skip updating ISR")
            case _ =>
              error(s"Had unexpected ${e.exceptionName} error when updating ISR in ZK", e.exception)
          }
          isrChangeListener.markFailed()
        case Right(leaderAndIsr: LeaderAndIsr) =>
          isrState = CommittedIsr(leaderAndIsr.isr.toSet)
          zkVersion = leaderAndIsr.zkVersion
          info("ISR updated to [%s] and zkVersion updated to [%d]".format(leaderAndIsr.isr.mkString(","), zkVersion))
          isrChangeListener.markShrink()
      }
    }
    alterIsrManager.enqueue(AlterIsrItem(topicPartition, newLeaderAndIsr, callback, controllerEpoch))
=======
    val zkVersionOpt = stateStore.shrinkIsr(controllerEpoch, newLeaderAndIsr)
    if (zkVersionOpt.isDefined) {
      isrChangeListener.markShrink()
    }
    maybeUpdateIsrAndVersionWithZk(newIsr, zkVersionOpt)
>>>>>>> 48ca2bb4
  }

  private def maybeUpdateIsrAndVersionWithZk(isr: Set[Int], zkVersionOpt: Option[Int]): Unit = {
    zkVersionOpt match {
      case Some(newVersion) =>
        isrState = CommittedIsr(isr)
        zkVersion = newVersion
        info("ISR updated to [%s] and zkVersion updated to [%d]".format(isr.mkString(","), zkVersion))

      case None =>
        info(s"Cached zkVersion $zkVersion not equal to that in zookeeper, skip updating ISR")
        isrChangeListener.markFailed()
    }
  }

  private def sendAlterIsrRequest(proposedIsrState: IsrState): Unit = {
    val isrToSend: Set[Int] = proposedIsrState match {
      case PendingExpandIsr(isr, newInSyncReplicaId) => isr + newInSyncReplicaId
      case PendingShrinkIsr(isr, outOfSyncReplicaIds) => isr -- outOfSyncReplicaIds
      case state =>
        throw new IllegalStateException(s"Invalid state $state for `AlterIsr` request for partition $topicPartition")
    }

    val newLeaderAndIsr = new LeaderAndIsr(localBrokerId, leaderEpoch, isrToSend.toList, zkVersion)
    val alterIsrItem = AlterIsrItem(topicPartition, newLeaderAndIsr, handleAlterIsrResponse(proposedIsrState))

    if (!alterIsrManager.enqueue(alterIsrItem)) {
      isrChangeListener.markFailed()
      throw new IllegalStateException(s"Failed to enqueue `AlterIsr` request with state " +
        s"$newLeaderAndIsr for partition $topicPartition")
    }

    isrState = proposedIsrState
    debug(s"Sent `AlterIsr` request to change state to $newLeaderAndIsr after transition to $proposedIsrState")
  }

  /**
   * This is called for each partition in the body of an AlterIsr response. For errors which are non-retryable we simply
   * give up. This leaves [[Partition.isrState]] in an in-flight state (either pending shrink or pending expand).
   * Since our error was non-retryable we are okay staying in this state until we see new metadata from UpdateMetadata
   * or LeaderAndIsr
   */
  private def handleAlterIsrResponse(proposedIsrState: IsrState)(result: Either[Errors, LeaderAndIsr]): Unit = {
    inWriteLock(leaderIsrUpdateLock) {
      if (isrState != proposedIsrState) {
        // This means isrState was updated through leader election or some other mechanism before we got the AlterIsr
        // response. We don't know what happened on the controller exactly, but we do know this response is out of date
        // so we ignore it.
        debug(s"Ignoring failed ISR update to $proposedIsrState since we have already updated state to $isrState")
        return
      }

      result match {
        case Left(error: Errors) =>
          isrChangeListener.markFailed()
          error match {
          case Errors.UNKNOWN_TOPIC_OR_PARTITION =>
            debug(s"Controller failed to update ISR to $proposedIsrState since it doesn't know about this topic or partition. Giving up.")
          case Errors.FENCED_LEADER_EPOCH =>
            debug(s"Controller failed to update ISR to $proposedIsrState since we sent an old leader epoch. Giving up.")
          case Errors.INVALID_UPDATE_VERSION =>
            debug(s"Controller failed to update ISR to $proposedIsrState due to invalid zk version. Giving up.")
          case _ =>
            warn(s"Controller failed to update ISR to $proposedIsrState due to unexpected $error. Retrying.")
            sendAlterIsrRequest(proposedIsrState)
        }
        case Right(leaderAndIsr: LeaderAndIsr) =>
          // Success from controller, still need to check a few things
          if (leaderAndIsr.leaderEpoch != leaderEpoch) {
            debug(s"Ignoring ISR from AlterIsr with ${leaderAndIsr} since we have a stale leader epoch $leaderEpoch.")
            isrChangeListener.markFailed()
          } else if (leaderAndIsr.zkVersion <= zkVersion) {
            debug(s"Ignoring ISR from AlterIsr with ${leaderAndIsr} since we have a newer version $zkVersion.")
            isrChangeListener.markFailed()
          } else {
            isrState = CommittedIsr(leaderAndIsr.isr.toSet)
            zkVersion = leaderAndIsr.zkVersion
            info(s"ISR updated from AlterIsr to ${isrState.isr.mkString(",")} and version updated to [$zkVersion]")
            proposedIsrState match {
              case PendingExpandIsr(_, _) => isrChangeListener.markExpand()
              case PendingShrinkIsr(_, _) => isrChangeListener.markShrink()
              case _ => // nothing to do, shouldn't get here
            }
          }
      }
    }
  }

  override def equals(that: Any): Boolean = that match {
    case other: Partition => partitionId == other.partitionId && topic == other.topic
    case _ => false
  }

  override def hashCode: Int =
    31 + topic.hashCode + 17 * partitionId

  override def toString: String = {
    val partitionString = new StringBuilder
    partitionString.append("Topic: " + topic)
    partitionString.append("; Partition: " + partitionId)
    partitionString.append("; Leader: " + leaderReplicaIdOpt)
    partitionString.append("; Replicas: " + assignmentState.replicas.mkString(","))
    partitionString.append("; ISR: " + isrState.isr.mkString(","))
    assignmentState match {
      case OngoingReassignmentState(adding, removing, _) =>
        partitionString.append("; AddingReplicas: " + adding.mkString(","))
        partitionString.append("; RemovingReplicas: " + removing.mkString(","))
      case _ =>
    }
    partitionString.toString
  }
}<|MERGE_RESOLUTION|>--- conflicted
+++ resolved
@@ -58,12 +58,7 @@
 }
 
 class ZkPartitionStateStore(topicPartition: TopicPartition,
-<<<<<<< HEAD
-                            zkClient: KafkaZkClient,
-                            isrChangeListener: IsrChangeListener) extends PartitionStateStore {
-=======
                             zkClient: KafkaZkClient) extends PartitionStateStore {
->>>>>>> 48ca2bb4
 
   override def fetchTopicConfig(): Properties = {
     val adminZkClient = new AdminZkClient(zkClient)
@@ -72,21 +67,11 @@
 
   override def shrinkIsr(controllerEpoch: Int, leaderAndIsr: LeaderAndIsr): Option[Int] = {
     val newVersionOpt = updateIsr(controllerEpoch, leaderAndIsr)
-<<<<<<< HEAD
-    if (newVersionOpt.isDefined)
-      isrChangeListener.markShrink()
-=======
->>>>>>> 48ca2bb4
     newVersionOpt
   }
 
   override def expandIsr(controllerEpoch: Int, leaderAndIsr: LeaderAndIsr): Option[Int] = {
     val newVersionOpt = updateIsr(controllerEpoch, leaderAndIsr)
-<<<<<<< HEAD
-    if (newVersionOpt.isDefined)
-      isrChangeListener.markExpand()
-=======
->>>>>>> 48ca2bb4
     newVersionOpt
   }
 
@@ -97,10 +82,6 @@
     if (updateSucceeded) {
       Some(newVersion)
     } else {
-<<<<<<< HEAD
-      isrChangeListener.markFailed()
-=======
->>>>>>> 48ca2bb4
       None
     }
   }
@@ -142,12 +123,7 @@
 
     val zkIsrBackingStore = new ZkPartitionStateStore(
       topicPartition,
-<<<<<<< HEAD
-      replicaManager.zkClient,
-      isrChangeListener)
-=======
       replicaManager.zkClient)
->>>>>>> 48ca2bb4
 
     val delayedOperations = new DelayedOperations(
       topicPartition,
@@ -195,6 +171,7 @@
 }
 
 case class SimpleAssignmentState(replicas: Seq[Int]) extends AssignmentState
+
 
 
 sealed trait IsrState {
@@ -1362,32 +1339,11 @@
     val newInSyncReplicaIds = isrState.isr + newInSyncReplica
     info(s"Expanding ISR from ${isrState.isr.mkString(",")} to ${newInSyncReplicaIds.mkString(",")}")
     val newLeaderAndIsr = new LeaderAndIsr(localBrokerId, leaderEpoch, newInSyncReplicaIds.toList, zkVersion)
-<<<<<<< HEAD
-    val callback = (result: Either[Errors, LeaderAndIsr]) => {
-      result match {
-        case Left(e: Errors) =>
-          e match {
-            case Errors.INVALID_UPDATE_VERSION =>
-              info(s"Cached zkVersion $zkVersion not equal to that in zookeeper, skip updating ISR")
-            case _ =>
-              error(s"Had unexpected ${e.exceptionName} error when updating ISR in ZK", e.exception)
-          }
-          isrChangeListener.markFailed()
-        case Right(leaderAndIsr: LeaderAndIsr) =>
-          isrState = CommittedIsr(leaderAndIsr.isr.toSet)
-          zkVersion = leaderAndIsr.zkVersion
-          info("ISR updated to [%s] and zkVersion updated to [%d]".format(leaderAndIsr.isr.mkString(","), zkVersion))
-          isrChangeListener.markExpand()
-      }
-    }
-    alterIsrManager.enqueue(AlterIsrItem(topicPartition, newLeaderAndIsr, callback, controllerEpoch))
-=======
     val zkVersionOpt = stateStore.expandIsr(controllerEpoch, newLeaderAndIsr)
     if (zkVersionOpt.isDefined) {
       isrChangeListener.markExpand()
     }
     maybeUpdateIsrAndVersionWithZk(newInSyncReplicaIds, zkVersionOpt)
->>>>>>> 48ca2bb4
   }
 
   private[cluster] def shrinkIsr(outOfSyncReplicas: Set[Int]): Unit = {
@@ -1412,32 +1368,11 @@
 
   private def shrinkIsrWithZk(newIsr: Set[Int]): Unit = {
     val newLeaderAndIsr = new LeaderAndIsr(localBrokerId, leaderEpoch, newIsr.toList, zkVersion)
-<<<<<<< HEAD
-    val callback = (result: Either[Errors, LeaderAndIsr]) => {
-      result match {
-        case Left(e: Errors) =>
-          e match {
-            case Errors.INVALID_UPDATE_VERSION =>
-              info(s"Cached zkVersion $zkVersion not equal to that in zookeeper, skip updating ISR")
-            case _ =>
-              error(s"Had unexpected ${e.exceptionName} error when updating ISR in ZK", e.exception)
-          }
-          isrChangeListener.markFailed()
-        case Right(leaderAndIsr: LeaderAndIsr) =>
-          isrState = CommittedIsr(leaderAndIsr.isr.toSet)
-          zkVersion = leaderAndIsr.zkVersion
-          info("ISR updated to [%s] and zkVersion updated to [%d]".format(leaderAndIsr.isr.mkString(","), zkVersion))
-          isrChangeListener.markShrink()
-      }
-    }
-    alterIsrManager.enqueue(AlterIsrItem(topicPartition, newLeaderAndIsr, callback, controllerEpoch))
-=======
     val zkVersionOpt = stateStore.shrinkIsr(controllerEpoch, newLeaderAndIsr)
     if (zkVersionOpt.isDefined) {
       isrChangeListener.markShrink()
     }
     maybeUpdateIsrAndVersionWithZk(newIsr, zkVersionOpt)
->>>>>>> 48ca2bb4
   }
 
   private def maybeUpdateIsrAndVersionWithZk(isr: Set[Int], zkVersionOpt: Option[Int]): Unit = {
