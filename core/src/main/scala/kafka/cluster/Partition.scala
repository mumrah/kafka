/**
 * Licensed to the Apache Software Foundation (ASF) under one or more
 * contributor license agreements.  See the NOTICE file distributed with
 * this work for additional information regarding copyright ownership.
 * The ASF licenses this file to You under the Apache License, Version 2.0
 * (the "License"); you may not use this file except in compliance with
 * the License.  You may obtain a copy of the License at
 *
 *    http://www.apache.org/licenses/LICENSE-2.0
 *
 * Unless required by applicable law or agreed to in writing, software
 * distributed under the License is distributed on an "AS IS" BASIS,
 * WITHOUT WARRANTIES OR CONDITIONS OF ANY KIND, either express or implied.
 * See the License for the specific language governing permissions and
 * limitations under the License.
 */
package kafka.cluster

import java.util.concurrent.locks.ReentrantReadWriteLock
import java.util.{Optional, Properties}

import kafka.api.{ApiVersion, LeaderAndIsr}
import kafka.common.UnexpectedAppendOffsetException
import kafka.controller.{KafkaController, StateChangeLogger}
import kafka.log._
import kafka.metrics.KafkaMetricsGroup
import kafka.server._
import kafka.server.checkpoints.OffsetCheckpoints
import kafka.utils.CoreUtils.{inReadLock, inWriteLock}
import kafka.utils._
import kafka.zk.{AdminZkClient, KafkaZkClient}
import kafka.zookeeper.ZooKeeperClientException
import org.apache.kafka.common.errors._
import org.apache.kafka.common.message.FetchResponseData
import org.apache.kafka.common.message.LeaderAndIsrRequestData.LeaderAndIsrPartitionState
import org.apache.kafka.common.protocol.Errors
import org.apache.kafka.common.protocol.Errors._
import org.apache.kafka.common.record.FileRecords.TimestampAndOffset
import org.apache.kafka.common.record.{MemoryRecords, RecordBatch}
import org.apache.kafka.common.requests.EpochEndOffset._
import org.apache.kafka.common.requests._
import org.apache.kafka.common.utils.Time
import org.apache.kafka.common.{IsolationLevel, TopicPartition}

import scala.collection.{Map, Seq}
import scala.jdk.CollectionConverters._

trait IsrChangeListener {
  def markExpand(): Unit
  def markShrink(): Unit
  def markFailed(): Unit
}

trait PartitionStateStore {
  def fetchTopicConfig(): Properties
  def shrinkIsr(controllerEpoch: Int, leaderAndIsr: LeaderAndIsr): Option[Int]
  def expandIsr(controllerEpoch: Int, leaderAndIsr: LeaderAndIsr): Option[Int]
}

class ZkPartitionStateStore(topicPartition: TopicPartition,
                            zkClient: KafkaZkClient) extends PartitionStateStore {

  override def fetchTopicConfig(): Properties = {
    val adminZkClient = new AdminZkClient(zkClient)
    adminZkClient.fetchEntityConfig(ConfigType.Topic, topicPartition.topic)
  }

  override def shrinkIsr(controllerEpoch: Int, leaderAndIsr: LeaderAndIsr): Option[Int] = {
    val newVersionOpt = updateIsr(controllerEpoch, leaderAndIsr)
    newVersionOpt
  }

  override def expandIsr(controllerEpoch: Int, leaderAndIsr: LeaderAndIsr): Option[Int] = {
    val newVersionOpt = updateIsr(controllerEpoch, leaderAndIsr)
    newVersionOpt
  }

  private def updateIsr(controllerEpoch: Int, leaderAndIsr: LeaderAndIsr): Option[Int] = {
    val (updateSucceeded, newVersion) = ReplicationUtils.updateLeaderAndIsr(zkClient, topicPartition,
      leaderAndIsr, controllerEpoch)

    if (updateSucceeded) {
      Some(newVersion)
    } else {
      None
    }
  }
}

class DelayedOperations(topicPartition: TopicPartition,
                        produce: DelayedOperationPurgatory[DelayedProduce],
                        fetch: DelayedOperationPurgatory[DelayedFetch],
                        deleteRecords: DelayedOperationPurgatory[DelayedDeleteRecords]) {

  def checkAndCompleteAll(): Unit = {
    val requestKey = TopicPartitionOperationKey(topicPartition)
    fetch.checkAndComplete(requestKey)
    produce.checkAndComplete(requestKey)
    deleteRecords.checkAndComplete(requestKey)
  }

  def numDelayedDelete: Int = deleteRecords.numDelayed
}

object Partition extends KafkaMetricsGroup {
  def apply(topicPartition: TopicPartition,
            time: Time,
            replicaManager: ReplicaManager): Partition = {

    val isrChangeListener = new IsrChangeListener {
      override def markExpand(): Unit = {
        replicaManager.recordIsrChange(topicPartition)
        replicaManager.isrExpandRate.mark()
      }

      override def markShrink(): Unit = {
        replicaManager.recordIsrChange(topicPartition)
        replicaManager.isrShrinkRate.mark()
      }

      override def markFailed(): Unit = replicaManager.failedIsrUpdatesRate.mark()
    }

    val zkIsrBackingStore = new ZkPartitionStateStore(
      topicPartition,
      replicaManager.zkClient)

    val delayedOperations = new DelayedOperations(
      topicPartition,
      replicaManager.delayedProducePurgatory,
      replicaManager.delayedFetchPurgatory,
      replicaManager.delayedDeleteRecordsPurgatory)

    new Partition(topicPartition,
      replicaLagTimeMaxMs = replicaManager.config.replicaLagTimeMaxMs,
      interBrokerProtocolVersion = replicaManager.config.interBrokerProtocolVersion,
      localBrokerId = replicaManager.config.brokerId,
      time = time,
      stateStore = zkIsrBackingStore,
      isrChangeListener = isrChangeListener,
      delayedOperations = delayedOperations,
      metadataCache = replicaManager.metadataCache,
      logManager = replicaManager.logManager,
      alterIsrManager = replicaManager.alterIsrManager)
  }

  def removeMetrics(topicPartition: TopicPartition): Unit = {
    val tags = Map("topic" -> topicPartition.topic, "partition" -> topicPartition.partition.toString)
    removeMetric("UnderReplicated", tags)
    removeMetric("UnderMinIsr", tags)
    removeMetric("InSyncReplicasCount", tags)
    removeMetric("ReplicasCount", tags)
    removeMetric("LastStableOffsetLag", tags)
    removeMetric("AtMinIsr", tags)
  }
}


sealed trait AssignmentState {
  def replicas: Seq[Int]
  def replicationFactor: Int = replicas.size
  def isAddingReplica(brokerId: Int): Boolean = false
}

case class OngoingReassignmentState(addingReplicas: Seq[Int],
                                    removingReplicas: Seq[Int],
                                    replicas: Seq[Int]) extends AssignmentState {

  override def replicationFactor: Int = replicas.diff(addingReplicas).size // keep the size of the original replicas
  override def isAddingReplica(replicaId: Int): Boolean = addingReplicas.contains(replicaId)
}

case class SimpleAssignmentState(replicas: Seq[Int]) extends AssignmentState



sealed trait IsrState {
  /**
   * Includes only the in-sync replicas which have been committed to ZK.
   */
  def isr: Set[Int]

  /**
   * This set may include un-committed ISR members following an expansion. This "effective" ISR is used for advancing
   * the high watermark as well as determining which replicas are required for acks=all produce requests.
   *
   * Only applicable as of IBP 2.7-IV2, for older versions this will return the committed ISR
   *
   */
  def maximalIsr: Set[Int]

  /**
   * Indicates if we have an AlterIsr request inflight.
   */
  def isInflight: Boolean
}

case class PendingExpandIsr(
  isr: Set[Int],
  newInSyncReplicaId: Int
) extends IsrState {
  val maximalIsr = isr + newInSyncReplicaId
  val isInflight = true

  override def toString: String = {
    s"PendingExpandIsr(isr=$isr" +
      s", newInSyncReplicaId=$newInSyncReplicaId" +
      ")"
  }
}

case class PendingShrinkIsr(
  isr: Set[Int],
  outOfSyncReplicaIds: Set[Int]
) extends IsrState  {
  val maximalIsr = isr
  val isInflight = true

  override def toString: String = {
    s"PendingShrinkIsr(isr=$isr" +
      s", outOfSyncReplicaIds=$outOfSyncReplicaIds" +
      ")"
  }
}

case class CommittedIsr(
  isr: Set[Int]
) extends IsrState {
  val maximalIsr = isr
  val isInflight = false

  override def toString: String = {
    s"CommittedIsr(isr=$isr" +
      ")"
  }
}


/**
 * Data structure that represents a topic partition. The leader maintains the AR, ISR, CUR, RAR
 *
 * Concurrency notes:
 * 1) Partition is thread-safe. Operations on partitions may be invoked concurrently from different
 *    request handler threads
 * 2) ISR updates are synchronized using a read-write lock. Read lock is used to check if an update
 *    is required to avoid acquiring write lock in the common case of replica fetch when no update
 *    is performed. ISR update condition is checked a second time under write lock before performing
 *    the update
 * 3) Various other operations like leader changes are processed while holding the ISR write lock.
 *    This can introduce delays in produce and replica fetch requests, but these operations are typically
 *    infrequent.
 * 4) HW updates are synchronized using ISR read lock. @Log lock is acquired during the update with
 *    locking order Partition lock -> Log lock.
 * 5) lock is used to prevent the follower replica from being updated while ReplicaAlterDirThread is
 *    executing maybeReplaceCurrentWithFutureReplica() to replace follower replica with the future replica.
 */
class Partition(val topicPartition: TopicPartition,
                val replicaLagTimeMaxMs: Long,
                interBrokerProtocolVersion: ApiVersion,
                localBrokerId: Int,
                time: Time,
                stateStore: PartitionStateStore,
                isrChangeListener: IsrChangeListener,
                delayedOperations: DelayedOperations,
                metadataCache: MetadataCache,
                logManager: LogManager,
                alterIsrManager: AlterIsrManager) extends Logging with KafkaMetricsGroup {

  def topic: String = topicPartition.topic
  def partitionId: Int = topicPartition.partition

  private val stateChangeLogger = new StateChangeLogger(localBrokerId, inControllerContext = false, None)
  private val remoteReplicasMap = new Pool[Int, Replica]
  // The read lock is only required when multiple reads are executed and needs to be in a consistent manner
  private val leaderIsrUpdateLock = new ReentrantReadWriteLock

  // lock to prevent the follower replica log update while checking if the log dir could be replaced with future log.
  private val futureLogLock = new Object()
  private var zkVersion: Int = LeaderAndIsr.initialZKVersion
  @volatile private var leaderEpoch: Int = LeaderAndIsr.initialLeaderEpoch - 1
  // start offset for 'leaderEpoch' above (leader epoch of the current leader for this partition),
  // defined when this broker is leader for partition
  @volatile private var leaderEpochStartOffsetOpt: Option[Long] = None
  @volatile var leaderReplicaIdOpt: Option[Int] = None
  @volatile private[cluster] var isrState: IsrState = CommittedIsr(Set.empty)
  @volatile var assignmentState: AssignmentState = SimpleAssignmentState(Seq.empty)

  // Logs belonging to this partition. Majority of time it will be only one log, but if log directory
  // is getting changed (as a result of ReplicaAlterLogDirs command), we may have two logs until copy
  // completes and a switch to new location is performed.
  // log and futureLog variables defined below are used to capture this
  @volatile var log: Option[Log] = None
  // If ReplicaAlterLogDir command is in progress, this is future location of the log
  @volatile var futureLog: Option[Log] = None

  /* Epoch of the controller that last changed the leader. This needs to be initialized correctly upon broker startup.
   * One way of doing that is through the controller's start replica state change command. When a new broker starts up
   * the controller sends it a start replica command containing the leader for each partition that the broker hosts.
   * In addition to the leader, the controller can also send the epoch of the controller that elected the leader for
   * each partition. */
  private var controllerEpoch: Int = KafkaController.InitialControllerEpoch
  this.logIdent = s"[Partition $topicPartition broker=$localBrokerId] "

  private val tags = Map("topic" -> topic, "partition" -> partitionId.toString)

  newGauge("UnderReplicated", () => if (isUnderReplicated) 1 else 0, tags)
  newGauge("InSyncReplicasCount", () => if (isLeader) isrState.isr.size else 0, tags)
  newGauge("UnderMinIsr", () => if (isUnderMinIsr) 1 else 0, tags)
  newGauge("AtMinIsr", () => if (isAtMinIsr) 1 else 0, tags)
  newGauge("ReplicasCount", () => if (isLeader) assignmentState.replicationFactor else 0, tags)
  newGauge("LastStableOffsetLag", () => log.map(_.lastStableOffsetLag).getOrElse(0), tags)

  def isUnderReplicated: Boolean = isLeader && (assignmentState.replicationFactor - isrState.isr.size) > 0

  def isUnderMinIsr: Boolean = leaderLogIfLocal.exists { isrState.isr.size < _.config.minInSyncReplicas }

  def isAtMinIsr: Boolean = leaderLogIfLocal.exists { isrState.isr.size == _.config.minInSyncReplicas }

  def isReassigning: Boolean = assignmentState.isInstanceOf[OngoingReassignmentState]

  def isAddingLocalReplica: Boolean = assignmentState.isAddingReplica(localBrokerId)

  def isAddingReplica(replicaId: Int): Boolean = assignmentState.isAddingReplica(replicaId)

  def inSyncReplicaIds: Set[Int] = isrState.isr

  /**
    * Create the future replica if 1) the current replica is not in the given log directory and 2) the future replica
    * does not exist. This method assumes that the current replica has already been created.
    *
    * @param logDir log directory
    * @param highWatermarkCheckpoints Checkpoint to load initial high watermark from
    * @return true iff the future replica is created
    */
  def maybeCreateFutureReplica(logDir: String, highWatermarkCheckpoints: OffsetCheckpoints): Boolean = {
    // The writeLock is needed to make sure that while the caller checks the log directory of the
    // current replica and the existence of the future replica, no other thread can update the log directory of the
    // current replica or remove the future replica.
    inWriteLock(leaderIsrUpdateLock) {
      val currentLogDir = localLogOrException.parentDir
      if (currentLogDir == logDir) {
        info(s"Current log directory $currentLogDir is same as requested log dir $logDir. " +
          s"Skipping future replica creation.")
        false
      } else {
        futureLog match {
          case Some(partitionFutureLog) =>
            val futureLogDir = partitionFutureLog.parentDir
            if (futureLogDir != logDir)
              throw new IllegalStateException(s"The future log dir $futureLogDir of $topicPartition is " +
                s"different from the requested log dir $logDir")
            false
          case None =>
            createLogIfNotExists(isNew = false, isFutureReplica = true, highWatermarkCheckpoints)
            true
        }
      }
    }
  }

  def createLogIfNotExists(isNew: Boolean, isFutureReplica: Boolean, offsetCheckpoints: OffsetCheckpoints): Unit = {
    isFutureReplica match {
      case true if futureLog.isEmpty =>
        val log = createLog(isNew, isFutureReplica, offsetCheckpoints)
        this.futureLog = Option(log)
      case false if log.isEmpty =>
        val log = createLog(isNew, isFutureReplica, offsetCheckpoints)
        this.log = Option(log)
      case _ => trace(s"${if (isFutureReplica) "Future Log" else "Log"} already exists.")
    }
  }

  // Visible for testing
  private[cluster] def createLog(isNew: Boolean, isFutureReplica: Boolean, offsetCheckpoints: OffsetCheckpoints): Log = {
    def fetchLogConfig: LogConfig = {
      val props = stateStore.fetchTopicConfig()
      LogConfig.fromProps(logManager.currentDefaultConfig.originals, props)
    }

    def updateHighWatermark(log: Log) = {
      val checkpointHighWatermark = offsetCheckpoints.fetch(log.parentDir, topicPartition).getOrElse {
        info(s"No checkpointed highwatermark is found for partition $topicPartition")
        0L
      }
      val initialHighWatermark = log.updateHighWatermark(checkpointHighWatermark)
      info(s"Log loaded for partition $topicPartition with initial high watermark $initialHighWatermark")
    }

    logManager.initializingLog(topicPartition)
    var maybeLog: Option[Log] = None
    try {
      val log = logManager.getOrCreateLog(topicPartition, () => fetchLogConfig, isNew, isFutureReplica)
      maybeLog = Some(log)
      updateHighWatermark(log)
      log
    } finally {
      logManager.finishedInitializingLog(topicPartition, maybeLog, () => fetchLogConfig)
    }
  }

  def getReplica(replicaId: Int): Option[Replica] = Option(remoteReplicasMap.get(replicaId))

  private def getReplicaOrException(replicaId: Int): Replica = getReplica(replicaId).getOrElse{
    throw new NotLeaderOrFollowerException(s"Replica with id $replicaId is not available on broker $localBrokerId")
  }

  private def checkCurrentLeaderEpoch(remoteLeaderEpochOpt: Optional[Integer]): Errors = {
    if (!remoteLeaderEpochOpt.isPresent) {
      Errors.NONE
    } else {
      val remoteLeaderEpoch = remoteLeaderEpochOpt.get
      val localLeaderEpoch = leaderEpoch
      if (localLeaderEpoch > remoteLeaderEpoch)
        Errors.FENCED_LEADER_EPOCH
      else if (localLeaderEpoch < remoteLeaderEpoch)
        Errors.UNKNOWN_LEADER_EPOCH
      else
        Errors.NONE
    }
  }

  private def getLocalLog(currentLeaderEpoch: Optional[Integer],
                          requireLeader: Boolean): Either[Log, Errors] = {
    checkCurrentLeaderEpoch(currentLeaderEpoch) match {
      case Errors.NONE =>
        if (requireLeader && !isLeader) {
          Right(Errors.NOT_LEADER_OR_FOLLOWER)
        } else {
          log match {
            case Some(partitionLog) =>
              Left(partitionLog)
            case _ =>
              Right(Errors.NOT_LEADER_OR_FOLLOWER)
          }
        }
      case error =>
        Right(error)
    }
  }

  def localLogOrException: Log = log.getOrElse {
    throw new NotLeaderOrFollowerException(s"Log for partition $topicPartition is not available " +
      s"on broker $localBrokerId")
  }

  def futureLocalLogOrException: Log = futureLog.getOrElse {
    throw new NotLeaderOrFollowerException(s"Future log for partition $topicPartition is not available " +
      s"on broker $localBrokerId")
  }

  def leaderLogIfLocal: Option[Log] = {
    log.filter(_ => isLeader)
  }

  /**
   * Returns true if this node is currently leader for the Partition.
   */
  def isLeader: Boolean = leaderReplicaIdOpt.contains(localBrokerId)

  private def localLogWithEpochOrException(currentLeaderEpoch: Optional[Integer],
                                           requireLeader: Boolean): Log = {
    getLocalLog(currentLeaderEpoch, requireLeader) match {
      case Left(localLog) => localLog
      case Right(error) =>
        throw error.exception(s"Failed to find ${if (requireLeader) "leader" else ""} log for " +
          s"partition $topicPartition with leader epoch $currentLeaderEpoch. The current leader " +
          s"is $leaderReplicaIdOpt and the current epoch $leaderEpoch")
    }
  }

  // Visible for testing -- Used by unit tests to set log for this partition
  def setLog(log: Log, isFutureLog: Boolean): Unit = {
    if (isFutureLog)
      futureLog = Some(log)
    else
      this.log = Some(log)
  }

  // remoteReplicas will be called in the hot path, and must be inexpensive
  def remoteReplicas: Iterable[Replica] =
    remoteReplicasMap.values

  def futureReplicaDirChanged(newDestinationDir: String): Boolean = {
    inReadLock(leaderIsrUpdateLock) {
      futureLog.exists(_.parentDir != newDestinationDir)
    }
  }

  def removeFutureLocalReplica(deleteFromLogDir: Boolean = true): Unit = {
    inWriteLock(leaderIsrUpdateLock) {
      futureLog = None
      if (deleteFromLogDir)
        logManager.asyncDelete(topicPartition, isFuture = true)
    }
  }

  // Return true if the future replica exists and it has caught up with the current replica for this partition
  // Only ReplicaAlterDirThread will call this method and ReplicaAlterDirThread should remove the partition
  // from its partitionStates if this method returns true
  def maybeReplaceCurrentWithFutureReplica(): Boolean = {
    // lock to prevent the log append by followers while checking if the log dir could be replaced with future log.
    futureLogLock.synchronized {
      val localReplicaLEO = localLogOrException.logEndOffset
      val futureReplicaLEO = futureLog.map(_.logEndOffset)
      if (futureReplicaLEO.contains(localReplicaLEO)) {
        // The write lock is needed to make sure that while ReplicaAlterDirThread checks the LEO of the
        // current replica, no other thread can update LEO of the current replica via log truncation or log append operation.
        inWriteLock(leaderIsrUpdateLock) {
          futureLog match {
            case Some(futurePartitionLog) =>
              if (log.exists(_.logEndOffset == futurePartitionLog.logEndOffset)) {
                logManager.replaceCurrentWithFutureLog(topicPartition)
                log = futureLog
                removeFutureLocalReplica(false)
                true
              } else false
            case None =>
              // Future replica is removed by a non-ReplicaAlterLogDirsThread before this method is called
              // In this case the partition should have been removed from state of the ReplicaAlterLogDirsThread
              // Return false so that ReplicaAlterLogDirsThread does not have to remove this partition from the
              // state again to avoid race condition
              false
          }
        }
      } else false
    }
  }

  /**
   * Delete the partition. Note that deleting the partition does not delete the underlying logs.
   * The logs are deleted by the ReplicaManager after having deleted the partition.
   */
  def delete(): Unit = {
    // need to hold the lock to prevent appendMessagesToLeader() from hitting I/O exceptions due to log being deleted
    inWriteLock(leaderIsrUpdateLock) {
      remoteReplicasMap.clear()
      assignmentState = SimpleAssignmentState(Seq.empty)
      log = None
      futureLog = None
      isrState = CommittedIsr(Set.empty)
      leaderReplicaIdOpt = None
      leaderEpochStartOffsetOpt = None
      Partition.removeMetrics(topicPartition)
    }
  }

  def getLeaderEpoch: Int = this.leaderEpoch

  def getZkVersion: Int = this.zkVersion

  /**
   * Make the local replica the leader by resetting LogEndOffset for remote replicas (there could be old LogEndOffset
   * from the time when this broker was the leader last time) and setting the new leader and ISR.
   * If the leader replica id does not change, return false to indicate the replica manager.
   */
  def makeLeader(partitionState: LeaderAndIsrPartitionState,
                 highWatermarkCheckpoints: OffsetCheckpoints): Boolean = {
    val (leaderHWIncremented, isNewLeader) = inWriteLock(leaderIsrUpdateLock) {
      // record the epoch of the controller that made the leadership decision. This is useful while updating the isr
      // to maintain the decision maker controller's epoch in the zookeeper path
      controllerEpoch = partitionState.controllerEpoch

      val isr = partitionState.isr.asScala.map(_.toInt).toSet
      val addingReplicas = partitionState.addingReplicas.asScala.map(_.toInt)
      val removingReplicas = partitionState.removingReplicas.asScala.map(_.toInt)

      updateAssignmentAndIsr(
        assignment = partitionState.replicas.asScala.map(_.toInt),
        isr = isr,
        addingReplicas = addingReplicas,
        removingReplicas = removingReplicas
      )
      try {
        createLogIfNotExists(partitionState.isNew, isFutureReplica = false, highWatermarkCheckpoints)
      } catch {
        case e: ZooKeeperClientException =>
          stateChangeLogger.error(s"A ZooKeeper client exception has occurred and makeLeader will be skipping the " +
            s"state change for the partition $topicPartition with leader epoch: $leaderEpoch ", e)

          return false
      }

      val leaderLog = localLogOrException
      val leaderEpochStartOffset = leaderLog.logEndOffset
      stateChangeLogger.info(s"Leader $topicPartition starts at leader epoch ${partitionState.leaderEpoch} from " +
        s"offset $leaderEpochStartOffset with high watermark ${leaderLog.highWatermark} " +
        s"ISR ${isr.mkString("[", ",", "]")} addingReplicas ${addingReplicas.mkString("[", ",", "]")} " +
        s"removingReplicas ${removingReplicas.mkString("[", ",", "]")}. Previous leader epoch was $leaderEpoch.")

      //We cache the leader epoch here, persisting it only if it's local (hence having a log dir)
      leaderEpoch = partitionState.leaderEpoch
      leaderEpochStartOffsetOpt = Some(leaderEpochStartOffset)
      zkVersion = partitionState.zkVersion

      // Clear any pending AlterIsr requests and check replica state
      alterIsrManager.clearPending(topicPartition)

      // In the case of successive leader elections in a short time period, a follower may have
      // entries in its log from a later epoch than any entry in the new leader's log. In order
      // to ensure that these followers can truncate to the right offset, we must cache the new
      // leader epoch and the start offset since it should be larger than any epoch that a follower
      // would try to query.
      leaderLog.maybeAssignEpochStartOffset(leaderEpoch, leaderEpochStartOffset)

      val isNewLeader = !isLeader
      val curTimeMs = time.milliseconds
      // initialize lastCaughtUpTime of replicas as well as their lastFetchTimeMs and lastFetchLeaderLogEndOffset.
      remoteReplicas.foreach { replica =>
        val lastCaughtUpTimeMs = if (isrState.isr.contains(replica.brokerId)) curTimeMs else 0L
        replica.resetLastCaughtUpTime(leaderEpochStartOffset, curTimeMs, lastCaughtUpTimeMs)
      }

      if (isNewLeader) {
        // mark local replica as the leader after converting hw
        leaderReplicaIdOpt = Some(localBrokerId)
        // reset log end offset for remote replicas
        remoteReplicas.foreach { replica =>
          replica.updateFetchState(
            followerFetchOffsetMetadata = LogOffsetMetadata.UnknownOffsetMetadata,
            followerStartOffset = Log.UnknownOffset,
            followerFetchTimeMs = 0L,
            leaderEndOffset = Log.UnknownOffset)
        }
      }
      // we may need to increment high watermark since ISR could be down to 1
      (maybeIncrementLeaderHW(leaderLog), isNewLeader)
    }
    // some delayed operations may be unblocked after HW changed
    if (leaderHWIncremented)
      tryCompleteDelayedRequests()
    isNewLeader
  }

  /**
   *  Make the local replica the follower by setting the new leader and ISR to empty
   *  If the leader replica id does not change and the new epoch is equal or one
   *  greater (that is, no updates have been missed), return false to indicate to the
   * replica manager that state is already correct and the become-follower steps can be skipped
   */
  def makeFollower(partitionState: LeaderAndIsrPartitionState,
                   highWatermarkCheckpoints: OffsetCheckpoints): Boolean = {
    inWriteLock(leaderIsrUpdateLock) {
      val newLeaderBrokerId = partitionState.leader
      val oldLeaderEpoch = leaderEpoch
      // record the epoch of the controller that made the leadership decision. This is useful while updating the isr
      // to maintain the decision maker controller's epoch in the zookeeper path
      controllerEpoch = partitionState.controllerEpoch

      updateAssignmentAndIsr(
        assignment = partitionState.replicas.asScala.iterator.map(_.toInt).toSeq,
        isr = Set.empty[Int],
        addingReplicas = partitionState.addingReplicas.asScala.map(_.toInt),
        removingReplicas = partitionState.removingReplicas.asScala.map(_.toInt)
      )
      try {
        createLogIfNotExists(partitionState.isNew, isFutureReplica = false, highWatermarkCheckpoints)
      } catch {
        case e: ZooKeeperClientException =>
          stateChangeLogger.error(s"A ZooKeeper client exception has occurred. makeFollower will be skipping the " +
            s"state change for the partition $topicPartition with leader epoch: $leaderEpoch.", e)

          return false
      }

      val followerLog = localLogOrException
      val leaderEpochEndOffset = followerLog.logEndOffset
      stateChangeLogger.info(s"Follower $topicPartition starts at leader epoch ${partitionState.leaderEpoch} from " +
        s"offset $leaderEpochEndOffset with high watermark ${followerLog.highWatermark}. " +
        s"Previous leader epoch was $leaderEpoch.")

      leaderEpoch = partitionState.leaderEpoch
      leaderEpochStartOffsetOpt = None
      zkVersion = partitionState.zkVersion

      // Since we might have been a leader previously, still clear any pending AlterIsr requests
      alterIsrManager.clearPending(topicPartition)

      if (leaderReplicaIdOpt.contains(newLeaderBrokerId) && leaderEpoch == oldLeaderEpoch) {
        false
      } else {
        leaderReplicaIdOpt = Some(newLeaderBrokerId)
        true
      }
    }
  }

  /**
   * Update the follower's state in the leader based on the last fetch request. See
   * [[Replica.updateFetchState()]] for details.
   *
   * @return true if the follower's fetch state was updated, false if the followerId is not recognized
   */
  def updateFollowerFetchState(followerId: Int,
                               followerFetchOffsetMetadata: LogOffsetMetadata,
                               followerStartOffset: Long,
                               followerFetchTimeMs: Long,
                               leaderEndOffset: Long): Boolean = {
    getReplica(followerId) match {
      case Some(followerReplica) =>
        // No need to calculate low watermark if there is no delayed DeleteRecordsRequest
        val oldLeaderLW = if (delayedOperations.numDelayedDelete > 0) lowWatermarkIfLeader else -1L
        val prevFollowerEndOffset = followerReplica.logEndOffset
        followerReplica.updateFetchState(
          followerFetchOffsetMetadata,
          followerStartOffset,
          followerFetchTimeMs,
          leaderEndOffset)

        val newLeaderLW = if (delayedOperations.numDelayedDelete > 0) lowWatermarkIfLeader else -1L
        // check if the LW of the partition has incremented
        // since the replica's logStartOffset may have incremented
        val leaderLWIncremented = newLeaderLW > oldLeaderLW

        // Check if this in-sync replica needs to be added to the ISR.
        maybeExpandIsr(followerReplica, followerFetchTimeMs)

        // check if the HW of the partition can now be incremented
        // since the replica may already be in the ISR and its LEO has just incremented
        val leaderHWIncremented = if (prevFollowerEndOffset != followerReplica.logEndOffset) {
          // the leader log may be updated by ReplicaAlterLogDirsThread so the following method must be in lock of
          // leaderIsrUpdateLock to prevent adding new hw to invalid log.
          inReadLock(leaderIsrUpdateLock) {
            leaderLogIfLocal.exists(leaderLog => maybeIncrementLeaderHW(leaderLog, followerFetchTimeMs))
          }
        } else {
          false
        }

        // some delayed operations may be unblocked after HW or LW changed
        if (leaderLWIncremented || leaderHWIncremented)
          tryCompleteDelayedRequests()

        debug(s"Recorded replica $followerId log end offset (LEO) position " +
          s"${followerFetchOffsetMetadata.messageOffset} and log start offset $followerStartOffset.")
        true

      case None =>
        false
    }
  }

  /**
   * Stores the topic partition assignment and ISR.
   * It creates a new Replica object for any new remote broker. The isr parameter is
   * expected to be a subset of the assignment parameter.
   *
   * Note: public visibility for tests.
   *
   * @param assignment An ordered sequence of all the broker ids that were assigned to this
   *                   topic partition
   * @param isr The set of broker ids that are known to be insync with the leader
   * @param addingReplicas An ordered sequence of all broker ids that will be added to the
    *                       assignment
   * @param removingReplicas An ordered sequence of all broker ids that will be removed from
    *                         the assignment
   */
  def updateAssignmentAndIsr(assignment: Seq[Int],
                             isr: Set[Int],
                             addingReplicas: Seq[Int],
                             removingReplicas: Seq[Int]): Unit = {
    val newRemoteReplicas = assignment.filter(_ != localBrokerId)
    val removedReplicas = remoteReplicasMap.keys.filter(!newRemoteReplicas.contains(_))

    // due to code paths accessing remoteReplicasMap without a lock,
    // first add the new replicas and then remove the old ones
    newRemoteReplicas.foreach(id => remoteReplicasMap.getAndMaybePut(id, new Replica(id, topicPartition)))
    remoteReplicasMap.removeAll(removedReplicas)

    if (addingReplicas.nonEmpty || removingReplicas.nonEmpty)
      assignmentState = OngoingReassignmentState(addingReplicas, removingReplicas, assignment)
    else
      assignmentState = SimpleAssignmentState(assignment)
    isrState = CommittedIsr(isr)
  }

  /**
   * Check and maybe expand the ISR of the partition.
   * A replica will be added to ISR if its LEO >= current hw of the partition and it is caught up to
   * an offset within the current leader epoch. A replica must be caught up to the current leader
   * epoch before it can join ISR, because otherwise, if there is committed data between current
   * leader's HW and LEO, the replica may become the leader before it fetches the committed data
   * and the data will be lost.
   *
   * Technically, a replica shouldn't be in ISR if it hasn't caught up for longer than replicaLagTimeMaxMs,
   * even if its log end offset is >= HW. However, to be consistent with how the follower determines
   * whether a replica is in-sync, we only check HW.
   *
   * This function can be triggered when a replica's LEO has incremented.
   */
  private def maybeExpandIsr(followerReplica: Replica, followerFetchTimeMs: Long): Unit = {
    val needsIsrUpdate = canAddReplicaToIsr(followerReplica.brokerId) && inReadLock(leaderIsrUpdateLock) {
      needsExpandIsr(followerReplica)
    }
    if (needsIsrUpdate) {
      inWriteLock(leaderIsrUpdateLock) {
        // check if this replica needs to be added to the ISR
        if (needsExpandIsr(followerReplica)) {
          expandIsr(followerReplica.brokerId)
        }
      }
    }
  }

  private def needsExpandIsr(followerReplica: Replica): Boolean = {
    canAddReplicaToIsr(followerReplica.brokerId) && isFollowerAtHighwatermark(followerReplica)
  }

  private def canAddReplicaToIsr(followerReplicaId: Int): Boolean = {
    val current = isrState
    !current.isInflight && !current.isr.contains(followerReplicaId)
  }

  private def isFollowerAtHighwatermark(followerReplica: Replica): Boolean = {
    leaderLogIfLocal.exists { leaderLog =>
      val followerEndOffset = followerReplica.logEndOffset
      followerEndOffset >= leaderLog.highWatermark && leaderEpochStartOffsetOpt.exists(followerEndOffset >= _)
    }
  }

  /*
   * Returns a tuple where the first element is a boolean indicating whether enough replicas reached `requiredOffset`
   * and the second element is an error (which would be `Errors.NONE` for no error).
   *
   * Note that this method will only be called if requiredAcks = -1 and we are waiting for all replicas in ISR to be
   * fully caught up to the (local) leader's offset corresponding to this produce request before we acknowledge the
   * produce request.
   */
  def checkEnoughReplicasReachOffset(requiredOffset: Long): (Boolean, Errors) = {
    leaderLogIfLocal match {
      case Some(leaderLog) =>
        // keep the current immutable replica list reference
        val curMaximalIsr = isrState.maximalIsr

        if (isTraceEnabled) {
          def logEndOffsetString: ((Int, Long)) => String = {
            case (brokerId, logEndOffset) => s"broker $brokerId: $logEndOffset"
          }

          val curInSyncReplicaObjects = (curMaximalIsr - localBrokerId).map(getReplicaOrException)
          val replicaInfo = curInSyncReplicaObjects.map(replica => (replica.brokerId, replica.logEndOffset))
          val localLogInfo = (localBrokerId, localLogOrException.logEndOffset)
          val (ackedReplicas, awaitingReplicas) = (replicaInfo + localLogInfo).partition { _._2 >= requiredOffset}

          trace(s"Progress awaiting ISR acks for offset $requiredOffset: " +
            s"acked: ${ackedReplicas.map(logEndOffsetString)}, " +
            s"awaiting ${awaitingReplicas.map(logEndOffsetString)}")
        }

        val minIsr = leaderLog.config.minInSyncReplicas
        if (leaderLog.highWatermark >= requiredOffset) {
          /*
           * The topic may be configured not to accept messages if there are not enough replicas in ISR
           * in this scenario the request was already appended locally and then added to the purgatory before the ISR was shrunk
           */
          if (minIsr <= curMaximalIsr.size)
            (true, Errors.NONE)
          else
            (true, Errors.NOT_ENOUGH_REPLICAS_AFTER_APPEND)
        } else
          (false, Errors.NONE)
      case None =>
        (false, Errors.NOT_LEADER_OR_FOLLOWER)
    }
  }

  /**
   * Check and maybe increment the high watermark of the partition;
   * this function can be triggered when
   *
   * 1. Partition ISR changed
   * 2. Any replica's LEO changed
   *
   * The HW is determined by the smallest log end offset among all replicas that are in sync or are considered caught-up.
   * This way, if a replica is considered caught-up, but its log end offset is smaller than HW, we will wait for this
   * replica to catch up to the HW before advancing the HW. This helps the situation when the ISR only includes the
   * leader replica and a follower tries to catch up. If we don't wait for the follower when advancing the HW, the
   * follower's log end offset may keep falling behind the HW (determined by the leader's log end offset) and therefore
   * will never be added to ISR.
   *
   * With the addition of AlterIsr, we also consider newly added replicas as part of the ISR when advancing
   * the HW. These replicas have not yet been committed to the ISR by the controller, so we could revert to the previously
   * committed ISR. However, adding additional replicas to the ISR makes it more restrictive and therefor safe. We call
   * this set the "maximal" ISR. See KIP-497 for more details
   *
   * Note There is no need to acquire the leaderIsrUpdate lock here since all callers of this private API acquire that lock
   *
   * @return true if the HW was incremented, and false otherwise.
   */
  private def maybeIncrementLeaderHW(leaderLog: Log, curTime: Long = time.milliseconds): Boolean = {
    // maybeIncrementLeaderHW is in the hot path, the following code is written to
    // avoid unnecessary collection generation
    var newHighWatermark = leaderLog.logEndOffsetMetadata
    remoteReplicasMap.values.foreach { replica =>
      // Note here we are using the "maximal", see explanation above
      if (replica.logEndOffsetMetadata.messageOffset < newHighWatermark.messageOffset &&
        (curTime - replica.lastCaughtUpTimeMs <= replicaLagTimeMaxMs || isrState.maximalIsr.contains(replica.brokerId))) {
        newHighWatermark = replica.logEndOffsetMetadata
      }
    }

    leaderLog.maybeIncrementHighWatermark(newHighWatermark) match {
      case Some(oldHighWatermark) =>
        debug(s"High watermark updated from $oldHighWatermark to $newHighWatermark")
        true

      case None =>
        def logEndOffsetString: ((Int, LogOffsetMetadata)) => String = {
          case (brokerId, logEndOffsetMetadata) => s"replica $brokerId: $logEndOffsetMetadata"
        }

        if (isTraceEnabled) {
          val replicaInfo = remoteReplicas.map(replica => (replica.brokerId, replica.logEndOffsetMetadata)).toSet
          val localLogInfo = (localBrokerId, localLogOrException.logEndOffsetMetadata)
          trace(s"Skipping update high watermark since new hw $newHighWatermark is not larger than old value. " +
            s"All current LEOs are ${(replicaInfo + localLogInfo).map(logEndOffsetString)}")
        }
        false
    }
  }

  /**
   * The low watermark offset value, calculated only if the local replica is the partition leader
   * It is only used by leader broker to decide when DeleteRecordsRequest is satisfied. Its value is minimum logStartOffset of all live replicas
   * Low watermark will increase when the leader broker receives either FetchRequest or DeleteRecordsRequest.
   */
  def lowWatermarkIfLeader: Long = {
    if (!isLeader)
      throw new NotLeaderOrFollowerException(s"Leader not local for partition $topicPartition on broker $localBrokerId")

    // lowWatermarkIfLeader may be called many times when a DeleteRecordsRequest is outstanding,
    // care has been taken to avoid generating unnecessary collections in this code
    var lowWaterMark = localLogOrException.logStartOffset
    remoteReplicas.foreach { replica =>
      if (metadataCache.getAliveBroker(replica.brokerId).nonEmpty && replica.logStartOffset < lowWaterMark) {
        lowWaterMark = replica.logStartOffset
      }
    }

    futureLog match {
      case Some(partitionFutureLog) =>
        Math.min(lowWaterMark, partitionFutureLog.logStartOffset)
      case None =>
        lowWaterMark
    }
  }

  /**
   * Try to complete any pending requests. This should be called without holding the leaderIsrUpdateLock.
   */
  private def tryCompleteDelayedRequests(): Unit = delayedOperations.checkAndCompleteAll()

  def maybeShrinkIsr(): Unit = {
    val needsIsrUpdate = !isrState.isInflight && inReadLock(leaderIsrUpdateLock) {
      needsShrinkIsr()
    }
    val leaderHWIncremented = needsIsrUpdate && inWriteLock(leaderIsrUpdateLock) {
      leaderLogIfLocal.exists { leaderLog =>
        val outOfSyncReplicaIds = getOutOfSyncReplicas(replicaLagTimeMaxMs)
        if (outOfSyncReplicaIds.nonEmpty) {
          val outOfSyncReplicaLog = outOfSyncReplicaIds.map { replicaId =>
            s"(brokerId: $replicaId, endOffset: ${getReplicaOrException(replicaId).logEndOffset})"
          }.mkString(" ")
          val newIsrLog = (isrState.isr -- outOfSyncReplicaIds).mkString(",")
          info(s"Shrinking ISR from ${isrState.isr.mkString(",")} to $newIsrLog. " +
               s"Leader: (highWatermark: ${leaderLog.highWatermark}, endOffset: ${leaderLog.logEndOffset}). " +
               s"Out of sync replicas: $outOfSyncReplicaLog.")

          shrinkIsr(outOfSyncReplicaIds)

          // we may need to increment high watermark since ISR could be down to 1
          maybeIncrementLeaderHW(leaderLog)
        } else {
          false
        }
      }
    }

    // some delayed operations may be unblocked after HW changed
    if (leaderHWIncremented)
      tryCompleteDelayedRequests()
  }

  private def needsShrinkIsr(): Boolean = {
    leaderLogIfLocal.exists { _ => getOutOfSyncReplicas(replicaLagTimeMaxMs).nonEmpty }
  }

  private def isFollowerOutOfSync(replicaId: Int,
                                  leaderEndOffset: Long,
                                  currentTimeMs: Long,
                                  maxLagMs: Long): Boolean = {
    val followerReplica = getReplicaOrException(replicaId)
    followerReplica.logEndOffset != leaderEndOffset &&
      (currentTimeMs - followerReplica.lastCaughtUpTimeMs) > maxLagMs
  }

  /**
   * If the follower already has the same leo as the leader, it will not be considered as out-of-sync,
   * otherwise there are two cases that will be handled here -
   * 1. Stuck followers: If the leo of the replica hasn't been updated for maxLagMs ms,
   *                     the follower is stuck and should be removed from the ISR
   * 2. Slow followers: If the replica has not read up to the leo within the last maxLagMs ms,
   *                    then the follower is lagging and should be removed from the ISR
   * Both these cases are handled by checking the lastCaughtUpTimeMs which represents
   * the last time when the replica was fully caught up. If either of the above conditions
   * is violated, that replica is considered to be out of sync
   *
   * If an ISR update is in-flight, we will return an empty set here
   **/
  def getOutOfSyncReplicas(maxLagMs: Long): Set[Int] = {
    val current = isrState
    if (!current.isInflight) {
      val candidateReplicaIds = current.isr - localBrokerId
      val currentTimeMs = time.milliseconds()
      val leaderEndOffset = localLogOrException.logEndOffset
      candidateReplicaIds.filter(replicaId => isFollowerOutOfSync(replicaId, leaderEndOffset, currentTimeMs, maxLagMs))
    } else {
      Set.empty
    }
  }

  private def doAppendRecordsToFollowerOrFutureReplica(records: MemoryRecords, isFuture: Boolean): Option[LogAppendInfo] = {
    if (isFuture) {
      // The read lock is needed to handle race condition if request handler thread tries to
      // remove future replica after receiving AlterReplicaLogDirsRequest.
      inReadLock(leaderIsrUpdateLock) {
        // Note the replica may be undefined if it is removed by a non-ReplicaAlterLogDirsThread before
        // this method is called
        futureLog.map { _.appendAsFollower(records) }
      }
    } else {
      // The lock is needed to prevent the follower replica from being updated while ReplicaAlterDirThread
      // is executing maybeReplaceCurrentWithFutureReplica() to replace follower replica with the future replica.
      futureLogLock.synchronized {
        Some(localLogOrException.appendAsFollower(records))
      }
    }
  }

  def appendRecordsToFollowerOrFutureReplica(records: MemoryRecords, isFuture: Boolean): Option[LogAppendInfo] = {
    try {
      doAppendRecordsToFollowerOrFutureReplica(records, isFuture)
    } catch {
      case e: UnexpectedAppendOffsetException =>
        val log = if (isFuture) futureLocalLogOrException else localLogOrException
        val logEndOffset = log.logEndOffset
        if (logEndOffset == log.logStartOffset &&
            e.firstOffset < logEndOffset && e.lastOffset >= logEndOffset) {
          // This may happen if the log start offset on the leader (or current replica) falls in
          // the middle of the batch due to delete records request and the follower tries to
          // fetch its first offset from the leader.
          // We handle this case here instead of Log#append() because we will need to remove the
          // segment that start with log start offset and create a new one with earlier offset
          // (base offset of the batch), which will move recoveryPoint backwards, so we will need
          // to checkpoint the new recovery point before we append
          val replicaName = if (isFuture) "future replica" else "follower"
          info(s"Unexpected offset in append to $topicPartition. First offset ${e.firstOffset} is less than log start offset ${log.logStartOffset}." +
               s" Since this is the first record to be appended to the $replicaName's log, will start the log from offset ${e.firstOffset}.")
          truncateFullyAndStartAt(e.firstOffset, isFuture)
          doAppendRecordsToFollowerOrFutureReplica(records, isFuture)
        } else
          throw e
    }
  }

  def appendRecordsToLeader(records: MemoryRecords, origin: AppendOrigin, requiredAcks: Int): LogAppendInfo = {
    val (info, leaderHWIncremented) = inReadLock(leaderIsrUpdateLock) {
      leaderLogIfLocal match {
        case Some(leaderLog) =>
          val minIsr = leaderLog.config.minInSyncReplicas
          val inSyncSize = isrState.isr.size

          // Avoid writing to leader if there are not enough insync replicas to make it safe
          if (inSyncSize < minIsr && requiredAcks == -1) {
            throw new NotEnoughReplicasException(s"The size of the current ISR ${isrState.isr} " +
              s"is insufficient to satisfy the min.isr requirement of $minIsr for partition $topicPartition")
          }

          val info = leaderLog.appendAsLeader(records, leaderEpoch = this.leaderEpoch, origin,
            interBrokerProtocolVersion)

          // we may need to increment high watermark since ISR could be down to 1
          (info, maybeIncrementLeaderHW(leaderLog))

        case None =>
          throw new NotLeaderOrFollowerException("Leader not local for partition %s on broker %d"
            .format(topicPartition, localBrokerId))
      }
    }

    info.copy(leaderHwChange = if (leaderHWIncremented) LeaderHwChange.Increased else LeaderHwChange.Same)
  }

  def readRecords(lastFetchedEpoch: Optional[Integer],
                  fetchOffset: Long,
                  currentLeaderEpoch: Optional[Integer],
                  maxBytes: Int,
                  fetchIsolation: FetchIsolation,
                  fetchOnlyFromLeader: Boolean,
                  minOneMessage: Boolean): LogReadInfo = inReadLock(leaderIsrUpdateLock) {
    // decide whether to only fetch from leader
    val localLog = localLogWithEpochOrException(currentLeaderEpoch, fetchOnlyFromLeader)

    // Note we use the log end offset prior to the read. This ensures that any appends following
    // the fetch do not prevent a follower from coming into sync.
    val initialHighWatermark = localLog.highWatermark
    val initialLogStartOffset = localLog.logStartOffset
    val initialLogEndOffset = localLog.logEndOffset
    val initialLastStableOffset = localLog.lastStableOffset

    lastFetchedEpoch.ifPresent { fetchEpoch =>
      val epochEndOffset = lastOffsetForLeaderEpoch(currentLeaderEpoch, fetchEpoch, fetchOnlyFromLeader = false)
      if (epochEndOffset.error != Errors.NONE) {
        throw epochEndOffset.error.exception()
      }

      if (epochEndOffset.hasUndefinedEpochOrOffset) {
        throw new OffsetOutOfRangeException("Could not determine the end offset of the last fetched epoch " +
          s"$lastFetchedEpoch from the request")
      }

      if (epochEndOffset.leaderEpoch < fetchEpoch || epochEndOffset.endOffset < fetchOffset) {
        val emptyFetchData = FetchDataInfo(
          fetchOffsetMetadata = LogOffsetMetadata(fetchOffset),
          records = MemoryRecords.EMPTY,
          firstEntryIncomplete = false,
          abortedTransactions = None
        )

        val divergingEpoch = new FetchResponseData.EpochEndOffset()
          .setEpoch(epochEndOffset.leaderEpoch)
          .setEndOffset(epochEndOffset.endOffset)

        return LogReadInfo(
          fetchedData = emptyFetchData,
          divergingEpoch = Some(divergingEpoch),
          highWatermark = initialHighWatermark,
          logStartOffset = initialLogStartOffset,
          logEndOffset = initialLogEndOffset,
          lastStableOffset = initialLastStableOffset)
      }
    }

    val fetchedData = localLog.read(fetchOffset, maxBytes, fetchIsolation, minOneMessage)
    LogReadInfo(
      fetchedData = fetchedData,
      divergingEpoch = None,
      highWatermark = initialHighWatermark,
      logStartOffset = initialLogStartOffset,
      logEndOffset = initialLogEndOffset,
      lastStableOffset = initialLastStableOffset)
  }

  def fetchOffsetForTimestamp(timestamp: Long,
                              isolationLevel: Option[IsolationLevel],
                              currentLeaderEpoch: Optional[Integer],
                              fetchOnlyFromLeader: Boolean): Option[TimestampAndOffset] = inReadLock(leaderIsrUpdateLock) {
    // decide whether to only fetch from leader
    val localLog = localLogWithEpochOrException(currentLeaderEpoch, fetchOnlyFromLeader)

    val lastFetchableOffset = isolationLevel match {
      case Some(IsolationLevel.READ_COMMITTED) => localLog.lastStableOffset
      case Some(IsolationLevel.READ_UNCOMMITTED) => localLog.highWatermark
      case None => localLog.logEndOffset
    }

    val epochLogString = if (currentLeaderEpoch.isPresent) {
      s"epoch ${currentLeaderEpoch.get}"
    } else {
      "unknown epoch"
    }

    // Only consider throwing an error if we get a client request (isolationLevel is defined) and the start offset
    // is lagging behind the high watermark
    val maybeOffsetsError: Option[ApiException] = leaderEpochStartOffsetOpt
      .filter(epochStart => isolationLevel.isDefined && epochStart > localLog.highWatermark)
      .map(epochStart => Errors.OFFSET_NOT_AVAILABLE.exception(s"Failed to fetch offsets for " +
        s"partition $topicPartition with leader $epochLogString as this partition's " +
        s"high watermark (${localLog.highWatermark}) is lagging behind the " +
        s"start offset from the beginning of this epoch ($epochStart)."))

    def getOffsetByTimestamp: Option[TimestampAndOffset] = {
      logManager.getLog(topicPartition).flatMap(log => log.fetchOffsetByTimestamp(timestamp))
    }

    // If we're in the lagging HW state after a leader election, throw OffsetNotAvailable for "latest" offset
    // or for a timestamp lookup that is beyond the last fetchable offset.
    timestamp match {
      case ListOffsetRequest.LATEST_TIMESTAMP =>
        maybeOffsetsError.map(e => throw e)
          .orElse(Some(new TimestampAndOffset(RecordBatch.NO_TIMESTAMP, lastFetchableOffset, Optional.of(leaderEpoch))))
      case ListOffsetRequest.EARLIEST_TIMESTAMP =>
        getOffsetByTimestamp
      case _ =>
        getOffsetByTimestamp.filter(timestampAndOffset => timestampAndOffset.offset < lastFetchableOffset)
          .orElse(maybeOffsetsError.map(e => throw e))
    }
  }

  def fetchOffsetSnapshot(currentLeaderEpoch: Optional[Integer],
                          fetchOnlyFromLeader: Boolean): LogOffsetSnapshot = inReadLock(leaderIsrUpdateLock) {
    // decide whether to only fetch from leader
    val localLog = localLogWithEpochOrException(currentLeaderEpoch, fetchOnlyFromLeader)
    localLog.fetchOffsetSnapshot
  }

  def legacyFetchOffsetsForTimestamp(timestamp: Long,
                                     maxNumOffsets: Int,
                                     isFromConsumer: Boolean,
                                     fetchOnlyFromLeader: Boolean): Seq[Long] = inReadLock(leaderIsrUpdateLock) {
    val localLog = localLogWithEpochOrException(Optional.empty(), fetchOnlyFromLeader)
    val allOffsets = localLog.legacyFetchOffsetsBefore(timestamp, maxNumOffsets)

    if (!isFromConsumer) {
      allOffsets
    } else {
      val hw = localLog.highWatermark
      if (allOffsets.exists(_ > hw))
        hw +: allOffsets.dropWhile(_ > hw)
      else
        allOffsets
    }
  }

  def logStartOffset: Long = {
    inReadLock(leaderIsrUpdateLock) {
      leaderLogIfLocal.map(_.logStartOffset).getOrElse(-1)
    }
  }

  /**
   * Update logStartOffset and low watermark if 1) offset <= highWatermark and 2) it is the leader replica.
   * This function can trigger log segment deletion and log rolling.
   *
   * Return low watermark of the partition.
   */
  def deleteRecordsOnLeader(offset: Long): LogDeleteRecordsResult = inReadLock(leaderIsrUpdateLock) {
    leaderLogIfLocal match {
      case Some(leaderLog) =>
        if (!leaderLog.config.delete)
          throw new PolicyViolationException(s"Records of partition $topicPartition can not be deleted due to the configured policy")

        val convertedOffset = if (offset == DeleteRecordsRequest.HIGH_WATERMARK)
          leaderLog.highWatermark
        else
          offset

        if (convertedOffset < 0)
          throw new OffsetOutOfRangeException(s"The offset $convertedOffset for partition $topicPartition is not valid")

        leaderLog.maybeIncrementLogStartOffset(convertedOffset, ClientRecordDeletion)
        LogDeleteRecordsResult(
          requestedOffset = convertedOffset,
          lowWatermark = lowWatermarkIfLeader)
      case None =>
        throw new NotLeaderOrFollowerException(s"Leader not local for partition $topicPartition on broker $localBrokerId")
    }
  }

  /**
    * Truncate the local log of this partition to the specified offset and checkpoint the recovery point to this offset
    *
    * @param offset offset to be used for truncation
    * @param isFuture True iff the truncation should be performed on the future log of this partition
    */
  def truncateTo(offset: Long, isFuture: Boolean): Unit = {
    // The read lock is needed to prevent the follower replica from being truncated while ReplicaAlterDirThread
    // is executing maybeReplaceCurrentWithFutureReplica() to replace follower replica with the future replica.
    inReadLock(leaderIsrUpdateLock) {
      logManager.truncateTo(Map(topicPartition -> offset), isFuture = isFuture)
    }
  }

  /**
    * Delete all data in the local log of this partition and start the log at the new offset
    *
    * @param newOffset The new offset to start the log with
    * @param isFuture True iff the truncation should be performed on the future log of this partition
    */
  def truncateFullyAndStartAt(newOffset: Long, isFuture: Boolean): Unit = {
    // The read lock is needed to prevent the follower replica from being truncated while ReplicaAlterDirThread
    // is executing maybeReplaceCurrentWithFutureReplica() to replace follower replica with the future replica.
    inReadLock(leaderIsrUpdateLock) {
      logManager.truncateFullyAndStartAt(topicPartition, newOffset, isFuture = isFuture)
    }
  }

  /**
   * Find the (exclusive) last offset of the largest epoch less than or equal to the requested epoch.
   *
   * @param currentLeaderEpoch The expected epoch of the current leader (if known)
   * @param leaderEpoch Requested leader epoch
   * @param fetchOnlyFromLeader Whether or not to require servicing only from the leader
   *
   * @return The requested leader epoch and the end offset of this leader epoch, or if the requested
   *         leader epoch is unknown, the leader epoch less than the requested leader epoch and the end offset
   *         of this leader epoch. The end offset of a leader epoch is defined as the start
   *         offset of the first leader epoch larger than the leader epoch, or else the log end
   *         offset if the leader epoch is the latest leader epoch.
   */
  def lastOffsetForLeaderEpoch(currentLeaderEpoch: Optional[Integer],
                               leaderEpoch: Int,
                               fetchOnlyFromLeader: Boolean): EpochEndOffset = {
    inReadLock(leaderIsrUpdateLock) {
      val localLogOrError = getLocalLog(currentLeaderEpoch, fetchOnlyFromLeader)
      localLogOrError match {
        case Left(localLog) =>
          localLog.endOffsetForEpoch(leaderEpoch) match {
            case Some(epochAndOffset) => new EpochEndOffset(NONE, epochAndOffset.leaderEpoch, epochAndOffset.offset)
            case None => new EpochEndOffset(NONE, UNDEFINED_EPOCH, UNDEFINED_EPOCH_OFFSET)
          }
        case Right(error) =>
          new EpochEndOffset(error, UNDEFINED_EPOCH, UNDEFINED_EPOCH_OFFSET)
      }
    }
  }

  private[cluster] def expandIsr(newInSyncReplica: Int): Unit = {
    // This is called from maybeExpandIsr which holds the ISR write lock
    if (!isrState.isInflight) {
      // When expanding the ISR, we can safely assume the new replica will make it into the ISR since this puts us in
      // a more constrained state for advancing the HW.
      sendAlterIsrRequest(PendingExpandIsr(isrState.isr, newInSyncReplica))
    } else {
      trace(s"ISR update in-flight, not adding new in-sync replica $newInSyncReplica")
    }
  }

  private[cluster] def shrinkIsr(outOfSyncReplicas: Set[Int]): Unit = {
    // This is called from maybeShrinkIsr which holds the ISR write lock
    if (!isrState.isInflight) {
      // When shrinking the ISR, we cannot assume that the update will succeed as this could erroneously advance the HW
      // We update pendingInSyncReplicaIds here simply to prevent any further ISR updates from occurring until we get
      // the next LeaderAndIsr
      sendAlterIsrRequest(PendingShrinkIsr(isrState.isr, outOfSyncReplicas))
    } else {
      trace(s"ISR update in-flight, not removing out-of-sync replicas $outOfSyncReplicas")
    }
  }

  private def sendAlterIsrRequest(proposedIsrState: IsrState): Unit = {
    val isrToSend: Set[Int] = proposedIsrState match {
      case PendingExpandIsr(isr, newInSyncReplicaId) => isr + newInSyncReplicaId
      case PendingShrinkIsr(isr, outOfSyncReplicaIds) => isr -- outOfSyncReplicaIds
      case state =>
        isrChangeListener.markFailed()
        throw new IllegalStateException(s"Invalid state $state for `AlterIsr` request for partition $topicPartition")
    }

    val newLeaderAndIsr = new LeaderAndIsr(localBrokerId, leaderEpoch, isrToSend.toList, zkVersion)
    val alterIsrItem = AlterIsrItem(topicPartition, newLeaderAndIsr, handleAlterIsrResponse(proposedIsrState), controllerEpoch)

    if (!alterIsrManager.enqueue(alterIsrItem)) {
      isrChangeListener.markFailed()
      throw new IllegalStateException(s"Failed to enqueue `AlterIsr` request with state " +
        s"$newLeaderAndIsr for partition $topicPartition")
    }

    isrState = proposedIsrState
    debug(s"Sent `AlterIsr` request to change state to $newLeaderAndIsr after transition to $proposedIsrState")
  }

  /**
   * This is called for each partition in the body of an AlterIsr response. For errors which are non-retryable we simply
   * give up. This leaves [[Partition.isrState]] in an in-flight state (either pending shrink or pending expand).
   * Since our error was non-retryable we are okay staying in this state until we see new metadata from UpdateMetadata
   * or LeaderAndIsr
   */
  private def handleAlterIsrResponse(proposedIsrState: IsrState)(result: Either[Errors, LeaderAndIsr]): Unit = {
    inWriteLock(leaderIsrUpdateLock) {
      if (isrState != proposedIsrState) {
        // This means isrState was updated through leader election or some other mechanism before we got the AlterIsr
        // response. We don't know what happened on the controller exactly, but we do know this response is out of date
        // so we ignore it.
        debug(s"Ignoring failed ISR update to $proposedIsrState since we have already updated state to $isrState")
        return
      }

      result match {
        case Left(error: Errors) =>
          isrChangeListener.markFailed()
          error match {
<<<<<<< HEAD
          case Errors.UNKNOWN_TOPIC_OR_PARTITION =>
            debug(s"Failed to update ISR to $proposedIsrState since it doesn't know about this topic or partition. Giving up.")
          case Errors.FENCED_LEADER_EPOCH =>
            debug(s"Failed to update ISR to $proposedIsrState since we sent an old leader epoch. Giving up.")
          case Errors.INVALID_UPDATE_VERSION =>
            debug(s"Failed to update ISR to $proposedIsrState due to invalid zk version. Giving up.")
          case _ =>
            warn(s"Failed to update ISR to $proposedIsrState due to unexpected $error. Retrying.")
            sendAlterIsrRequest(proposedIsrState)
=======
            case Errors.UNKNOWN_TOPIC_OR_PARTITION =>
              debug(s"Controller failed to update ISR to $proposedIsrState since it doesn't know about this topic or partition. Giving up.")
            case Errors.FENCED_LEADER_EPOCH =>
              debug(s"Controller failed to update ISR to $proposedIsrState since we sent an old leader epoch. Giving up.")
            case Errors.INVALID_UPDATE_VERSION =>
              debug(s"Controller failed to update ISR to $proposedIsrState due to invalid zk version. Giving up.")
            case _ =>
              warn(s"Controller failed to update ISR to $proposedIsrState due to unexpected $error. Retrying.")
              sendAlterIsrRequest(proposedIsrState)
>>>>>>> a1b14919
        }
        case Right(leaderAndIsr: LeaderAndIsr) =>
          // Success from controller, still need to check a few things
          if (leaderAndIsr.leaderEpoch != leaderEpoch) {
            debug(s"Ignoring ISR from AlterIsr with ${leaderAndIsr} since we have a stale leader epoch $leaderEpoch.")
            isrChangeListener.markFailed()
          } else if (leaderAndIsr.zkVersion <= zkVersion) {
            debug(s"Ignoring ISR from AlterIsr with ${leaderAndIsr} since we have a newer version $zkVersion.")
            isrChangeListener.markFailed()
          } else {
            isrState = CommittedIsr(leaderAndIsr.isr.toSet)
            zkVersion = leaderAndIsr.zkVersion
            info(s"ISR updated from AlterIsr to ${isrState.isr.mkString(",")} and version updated to [$zkVersion]")
            proposedIsrState match {
              case PendingExpandIsr(_, _) => isrChangeListener.markExpand()
              case PendingShrinkIsr(_, _) => isrChangeListener.markShrink()
              case _ => // nothing to do, shouldn't get here
            }
          }
      }
    }
  }

  override def equals(that: Any): Boolean = that match {
    case other: Partition => partitionId == other.partitionId && topic == other.topic
    case _ => false
  }

  override def hashCode: Int =
    31 + topic.hashCode + 17 * partitionId

  override def toString: String = {
    val partitionString = new StringBuilder
    partitionString.append("Topic: " + topic)
    partitionString.append("; Partition: " + partitionId)
    partitionString.append("; Leader: " + leaderReplicaIdOpt)
    partitionString.append("; Replicas: " + assignmentState.replicas.mkString(","))
    partitionString.append("; ISR: " + isrState.isr.mkString(","))
    assignmentState match {
      case OngoingReassignmentState(adding, removing, _) =>
        partitionString.append("; AddingReplicas: " + adding.mkString(","))
        partitionString.append("; RemovingReplicas: " + removing.mkString(","))
      case _ =>
    }
    partitionString.toString
  }
}<|MERGE_RESOLUTION|>--- conflicted
+++ resolved
@@ -1379,28 +1379,16 @@
         case Left(error: Errors) =>
           isrChangeListener.markFailed()
           error match {
-<<<<<<< HEAD
-          case Errors.UNKNOWN_TOPIC_OR_PARTITION =>
-            debug(s"Failed to update ISR to $proposedIsrState since it doesn't know about this topic or partition. Giving up.")
-          case Errors.FENCED_LEADER_EPOCH =>
-            debug(s"Failed to update ISR to $proposedIsrState since we sent an old leader epoch. Giving up.")
-          case Errors.INVALID_UPDATE_VERSION =>
-            debug(s"Failed to update ISR to $proposedIsrState due to invalid zk version. Giving up.")
-          case _ =>
-            warn(s"Failed to update ISR to $proposedIsrState due to unexpected $error. Retrying.")
-            sendAlterIsrRequest(proposedIsrState)
-=======
             case Errors.UNKNOWN_TOPIC_OR_PARTITION =>
-              debug(s"Controller failed to update ISR to $proposedIsrState since it doesn't know about this topic or partition. Giving up.")
+              debug(s"Failed to update ISR to $proposedIsrState since it doesn't know about this topic or partition. Giving up.")
             case Errors.FENCED_LEADER_EPOCH =>
-              debug(s"Controller failed to update ISR to $proposedIsrState since we sent an old leader epoch. Giving up.")
+              debug(s"Failed to update ISR to $proposedIsrState since we sent an old leader epoch. Giving up.")
             case Errors.INVALID_UPDATE_VERSION =>
-              debug(s"Controller failed to update ISR to $proposedIsrState due to invalid zk version. Giving up.")
+              debug(s"Failed to update ISR to $proposedIsrState due to invalid zk version. Giving up.")
             case _ =>
-              warn(s"Controller failed to update ISR to $proposedIsrState due to unexpected $error. Retrying.")
+              warn(s"Failed to update ISR to $proposedIsrState due to unexpected $error. Retrying.")
               sendAlterIsrRequest(proposedIsrState)
->>>>>>> a1b14919
-        }
+          }
         case Right(leaderAndIsr: LeaderAndIsr) =>
           // Success from controller, still need to check a few things
           if (leaderAndIsr.leaderEpoch != leaderEpoch) {
