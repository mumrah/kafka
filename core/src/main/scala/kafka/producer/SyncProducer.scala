--- conflicted
+++ resolved
@@ -18,21 +18,16 @@
 package kafka.producer
 
 import kafka.api._
-<<<<<<< HEAD
-import kafka.common.MessageSizeTooLargeException
 import kafka.message.MessageSet
 import kafka.network.{BlockingChannel, BoundedByteBufferSend, Request, Receive}
 import kafka.utils._
-=======
-import scala.math._
-import java.nio.ByteBuffer
 import java.util.Random
+import kafka.common.MessageSizeTooLargeException
 
 object SyncProducer {
   val RequestKey: Short = 0
   val randomGenerator = new Random
 }
->>>>>>> 2a59ad76
 
 /*
  * Send a message set.
@@ -51,45 +46,19 @@
 
   trace("Instantiating Scala Sync Producer")
 
-<<<<<<< HEAD
   private def verifyRequest(request: Request) = {
-    if (logger.isTraceEnabled) {
+    /**
+     * This seems a little convoluted, but the idea is to turn on verification simply changing log4j settings
+     * Also, when verification is turned on, care should be taken to see that the logs don't fill up with unnecessary
+     * data. So, leaving the rest of the logging at TRACE, while errors should be logged at ERROR level
+     */
+    if (logger.isDebugEnabled) {
       val buffer = new BoundedByteBufferSend(request).buffer
       trace("verifying sendbuffer of size " + buffer.limit)
       val requestTypeId = buffer.getShort()
       if(requestTypeId == RequestKeys.Produce) {
         val request = ProducerRequest.readFrom(buffer)
         trace(request.toString)
-=======
-  private def verifySendBuffer(buffer : ByteBuffer) = {
-    /**
-     * This seems a little convoluted, but the idea is to turn on verification simply changing log4j settings
-     * Also, when verification is turned on, care should be taken to see that the logs don't fill up with unnecessary
-     * data. So, leaving the rest of the logging at TRACE, while errors should be logged at ERROR level
-     */
-    if (logger.isDebugEnabled) {
-      trace("verifying sendbuffer of size " + buffer.limit)
-      val requestTypeId = buffer.getShort()
-      if (requestTypeId == RequestKeys.MultiProduce) {
-        try {
-          val request = MultiProducerRequest.readFrom(buffer)
-          for (produce <- request.produces) {
-            try {
-              for (messageAndOffset <- produce.messages)
-                if (!messageAndOffset.message.isValid)
-                  throw new InvalidMessageException("Message for topic " + produce.topic + " is invalid")
-            }
-            catch {
-              case e: Throwable =>
-                error("error iterating messages ", e)
-            }
-          }
-        }
-        catch {
-          case e: Throwable =>
-            error("error verifying sendbuffer ", e)
-        }
->>>>>>> 2a59ad76
       }
     }
   }
@@ -116,15 +85,9 @@
       }
       // TODO: do we still need this?
       sentOnConnection += 1
-<<<<<<< HEAD
-      if(sentOnConnection >= config.reconnectInterval) {
+
+      if(sentOnConnection >= config.reconnectInterval || (config.reconnectTimeInterval >= 0 && System.currentTimeMillis - lastConnectionTime >= config.reconnectTimeInterval)) {
         reconnect()
-=======
-
-      if(sentOnConnection >= config.reconnectInterval || (config.reconnectTimeInterval >= 0 && System.currentTimeMillis - lastConnectionTime >= config.reconnectTimeInterval)) {
-        disconnect()
-        channel = connect()
->>>>>>> 2a59ad76
         sentOnConnection = 0
         lastConnectionTime = System.currentTimeMillis
       }
@@ -136,7 +99,6 @@
   /**
    * Send a message
    */
-<<<<<<< HEAD
   def send(producerRequest: ProducerRequest): ProducerResponse = {
     for( topicData <- producerRequest.data ) {
       for( partitionData <- topicData.partitionData ) {
@@ -152,23 +114,6 @@
   def send(request: TopicMetadataRequest): Seq[TopicMetadata] = {
     val response = doSend(request)
     TopicMetadataRequest.deserializeTopicsMetadataResponse(response._1.buffer)
-=======
-  def send(topic: String, partition: Int, messages: ByteBufferMessageSet) {
-    messages.verifyMessageSize(config.maxMessageSize)
-    val setSize = messages.sizeInBytes.asInstanceOf[Int]
-    trace("Got message set with " + setSize + " bytes to send")
-    send(new BoundedByteBufferSend(new ProducerRequest(topic, partition, messages)))
-  }
- 
-  def send(topic: String, messages: ByteBufferMessageSet): Unit = send(topic, ProducerRequest.RandomPartition, messages)
-
-  def multiSend(produces: Array[ProducerRequest]) {
-    for (request <- produces)
-      request.messages.verifyMessageSize(config.maxMessageSize)
-    val setSize = produces.foldLeft(0L)(_ + _.messages.sizeInBytes)
-    trace("Got multi message sets with " + setSize + " bytes to send")
-    send(new BoundedByteBufferSend(new MultiProducerRequest(produces)))
->>>>>>> 2a59ad76
   }
 
   def close() = {
@@ -178,14 +123,11 @@
     }
   }
 
-<<<<<<< HEAD
   private def verifyMessageSize(messages: MessageSet) {
     for (messageAndOffset <- messages)
       if (messageAndOffset.message.payloadSize > config.maxMessageSize)
         throw new MessageSizeTooLargeException
   }
-=======
->>>>>>> 2a59ad76
 
   private def reconnect() {
     disconnect()
