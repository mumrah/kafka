/**
 * Licensed to the Apache Software Foundation (ASF) under one or more
 * contributor license agreements.  See the NOTICE file distributed with
 * this work for additional information regarding copyright ownership.
 * The ASF licenses this file to You under the Apache License, Version 2.0
 * (the "License"); you may not use this file except in compliance with
 * the License.  You may obtain a copy of the License at
 *
 *    http://www.apache.org/licenses/LICENSE-2.0
 *
 * Unless required by applicable law or agreed to in writing, software
 * distributed under the License is distributed on an "AS IS" BASIS,
 * WITHOUT WARRANTIES OR CONDITIONS OF ANY KIND, either express or implied.
 * See the License for the specific language governing permissions and
 * limitations under the License.
 */

package kafka.server

import java.util
import java.util.concurrent.{CompletableFuture, TimeUnit, TimeoutException}
import java.util.concurrent.atomic.AtomicBoolean
import java.util.concurrent.locks.ReentrantLock
import java.net.InetAddress
import kafka.cluster.Broker.ServerInfo
import kafka.coordinator.group.GroupCoordinator
import kafka.coordinator.transaction.{ProducerIdManager, TransactionCoordinator}
import kafka.log.LogManager
import kafka.metrics.KafkaYammerMetrics
import kafka.network.SocketServer
import kafka.security.CredentialProvider
import kafka.server.metadata.{BrokerMetadataListener, CachedConfigRepository, ClientQuotaCache, ClientQuotaMetadataManager, RaftMetadataCache}
import kafka.utils.{CoreUtils, KafkaScheduler}
import org.apache.kafka.common.internals.Topic
import org.apache.kafka.common.message.ApiMessageType.ListenerType
import org.apache.kafka.common.message.BrokerRegistrationRequestData.{Listener, ListenerCollection}
import org.apache.kafka.common.metrics.Metrics
import org.apache.kafka.common.network.ListenerName
import org.apache.kafka.common.security.auth.SecurityProtocol
import org.apache.kafka.common.security.scram.internals.ScramMechanism
import org.apache.kafka.common.security.token.delegation.internals.DelegationTokenCache
import org.apache.kafka.common.utils.{AppInfoParser, LogContext, Time, Utils}
import org.apache.kafka.common.{ClusterResource, Endpoint}
import org.apache.kafka.metadata.{BrokerState, VersionRange}
import org.apache.kafka.metalog.MetaLogManager
import org.apache.kafka.raft.RaftConfig
import org.apache.kafka.raft.RaftConfig.AddressSpec
import org.apache.kafka.server.authorizer.Authorizer

import scala.collection.{Map, Seq}
import scala.jdk.CollectionConverters._

/**
 * A Kafka broker that runs in KRaft (Kafka Raft) mode.
 */
class BrokerServer(
                    val config: KafkaConfig,
                    val metaProps: MetaProperties,
                    val metaLogManager: MetaLogManager,
                    val time: Time,
                    val metrics: Metrics,
                    val threadNamePrefix: Option[String],
                    val initialOfflineDirs: Seq[String],
                    val controllerQuorumVotersFuture: CompletableFuture[util.Map[Integer, AddressSpec]],
                    val supportedFeatures: util.Map[String, VersionRange]
                  ) extends KafkaBroker {

  import kafka.server.Server._

  private val logContext: LogContext = new LogContext(s"[BrokerServer id=${config.nodeId}] ")

  this.logIdent = logContext.logPrefix

  val lifecycleManager: BrokerLifecycleManager =
    new BrokerLifecycleManager(config, time, threadNamePrefix)

  private val isShuttingDown = new AtomicBoolean(false)

  val lock = new ReentrantLock()
  val awaitShutdownCond = lock.newCondition()
  var status: ProcessStatus = SHUTDOWN

  var dataPlaneRequestProcessor: KafkaApis = null
  var controlPlaneRequestProcessor: KafkaApis = null

  var authorizer: Option[Authorizer] = None
  var socketServer: SocketServer = null
  var dataPlaneRequestHandlerPool: KafkaRequestHandlerPool = null
  var controlPlaneRequestHandlerPool: KafkaRequestHandlerPool = null

  var logDirFailureChannel: LogDirFailureChannel = null
  var logManager: LogManager = null

  var tokenManager: DelegationTokenManager = null

  var replicaManager: RaftReplicaManager = null

  var credentialProvider: CredentialProvider = null
  var tokenCache: DelegationTokenCache = null

  var groupCoordinator: GroupCoordinator = null

  var transactionCoordinator: TransactionCoordinator = null

  var clientToControllerChannelManager: BrokerToControllerChannelManager = null

  var forwardingManager: ForwardingManager = null

  var alterIsrManager: AlterIsrManager = null

  var autoTopicCreationManager: AutoTopicCreationManager = null

  var kafkaScheduler: KafkaScheduler = null

  var metadataCache: RaftMetadataCache = null

  var quotaManagers: QuotaFactory.QuotaManagers = null

  var quotaCache: ClientQuotaCache = null

  private var _brokerTopicStats: BrokerTopicStats = null

  val brokerFeatures: BrokerFeatures = BrokerFeatures.createDefault()

  val featureCache: FinalizedFeatureCache = new FinalizedFeatureCache(brokerFeatures)

  val clusterId: String = metaProps.clusterId

  val configRepository = new CachedConfigRepository()

  var brokerMetadataListener: BrokerMetadataListener = null

  def kafkaYammerMetrics: kafka.metrics.KafkaYammerMetrics = KafkaYammerMetrics.INSTANCE

  private[kafka] def brokerTopicStats = _brokerTopicStats

  private def maybeChangeStatus(from: ProcessStatus, to: ProcessStatus): Boolean = {
    lock.lock()
    try {
      if (status != from) return false
      status = to
      if (to == SHUTTING_DOWN) {
        isShuttingDown.set(true)
      } else if (to == SHUTDOWN) {
        isShuttingDown.set(false)
        awaitShutdownCond.signalAll()
      }
    } finally {
      lock.unlock()
    }
    true
  }

  def startup(): Unit = {
    if (!maybeChangeStatus(SHUTDOWN, STARTING)) return
    try {
      info("Starting broker")

      /* start scheduler */
      kafkaScheduler = new KafkaScheduler(config.backgroundThreads)
      kafkaScheduler.startup()

      /* register broker metrics */
      _brokerTopicStats = new BrokerTopicStats

      quotaManagers = QuotaFactory.instantiate(config, metrics, time, threadNamePrefix.getOrElse(""))
      quotaCache = new ClientQuotaCache()

      logDirFailureChannel = new LogDirFailureChannel(config.logDirs.size)

      // Create log manager, but don't start it because we need to delay any potential unclean shutdown log recovery
      // until we catch up on the metadata log and have up-to-date topic and broker configs.
      logManager = LogManager(config, initialOfflineDirs, configRepository, kafkaScheduler, time,
        brokerTopicStats, logDirFailureChannel, keepPartitionMetadataFile = true)

      metadataCache = MetadataCache.raftMetadataCache(config.nodeId)
      // Enable delegation token cache for all SCRAM mechanisms to simplify dynamic update.
      // This keeps the cache up-to-date if new SCRAM mechanisms are enabled dynamically.
      tokenCache = new DelegationTokenCache(ScramMechanism.mechanismNames)
      credentialProvider = new CredentialProvider(ScramMechanism.mechanismNames, tokenCache)

      val controllerNodes = RaftConfig.voterConnectionsToNodes(controllerQuorumVotersFuture.get()).asScala
      val controllerNodeProvider = RaftControllerNodeProvider(metaLogManager, config, controllerNodes)

      clientToControllerChannelManager = BrokerToControllerChannelManager(
        controllerNodeProvider,
        time,
        metrics,
        config,
        channelName = "forwarding",
        threadNamePrefix,
        retryTimeoutMs = 60000
      )
      clientToControllerChannelManager.start()
      forwardingManager = new ForwardingManagerImpl(clientToControllerChannelManager)

      val apiVersionManager = ApiVersionManager(
        ListenerType.BROKER,
        config,
        Some(forwardingManager),
        brokerFeatures,
        featureCache
      )

      // Create and start the socket server acceptor threads so that the bound port is known.
      // Delay starting processors until the end of the initialization sequence to ensure
      // that credentials have been loaded before processing authentications.
      socketServer = new SocketServer(config, metrics, time, credentialProvider, apiVersionManager)
      socketServer.startup(startProcessingRequests = false)

      val alterIsrChannelManager = BrokerToControllerChannelManager(
        controllerNodeProvider,
        time,
        metrics,
        config,
        channelName = "alterIsr",
        threadNamePrefix,
        retryTimeoutMs = Long.MaxValue
      )
      alterIsrManager = new DefaultAlterIsrManager(
        controllerChannelManager = alterIsrChannelManager,
        scheduler = kafkaScheduler,
        time = time,
        brokerId = config.nodeId,
        brokerEpochSupplier = () => lifecycleManager.brokerEpoch()
      )
      alterIsrManager.start()

      this.replicaManager = new RaftReplicaManager(config, metrics, time,
        kafkaScheduler, logManager, isShuttingDown, quotaManagers,
        brokerTopicStats, metadataCache, logDirFailureChannel, alterIsrManager,
        configRepository, threadNamePrefix)

      /* start token manager */
      if (config.tokenAuthEnabled) {
        throw new UnsupportedOperationException("Delegation tokens are not supported")
      }
      tokenManager = new DelegationTokenManager(config, tokenCache, time , null)
      tokenManager.startup() // does nothing, we just need a token manager in order to compile right now...

      // Create group coordinator, but don't start it until we've started replica manager.
      // Hardcode Time.SYSTEM for now as some Streams tests fail otherwise, it would be good to fix the underlying issue
      groupCoordinator = GroupCoordinator(config, replicaManager, Time.SYSTEM, metrics)

      // Create transaction coordinator, but don't start it until we've started replica manager.
      // Hardcode Time.SYSTEM for now as some Streams tests fail otherwise, it would be good to fix the underlying issue
      val producerIdManagerSupplier = () => new ProducerIdManager(
        config.brokerId,
        brokerEpochSupplier = () => lifecycleManager.brokerEpoch(),
        clientToControllerChannelManager,
        config.requestTimeoutMs
      )

      transactionCoordinator = TransactionCoordinator(config, replicaManager,
        new KafkaScheduler(threads = 1, threadNamePrefix = "transaction-log-manager-"),
        producerIdManagerSupplier, metrics, metadataCache, Time.SYSTEM)

      autoTopicCreationManager = new DefaultAutoTopicCreationManager(
        config, Some(clientToControllerChannelManager), None, None,
        groupCoordinator, transactionCoordinator)

      /* Add all reconfigurables for config change notification before starting the metadata listener */
      config.dynamicConfig.addReconfigurables(this)

      val clientQuotaMetadataManager = new ClientQuotaMetadataManager(
        quotaManagers, socketServer.connectionQuotas, quotaCache)

      brokerMetadataListener = new BrokerMetadataListener(
        config.nodeId,
        time,
        metadataCache,
        configRepository,
        groupCoordinator,
        replicaManager,
        transactionCoordinator,
        threadNamePrefix,
        clientQuotaMetadataManager)

      val networkListeners = new ListenerCollection()
      config.advertisedListeners.foreach { ep =>
        networkListeners.add(new Listener().
          setHost(if (Utils.isBlank(ep.host)) InetAddress.getLocalHost.getCanonicalHostName else ep.host).
          setName(ep.listenerName.value()).
          setPort(socketServer.boundPort(ep.listenerName)).
          setSecurityProtocol(ep.securityProtocol.id))
      }
      lifecycleManager.start(() => brokerMetadataListener.highestMetadataOffset(),
        BrokerToControllerChannelManager(controllerNodeProvider, time, metrics, config,
          "heartbeat", threadNamePrefix, config.brokerSessionTimeoutMs.toLong),
        metaProps.clusterId, networkListeners, supportedFeatures)

      // Register a listener with the Raft layer to receive metadata event notifications
      metaLogManager.register(brokerMetadataListener)

      val endpoints = new util.ArrayList[Endpoint](networkListeners.size())
      var interBrokerListener: Endpoint = null
      networkListeners.iterator().forEachRemaining(listener => {
        val endPoint = new Endpoint(listener.name(),
          SecurityProtocol.forId(listener.securityProtocol()),
          listener.host(), listener.port())
        endpoints.add(endPoint)
        if (listener.name().equals(config.interBrokerListenerName.value())) {
          interBrokerListener = endPoint
        }
      })
      if (interBrokerListener == null) {
        throw new RuntimeException("Unable to find inter-broker listener " +
          config.interBrokerListenerName.value() + ". Found listener(s): " +
          endpoints.asScala.map(ep => ep.listenerName().orElse("(none)")).mkString(", "))
      }
      val authorizerInfo = ServerInfo(new ClusterResource(clusterId),
        config.nodeId, endpoints, interBrokerListener)

      /* Get the authorizer and initialize it if one is specified.*/
      authorizer = config.authorizer
      authorizer.foreach(_.configure(config.originals))
      val authorizerFutures: Map[Endpoint, CompletableFuture[Void]] = authorizer match {
        case Some(authZ) =>
          authZ.start(authorizerInfo).asScala.map { case (ep, cs) =>
            ep -> cs.toCompletableFuture
          }
        case None =>
          authorizerInfo.endpoints.asScala.map { ep =>
            ep -> CompletableFuture.completedFuture[Void](null)
          }.toMap
      }

      val fetchManager = new FetchManager(Time.SYSTEM,
        new FetchSessionCache(config.maxIncrementalFetchSessionCacheSlots,
          KafkaServer.MIN_INCREMENTAL_FETCH_SESSION_EVICTION_MS))

      // Start processing requests once we've caught up on the metadata log, recovered logs if necessary,
      // and started all services that we previously delayed starting.
      val raftSupport = RaftSupport(forwardingManager, metadataCache, quotaCache)
      dataPlaneRequestProcessor = new KafkaApis(socketServer.dataPlaneRequestChannel, raftSupport,
        replicaManager, groupCoordinator, transactionCoordinator, autoTopicCreationManager,
        config.nodeId, config, configRepository, metadataCache, metrics, authorizer, quotaManagers,
        fetchManager, brokerTopicStats, clusterId, time, tokenManager, apiVersionManager)

      dataPlaneRequestHandlerPool = new KafkaRequestHandlerPool(config.nodeId, socketServer.dataPlaneRequestChannel, dataPlaneRequestProcessor, time,
        config.numIoThreads, s"${SocketServer.DataPlaneMetricPrefix}RequestHandlerAvgIdlePercent", SocketServer.DataPlaneThreadPrefix)

      socketServer.controlPlaneRequestChannelOpt.foreach { controlPlaneRequestChannel =>
        controlPlaneRequestProcessor = new KafkaApis(controlPlaneRequestChannel, raftSupport,
          replicaManager, groupCoordinator, transactionCoordinator, autoTopicCreationManager,
          config.nodeId, config, configRepository, metadataCache, metrics, authorizer, quotaManagers,
          fetchManager, brokerTopicStats, clusterId, time, tokenManager, apiVersionManager)

        controlPlaneRequestHandlerPool = new KafkaRequestHandlerPool(config.nodeId, socketServer.controlPlaneRequestChannelOpt.get, controlPlaneRequestProcessor, time,
          1, s"${SocketServer.ControlPlaneMetricPrefix}RequestHandlerAvgIdlePercent", SocketServer.ControlPlaneThreadPrefix)
      }

      // Block until we've caught up on the metadata log
      lifecycleManager.initialCatchUpFuture.get()
      // Start log manager, which will perform (potentially lengthy) recovery-from-unclean-shutdown if required.
      logManager.startup(metadataCache.getAllTopics())
      // Start other services that we've delayed starting, in the appropriate order.
      replicaManager.startup()
      replicaManager.startHighWatermarkCheckPointThread()
      groupCoordinator.startup(() => metadataCache.numPartitions(Topic.GROUP_METADATA_TOPIC_NAME).
        getOrElse(config.offsetsTopicPartitions))
      transactionCoordinator.startup(() => metadataCache.numPartitions(Topic.TRANSACTION_STATE_TOPIC_NAME).
        getOrElse(config.transactionTopicPartitions))
      // Apply deferred partition metadata changes after starting replica manager and coordinators
      // so that those services are ready and able to process the changes.
      replicaManager.endMetadataChangeDeferral(
        RequestHandlerHelper.onLeadershipChange(groupCoordinator, transactionCoordinator, _, _))

      socketServer.startProcessingRequests(authorizerFutures)

      // We're now ready to unfence the broker.
      lifecycleManager.setReadyToUnfence()

      maybeChangeStatus(STARTING, STARTED)
    } catch {
      case e: Throwable =>
        maybeChangeStatus(STARTING, STARTED)
        fatal("Fatal error during broker startup. Prepare to shutdown", e)
        shutdown()
        throw e
    }
  }

<<<<<<< HEAD
=======
  class TemporaryProducerIdManager() extends ProducerIdManager {
    val maxProducerIdsPerBrokerEpoch = 1000000
    var currentOffset = -1
    override def generateProducerId(): Long = {
      currentOffset = currentOffset + 1
      if (currentOffset >= maxProducerIdsPerBrokerEpoch) {
        fatal(s"Exhausted all demo/temporary producerIds as the next one will has extend past the block size of $maxProducerIdsPerBrokerEpoch")
        throw new KafkaException("Have exhausted all demo/temporary producerIds.")
      }
      lifecycleManager.initialCatchUpFuture.get()
      lifecycleManager.brokerEpoch() * maxProducerIdsPerBrokerEpoch + currentOffset
    }
  }

  def createTemporaryProducerIdManager(): ProducerIdManager = {
    new TemporaryProducerIdManager()
  }

>>>>>>> 3262171f
  def shutdown(): Unit = {
    if (!maybeChangeStatus(STARTED, SHUTTING_DOWN)) return
    try {
      info("shutting down")

      if (config.controlledShutdownEnable) {
        // Shut down the broker metadata listener, so that we don't get added to any
        // more ISRs.
        brokerMetadataListener.beginShutdown()
        lifecycleManager.beginControlledShutdown()
        try {
          lifecycleManager.controlledShutdownFuture.get(5L, TimeUnit.MINUTES)
        } catch {
          case _: TimeoutException =>
            error("Timed out waiting for the controller to approve controlled shutdown")
          case e: Throwable =>
            error("Got unexpected exception waiting for controlled shutdown future", e)
        }
      }
      lifecycleManager.beginShutdown()

      // Stop socket server to stop accepting any more connections and requests.
      // Socket server will be shutdown towards the end of the sequence.
      if (socketServer != null) {
        CoreUtils.swallow(socketServer.stopProcessingRequests(), this)
      }
      if (dataPlaneRequestHandlerPool != null)
        CoreUtils.swallow(dataPlaneRequestHandlerPool.shutdown(), this)
      if (controlPlaneRequestHandlerPool != null)
        CoreUtils.swallow(controlPlaneRequestHandlerPool.shutdown(), this)

      if (dataPlaneRequestProcessor != null)
        CoreUtils.swallow(dataPlaneRequestProcessor.close(), this)
      if (controlPlaneRequestProcessor != null)
        CoreUtils.swallow(controlPlaneRequestProcessor.close(), this)
      CoreUtils.swallow(authorizer.foreach(_.close()), this)

      if (brokerMetadataListener !=  null) {
        CoreUtils.swallow(brokerMetadataListener.close(), this)
      }
      if (transactionCoordinator != null)
        CoreUtils.swallow(transactionCoordinator.shutdown(), this)
      if (groupCoordinator != null)
        CoreUtils.swallow(groupCoordinator.shutdown(), this)

      if (tokenManager != null)
        CoreUtils.swallow(tokenManager.shutdown(), this)

      if (replicaManager != null)
        CoreUtils.swallow(replicaManager.shutdown(), this)

      if (alterIsrManager != null)
        CoreUtils.swallow(alterIsrManager.shutdown(), this)

      if (clientToControllerChannelManager != null)
        CoreUtils.swallow(clientToControllerChannelManager.shutdown(), this)

      if (logManager != null)
        CoreUtils.swallow(logManager.shutdown(), this)
      // be sure to shutdown scheduler after log manager
      if (kafkaScheduler != null)
        CoreUtils.swallow(kafkaScheduler.shutdown(), this)

      if (quotaManagers != null)
        CoreUtils.swallow(quotaManagers.shutdown(), this)

      if (socketServer != null)
        CoreUtils.swallow(socketServer.shutdown(), this)
      if (metrics != null)
        CoreUtils.swallow(metrics.close(), this)
      if (brokerTopicStats != null)
        CoreUtils.swallow(brokerTopicStats.close(), this)

      // Clear all reconfigurable instances stored in DynamicBrokerConfig
      config.dynamicConfig.clear()

      isShuttingDown.set(false)

      CoreUtils.swallow(lifecycleManager.close(), this)

      CoreUtils.swallow(AppInfoParser.unregisterAppInfo(MetricsPrefix, config.nodeId.toString, metrics), this)
      info("shut down completed")
    } catch {
      case e: Throwable =>
        fatal("Fatal error during broker shutdown.", e)
        throw e
    } finally {
      maybeChangeStatus(SHUTTING_DOWN, SHUTDOWN)
    }
  }

  def awaitShutdown(): Unit = {
    lock.lock()
    try {
      while (true) {
        if (status == SHUTDOWN) return
        awaitShutdownCond.awaitUninterruptibly()
      }
    } finally {
      lock.unlock()
    }
  }

  def boundPort(listenerName: ListenerName): Int = socketServer.boundPort(listenerName)

  def currentState(): BrokerState = lifecycleManager.state()

}<|MERGE_RESOLUTION|>--- conflicted
+++ resolved
@@ -244,7 +244,7 @@
 
       // Create transaction coordinator, but don't start it until we've started replica manager.
       // Hardcode Time.SYSTEM for now as some Streams tests fail otherwise, it would be good to fix the underlying issue
-      val producerIdManagerSupplier = () => new ProducerIdManager(
+      val producerIdManagerSupplier = () => ProducerIdManager.rpc(
         config.brokerId,
         brokerEpochSupplier = () => lifecycleManager.brokerEpoch(),
         clientToControllerChannelManager,
@@ -381,27 +381,6 @@
     }
   }
 
-<<<<<<< HEAD
-=======
-  class TemporaryProducerIdManager() extends ProducerIdManager {
-    val maxProducerIdsPerBrokerEpoch = 1000000
-    var currentOffset = -1
-    override def generateProducerId(): Long = {
-      currentOffset = currentOffset + 1
-      if (currentOffset >= maxProducerIdsPerBrokerEpoch) {
-        fatal(s"Exhausted all demo/temporary producerIds as the next one will has extend past the block size of $maxProducerIdsPerBrokerEpoch")
-        throw new KafkaException("Have exhausted all demo/temporary producerIds.")
-      }
-      lifecycleManager.initialCatchUpFuture.get()
-      lifecycleManager.brokerEpoch() * maxProducerIdsPerBrokerEpoch + currentOffset
-    }
-  }
-
-  def createTemporaryProducerIdManager(): ProducerIdManager = {
-    new TemporaryProducerIdManager()
-  }
-
->>>>>>> 3262171f
   def shutdown(): Unit = {
     if (!maybeChangeStatus(STARTED, SHUTTING_DOWN)) return
     try {
