/**
 * Licensed to the Apache Software Foundation (ASF) under one or more
 * contributor license agreements.  See the NOTICE file distributed with
 * this work for additional information regarding copyright ownership.
 * The ASF licenses this file to You under the Apache License, Version 2.0
 * (the "License"); you may not use this file except in compliance with
 * the License.  You may obtain a copy of the License at
 *
 *    http://www.apache.org/licenses/LICENSE-2.0
 *
 * Unless required by applicable law or agreed to in writing, software
 * distributed under the License is distributed on an "AS IS" BASIS,
 * WITHOUT WARRANTIES OR CONDITIONS OF ANY KIND, either express or implied.
 * See the License for the specific language governing permissions and
 * limitations under the License.
 */

package kafka.server

import java.lang.{Byte => JByte}
import java.lang.{Long => JLong}
import java.nio.ByteBuffer
import java.util
import java.util.{Collections, Optional}
import java.util.concurrent.ConcurrentHashMap
import java.util.concurrent.atomic.AtomicInteger

import kafka.admin.{AdminUtils, RackAwareMode}
import kafka.api.ElectLeadersRequestOps
import kafka.api.{ApiVersion, KAFKA_0_11_0_IV0, KAFKA_2_3_IV0}
import kafka.cluster.Partition
import kafka.common.OffsetAndMetadata
import kafka.controller.{KafkaController, ReplicaAssignment}
import kafka.coordinator.group.{GroupCoordinator, JoinGroupResult, LeaveGroupResult, SyncGroupResult}
import kafka.coordinator.transaction.{InitProducerIdResult, TransactionCoordinator}
import kafka.log.AppendOrigin
import kafka.message.ZStdCompressionCodec
import kafka.network.RequestChannel
import kafka.security.authorizer.{AclEntry, AuthorizerUtils}
import kafka.server.QuotaFactory.{QuotaManagers, UnboundedQuota}
import kafka.utils.{CoreUtils, Logging}
import kafka.zk.{AdminZkClient, KafkaZkClient}
import org.apache.kafka.clients.admin.{AlterConfigOp, ConfigEntry}
import org.apache.kafka.clients.admin.AlterConfigOp.OpType
import org.apache.kafka.common.acl.{AclBinding, AclOperation}
import org.apache.kafka.common.acl.AclOperation._
import org.apache.kafka.common.config.ConfigResource
import org.apache.kafka.common.errors._
import org.apache.kafka.common.internals.{FatalExitError, Topic}
import org.apache.kafka.common.internals.Topic.{GROUP_METADATA_TOPIC_NAME, TRANSACTION_STATE_TOPIC_NAME, isInternal}
import org.apache.kafka.common.message.AlterConfigsResponseData.AlterConfigsResourceResponse
import org.apache.kafka.common.message.CreateTopicsRequestData.CreatableTopic
import org.apache.kafka.common.message.CreatePartitionsResponseData.CreatePartitionsTopicResult
import org.apache.kafka.common.message.{AddOffsetsToTxnResponseData, AlterConfigsResponseData, AlterPartitionReassignmentsResponseData, AlterReplicaLogDirsResponseData, CreateAclsResponseData, CreatePartitionsResponseData, CreateTopicsResponseData, DeleteAclsResponseData, DeleteGroupsResponseData, DeleteRecordsResponseData, DeleteTopicsResponseData, DescribeAclsResponseData, DescribeConfigsResponseData, DescribeGroupsResponseData, DescribeLogDirsResponseData, EndTxnResponseData, ExpireDelegationTokenResponseData, FindCoordinatorResponseData, HeartbeatResponseData, InitProducerIdResponseData, JoinGroupResponseData, LeaveGroupResponseData, ListGroupsResponseData, ListPartitionReassignmentsResponseData, MetadataResponseData, OffsetCommitRequestData, OffsetCommitResponseData, OffsetDeleteResponseData, RenewDelegationTokenResponseData, SaslAuthenticateResponseData, SaslHandshakeResponseData, StopReplicaResponseData, SyncGroupResponseData, UpdateMetadataResponseData}
import org.apache.kafka.common.message.CreateTopicsResponseData.{CreatableTopicResult, CreatableTopicResultCollection}
import org.apache.kafka.common.message.DeleteGroupsResponseData.{DeletableGroupResult, DeletableGroupResultCollection}
import org.apache.kafka.common.message.AlterPartitionReassignmentsResponseData.{ReassignablePartitionResponse, ReassignableTopicResponse}
import org.apache.kafka.common.message.CreateAclsResponseData.AclCreationResult
import org.apache.kafka.common.message.DeleteTopicsResponseData.{DeletableTopicResult, DeletableTopicResultCollection}
import org.apache.kafka.common.message.DeleteRecordsResponseData.{DeleteRecordsPartitionResult, DeleteRecordsTopicResult}
import org.apache.kafka.common.message.ElectLeadersResponseData.PartitionResult
import org.apache.kafka.common.message.ElectLeadersResponseData.ReplicaElectionResult
import org.apache.kafka.common.message.LeaveGroupResponseData.MemberResponse
import org.apache.kafka.common.metrics.Metrics
import org.apache.kafka.common.network.{ListenerName, Send}
import org.apache.kafka.common.protocol.{ApiKeys, Errors}
import org.apache.kafka.common.record._
import org.apache.kafka.common.replica.ClientMetadata
import org.apache.kafka.common.replica.ClientMetadata.DefaultClientMetadata
import org.apache.kafka.common.requests.FindCoordinatorRequest.CoordinatorType
import org.apache.kafka.common.requests.ProduceResponse.PartitionResponse
import org.apache.kafka.common.requests._
import org.apache.kafka.common.resource.Resource.CLUSTER_NAME
import org.apache.kafka.common.resource.ResourceType._
import org.apache.kafka.common.resource.{PatternType, Resource, ResourcePattern, ResourceType}
import org.apache.kafka.common.security.auth.{KafkaPrincipal, SecurityProtocol}
import org.apache.kafka.common.security.token.delegation.{DelegationToken, TokenInformation}
import org.apache.kafka.common.utils.{ProducerIdAndEpoch, Time, Utils}
import org.apache.kafka.common.{Node, TopicPartition}
import org.apache.kafka.common.message.MetadataResponseData.{MetadataResponsePartition, MetadataResponseTopic}
import org.apache.kafka.server.authorizer._

import scala.compat.java8.OptionConverters._
import scala.jdk.CollectionConverters._
import scala.collection.mutable.ArrayBuffer
import scala.collection.{Map, Seq, Set, immutable, mutable}
import scala.util.{Failure, Success, Try}
import kafka.coordinator.group.GroupOverview


/**
 * Logic to handle the various Kafka requests
 */
class KafkaApis(val requestChannel: RequestChannel,
                val replicaManager: ReplicaManager,
                val adminManager: AdminManager,
                val groupCoordinator: GroupCoordinator,
                val txnCoordinator: TransactionCoordinator,
                val controller: KafkaController,
                val zkClient: KafkaZkClient,
                val brokerId: Int,
                val config: KafkaConfig,
                val metadataCache: MetadataCache,
                val metrics: Metrics,
                val authorizer: Option[Authorizer],
                val quotas: QuotaManagers,
                val fetchManager: FetchManager,
                brokerTopicStats: BrokerTopicStats,
                val clusterId: String,
                time: Time,
                val tokenManager: DelegationTokenManager) extends Logging {

  type FetchResponseStats = Map[TopicPartition, RecordConversionStats]
  this.logIdent = "[KafkaApi-%d] ".format(brokerId)
  val adminZkClient = new AdminZkClient(zkClient)
  private val alterAclsPurgatory = new DelayedFuturePurgatory(purgatoryName = "AlterAcls", brokerId = config.brokerId)

  def close(): Unit = {
    alterAclsPurgatory.shutdown()
    info("Shutdown complete.")
  }

  /**
   * Top-level method that handles all requests and multiplexes to the right api
   */
  def handle(request: RequestChannel.Request): Unit = {
    try {
      trace(s"Handling request:${request.requestDesc(true)} from connection ${request.context.connectionId};" +
        s"securityProtocol:${request.context.securityProtocol},principal:${request.context.principal}")
      request.header.apiKey match {
        case ApiKeys.PRODUCE => handleProduceRequest(request)
        case ApiKeys.FETCH => handleFetchRequest(request)
        case ApiKeys.LIST_OFFSETS => handleListOffsetRequest(request)
        case ApiKeys.METADATA => handleTopicMetadataRequest(request)
        case ApiKeys.LEADER_AND_ISR => handleLeaderAndIsrRequest(request)
        case ApiKeys.STOP_REPLICA => handleStopReplicaRequest(request)
        case ApiKeys.UPDATE_METADATA => handleUpdateMetadataRequest(request)
        case ApiKeys.CONTROLLED_SHUTDOWN => handleControlledShutdownRequest(request)
        case ApiKeys.OFFSET_COMMIT => handleOffsetCommitRequest(request)
        case ApiKeys.OFFSET_FETCH => handleOffsetFetchRequest(request)
        case ApiKeys.FIND_COORDINATOR => handleFindCoordinatorRequest(request)
        case ApiKeys.JOIN_GROUP => handleJoinGroupRequest(request)
        case ApiKeys.HEARTBEAT => handleHeartbeatRequest(request)
        case ApiKeys.LEAVE_GROUP => handleLeaveGroupRequest(request)
        case ApiKeys.SYNC_GROUP => handleSyncGroupRequest(request)
        case ApiKeys.DESCRIBE_GROUPS => handleDescribeGroupRequest(request)
        case ApiKeys.LIST_GROUPS => handleListGroupsRequest(request)
        case ApiKeys.SASL_HANDSHAKE => handleSaslHandshakeRequest(request)
        case ApiKeys.API_VERSIONS => handleApiVersionsRequest(request)
        case ApiKeys.CREATE_TOPICS => handleCreateTopicsRequest(request)
        case ApiKeys.DELETE_TOPICS => handleDeleteTopicsRequest(request)
        case ApiKeys.DELETE_RECORDS => handleDeleteRecordsRequest(request)
        case ApiKeys.INIT_PRODUCER_ID => handleInitProducerIdRequest(request)
        case ApiKeys.OFFSET_FOR_LEADER_EPOCH => handleOffsetForLeaderEpochRequest(request)
        case ApiKeys.ADD_PARTITIONS_TO_TXN => handleAddPartitionToTxnRequest(request)
        case ApiKeys.ADD_OFFSETS_TO_TXN => handleAddOffsetsToTxnRequest(request)
        case ApiKeys.END_TXN => handleEndTxnRequest(request)
        case ApiKeys.WRITE_TXN_MARKERS => handleWriteTxnMarkersRequest(request)
        case ApiKeys.TXN_OFFSET_COMMIT => handleTxnOffsetCommitRequest(request)
        case ApiKeys.DESCRIBE_ACLS => handleDescribeAcls(request)
        case ApiKeys.CREATE_ACLS => handleCreateAcls(request)
        case ApiKeys.DELETE_ACLS => handleDeleteAcls(request)
        case ApiKeys.ALTER_CONFIGS => handleAlterConfigsRequest(request)
        case ApiKeys.DESCRIBE_CONFIGS => handleDescribeConfigsRequest(request)
        case ApiKeys.ALTER_REPLICA_LOG_DIRS => handleAlterReplicaLogDirsRequest(request)
        case ApiKeys.DESCRIBE_LOG_DIRS => handleDescribeLogDirsRequest(request)
        case ApiKeys.SASL_AUTHENTICATE => handleSaslAuthenticateRequest(request)
        case ApiKeys.CREATE_PARTITIONS => handleCreatePartitionsRequest(request)
        case ApiKeys.CREATE_DELEGATION_TOKEN => handleCreateTokenRequest(request)
        case ApiKeys.RENEW_DELEGATION_TOKEN => handleRenewTokenRequest(request)
        case ApiKeys.EXPIRE_DELEGATION_TOKEN => handleExpireTokenRequest(request)
        case ApiKeys.DESCRIBE_DELEGATION_TOKEN => handleDescribeTokensRequest(request)
        case ApiKeys.DELETE_GROUPS => handleDeleteGroupsRequest(request)
        case ApiKeys.ELECT_LEADERS => handleElectReplicaLeader(request)
        case ApiKeys.INCREMENTAL_ALTER_CONFIGS => handleIncrementalAlterConfigsRequest(request)
        case ApiKeys.ALTER_PARTITION_REASSIGNMENTS => handleAlterPartitionReassignmentsRequest(request)
        case ApiKeys.LIST_PARTITION_REASSIGNMENTS => handleListPartitionReassignmentsRequest(request)
        case ApiKeys.OFFSET_DELETE => handleOffsetDeleteRequest(request)
        case ApiKeys.DESCRIBE_CLIENT_QUOTAS => handleDescribeClientQuotasRequest(request)
        case ApiKeys.ALTER_CLIENT_QUOTAS => handleAlterClientQuotasRequest(request)
<<<<<<< HEAD
        case ApiKeys.ALTER_ISR => handleAlterIsrRequest(request)
=======
        case ApiKeys.DESCRIBE_USER_SCRAM_CREDENTIALS => handleDescribeUserScramCredentialsRequest(request)
        case ApiKeys.ALTER_USER_SCRAM_CREDENTIALS => handleAlterUserScramCredentialsRequest(request)
>>>>>>> d2521855
      }
    } catch {
      case e: FatalExitError => throw e
      case e: Throwable => handleError(request, e)
    } finally {
      // The local completion time may be set while processing the request. Only record it if it's unset.
      if (request.apiLocalCompleteTimeNanos < 0)
        request.apiLocalCompleteTimeNanos = time.nanoseconds
    }
  }

  def handleLeaderAndIsrRequest(request: RequestChannel.Request): Unit = {
    // ensureTopicExists is only for client facing requests
    // We can't have the ensureTopicExists check here since the controller sends it as an advisory to all brokers so they
    // stop serving data to clients for the topic being deleted
    val correlationId = request.header.correlationId
    val leaderAndIsrRequest = request.body[LeaderAndIsrRequest]

    def onLeadershipChange(updatedLeaders: Iterable[Partition], updatedFollowers: Iterable[Partition]): Unit = {
      // for each new leader or follower, call coordinator to handle consumer group migration.
      // this callback is invoked under the replica state change lock to ensure proper order of
      // leadership changes
      updatedLeaders.foreach { partition =>
        if (partition.topic == GROUP_METADATA_TOPIC_NAME)
          groupCoordinator.onElection(partition.partitionId)
        else if (partition.topic == TRANSACTION_STATE_TOPIC_NAME)
          txnCoordinator.onElection(partition.partitionId, partition.getLeaderEpoch)
      }

      updatedFollowers.foreach { partition =>
        if (partition.topic == GROUP_METADATA_TOPIC_NAME)
          groupCoordinator.onResignation(partition.partitionId)
        else if (partition.topic == TRANSACTION_STATE_TOPIC_NAME)
          txnCoordinator.onResignation(partition.partitionId, Some(partition.getLeaderEpoch))
      }
    }

    authorizeClusterOperation(request, CLUSTER_ACTION)
    if (isBrokerEpochStale(leaderAndIsrRequest.brokerEpoch)) {
      // When the broker restarts very quickly, it is possible for this broker to receive request intended
      // for its previous generation so the broker should skip the stale request.
      info("Received LeaderAndIsr request with broker epoch " +
        s"${leaderAndIsrRequest.brokerEpoch} smaller than the current broker epoch ${controller.brokerEpoch}")
      sendResponseExemptThrottle(request, leaderAndIsrRequest.getErrorResponse(0, Errors.STALE_BROKER_EPOCH.exception))
    } else {
      val response = replicaManager.becomeLeaderOrFollower(correlationId, leaderAndIsrRequest, onLeadershipChange)
      sendResponseExemptThrottle(request, response)
    }
  }

  def handleStopReplicaRequest(request: RequestChannel.Request): Unit = {
    // ensureTopicExists is only for client facing requests
    // We can't have the ensureTopicExists check here since the controller sends it as an advisory to all brokers so they
    // stop serving data to clients for the topic being deleted
    val stopReplicaRequest = request.body[StopReplicaRequest]
    authorizeClusterOperation(request, CLUSTER_ACTION)
    if (isBrokerEpochStale(stopReplicaRequest.brokerEpoch)) {
      // When the broker restarts very quickly, it is possible for this broker to receive request intended
      // for its previous generation so the broker should skip the stale request.
      info("Received StopReplica request with broker epoch " +
        s"${stopReplicaRequest.brokerEpoch} smaller than the current broker epoch ${controller.brokerEpoch}")
      sendResponseExemptThrottle(request, new StopReplicaResponse(
        new StopReplicaResponseData().setErrorCode(Errors.STALE_BROKER_EPOCH.code)))
    } else {
      val partitionStates = stopReplicaRequest.partitionStates().asScala
      val (result, error) = replicaManager.stopReplicas(
        request.context.correlationId,
        stopReplicaRequest.controllerId,
        stopReplicaRequest.controllerEpoch,
        stopReplicaRequest.brokerEpoch,
        partitionStates)
      // Clear the coordinator caches in case we were the leader. In the case of a reassignment, we
      // cannot rely on the LeaderAndIsr API for this since it is only sent to active replicas.
      result.foreach { case (topicPartition, error) =>
        if (error == Errors.NONE) {
          if (topicPartition.topic == GROUP_METADATA_TOPIC_NAME
              && partitionStates(topicPartition).deletePartition) {
            groupCoordinator.onResignation(topicPartition.partition)
          } else if (topicPartition.topic == TRANSACTION_STATE_TOPIC_NAME
                     && partitionStates(topicPartition).deletePartition) {
            val partitionState = partitionStates(topicPartition)
            val leaderEpoch = if (partitionState.leaderEpoch >= 0)
                Some(partitionState.leaderEpoch)
            else
              None
            txnCoordinator.onResignation(topicPartition.partition, coordinatorEpoch = leaderEpoch)
          }
        }
      }

      def toStopReplicaPartition(tp: TopicPartition, error: Errors) =
        new StopReplicaResponseData.StopReplicaPartitionError()
          .setTopicName(tp.topic)
          .setPartitionIndex(tp.partition)
          .setErrorCode(error.code)

      sendResponseExemptThrottle(request, new StopReplicaResponse(new StopReplicaResponseData()
        .setErrorCode(error.code)
        .setPartitionErrors(result.map {
          case (tp, error) => toStopReplicaPartition(tp, error)
        }.toBuffer.asJava)))
    }

    CoreUtils.swallow(replicaManager.replicaFetcherManager.shutdownIdleFetcherThreads(), this)
  }

  def handleUpdateMetadataRequest(request: RequestChannel.Request): Unit = {
    val correlationId = request.header.correlationId
    val updateMetadataRequest = request.body[UpdateMetadataRequest]

    authorizeClusterOperation(request, CLUSTER_ACTION)
    if (isBrokerEpochStale(updateMetadataRequest.brokerEpoch)) {
      // When the broker restarts very quickly, it is possible for this broker to receive request intended
      // for its previous generation so the broker should skip the stale request.
      info("Received update metadata request with broker epoch " +
        s"${updateMetadataRequest.brokerEpoch} smaller than the current broker epoch ${controller.brokerEpoch}")
      sendResponseExemptThrottle(request,
        new UpdateMetadataResponse(new UpdateMetadataResponseData().setErrorCode(Errors.STALE_BROKER_EPOCH.code)))
    } else {
      val deletedPartitions = replicaManager.maybeUpdateMetadataCache(correlationId, updateMetadataRequest)
      if (deletedPartitions.nonEmpty)
        groupCoordinator.handleDeletedPartitions(deletedPartitions)

      if (adminManager.hasDelayedTopicOperations) {
        updateMetadataRequest.partitionStates.forEach { partitionState =>
          adminManager.tryCompleteDelayedTopicOperations(partitionState.topicName)
        }
      }
      quotas.clientQuotaCallback.foreach { callback =>
        if (callback.updateClusterMetadata(metadataCache.getClusterMetadata(clusterId, request.context.listenerName))) {
          quotas.fetch.updateQuotaMetricConfigs()
          quotas.produce.updateQuotaMetricConfigs()
          quotas.request.updateQuotaMetricConfigs()
          quotas.controllerMutation.updateQuotaMetricConfigs()
        }
      }
      if (replicaManager.hasDelayedElectionOperations) {
        updateMetadataRequest.partitionStates.forEach { partitionState =>
          val tp = new TopicPartition(partitionState.topicName, partitionState.partitionIndex)
          replicaManager.tryCompleteElection(TopicPartitionOperationKey(tp))
        }
      }
      sendResponseExemptThrottle(request, new UpdateMetadataResponse(
        new UpdateMetadataResponseData().setErrorCode(Errors.NONE.code)))
    }
  }

  def handleControlledShutdownRequest(request: RequestChannel.Request): Unit = {
    // ensureTopicExists is only for client facing requests
    // We can't have the ensureTopicExists check here since the controller sends it as an advisory to all brokers so they
    // stop serving data to clients for the topic being deleted
    val controlledShutdownRequest = request.body[ControlledShutdownRequest]
    authorizeClusterOperation(request, CLUSTER_ACTION)

    def controlledShutdownCallback(controlledShutdownResult: Try[Set[TopicPartition]]): Unit = {
      val response = controlledShutdownResult match {
        case Success(partitionsRemaining) =>
         ControlledShutdownResponse.prepareResponse(Errors.NONE, partitionsRemaining.asJava)

        case Failure(throwable) =>
          controlledShutdownRequest.getErrorResponse(throwable)
      }
      sendResponseExemptThrottle(request, response)
    }
    controller.controlledShutdown(controlledShutdownRequest.data.brokerId, controlledShutdownRequest.data.brokerEpoch, controlledShutdownCallback)
  }

  /**
   * Handle an offset commit request
   */
  def handleOffsetCommitRequest(request: RequestChannel.Request): Unit = {
    val header = request.header
    val offsetCommitRequest = request.body[OffsetCommitRequest]

    val unauthorizedTopicErrors = mutable.Map[TopicPartition, Errors]()
    val nonExistingTopicErrors = mutable.Map[TopicPartition, Errors]()
    // the callback for sending an offset commit response
    def sendResponseCallback(commitStatus: Map[TopicPartition, Errors]): Unit = {
      val combinedCommitStatus = commitStatus ++ unauthorizedTopicErrors ++ nonExistingTopicErrors
      if (isDebugEnabled)
        combinedCommitStatus.foreach { case (topicPartition, error) =>
          if (error != Errors.NONE) {
            debug(s"Offset commit request with correlation id ${header.correlationId} from client ${header.clientId} " +
              s"on partition $topicPartition failed due to ${error.exceptionName}")
          }
        }
      sendResponseMaybeThrottle(request, requestThrottleMs =>
        new OffsetCommitResponse(requestThrottleMs, combinedCommitStatus.asJava))
    }

    // reject the request if not authorized to the group
    if (!authorize(request.context, READ, GROUP, offsetCommitRequest.data.groupId)) {
      val error = Errors.GROUP_AUTHORIZATION_FAILED
      val responseTopicList = OffsetCommitRequest.getErrorResponseTopics(
        offsetCommitRequest.data.topics,
        error)

      sendResponseMaybeThrottle(request, requestThrottleMs => new OffsetCommitResponse(
        new OffsetCommitResponseData()
            .setTopics(responseTopicList)
            .setThrottleTimeMs(requestThrottleMs)
      ))
    } else if (offsetCommitRequest.data.groupInstanceId != null && config.interBrokerProtocolVersion < KAFKA_2_3_IV0) {
      // Only enable static membership when IBP >= 2.3, because it is not safe for the broker to use the static member logic
      // until we are sure that all brokers support it. If static group being loaded by an older coordinator, it will discard
      // the group.instance.id field, so static members could accidentally become "dynamic", which leads to wrong states.
      val errorMap = new mutable.HashMap[TopicPartition, Errors]
      for (topicData <- offsetCommitRequest.data.topics.asScala) {
        for (partitionData <- topicData.partitions.asScala) {
          val topicPartition = new TopicPartition(topicData.name, partitionData.partitionIndex)
          errorMap += topicPartition -> Errors.UNSUPPORTED_VERSION
        }
      }
      sendResponseCallback(errorMap.toMap)
    } else {
      val authorizedTopicRequestInfoBldr = immutable.Map.newBuilder[TopicPartition, OffsetCommitRequestData.OffsetCommitRequestPartition]

      val topics = offsetCommitRequest.data.topics.asScala
      val authorizedTopics = filterByAuthorized(request.context, READ, TOPIC, topics)(_.name)
      for (topicData <- topics) {
        for (partitionData <- topicData.partitions.asScala) {
          val topicPartition = new TopicPartition(topicData.name, partitionData.partitionIndex)
          if (!authorizedTopics.contains(topicData.name))
            unauthorizedTopicErrors += (topicPartition -> Errors.TOPIC_AUTHORIZATION_FAILED)
          else if (!metadataCache.contains(topicPartition))
            nonExistingTopicErrors += (topicPartition -> Errors.UNKNOWN_TOPIC_OR_PARTITION)
          else
            authorizedTopicRequestInfoBldr += (topicPartition -> partitionData)
        }
      }

      val authorizedTopicRequestInfo = authorizedTopicRequestInfoBldr.result()

      if (authorizedTopicRequestInfo.isEmpty)
        sendResponseCallback(Map.empty)
      else if (header.apiVersion == 0) {
        // for version 0 always store offsets to ZK
        val responseInfo = authorizedTopicRequestInfo.map {
          case (topicPartition, partitionData) =>
            try {
              if (partitionData.committedMetadata() != null
                && partitionData.committedMetadata().length > config.offsetMetadataMaxSize)
                (topicPartition, Errors.OFFSET_METADATA_TOO_LARGE)
              else {
                zkClient.setOrCreateConsumerOffset(
                  offsetCommitRequest.data.groupId,
                  topicPartition,
                  partitionData.committedOffset)
                (topicPartition, Errors.NONE)
              }
            } catch {
              case e: Throwable => (topicPartition, Errors.forException(e))
            }
        }
        sendResponseCallback(responseInfo)
      } else {
        // for version 1 and beyond store offsets in offset manager

        // "default" expiration timestamp is now + retention (and retention may be overridden if v2)
        // expire timestamp is computed differently for v1 and v2.
        //   - If v1 and no explicit commit timestamp is provided we treat it the same as v5.
        //   - If v1 and explicit retention time is provided we calculate expiration timestamp based on that
        //   - If v2/v3/v4 (no explicit commit timestamp) we treat it the same as v5.
        //   - For v5 and beyond there is no per partition expiration timestamp, so this field is no longer in effect
        val currentTimestamp = time.milliseconds
        val partitionData = authorizedTopicRequestInfo.map { case (k, partitionData) =>
          val metadata = if (partitionData.committedMetadata == null)
            OffsetAndMetadata.NoMetadata
          else
            partitionData.committedMetadata

          val leaderEpochOpt = if (partitionData.committedLeaderEpoch == RecordBatch.NO_PARTITION_LEADER_EPOCH)
            Optional.empty[Integer]
          else
            Optional.of[Integer](partitionData.committedLeaderEpoch)

          k -> new OffsetAndMetadata(
            offset = partitionData.committedOffset,
            leaderEpoch = leaderEpochOpt,
            metadata = metadata,
            commitTimestamp = partitionData.commitTimestamp match {
              case OffsetCommitRequest.DEFAULT_TIMESTAMP => currentTimestamp
              case customTimestamp => customTimestamp
            },
            expireTimestamp = offsetCommitRequest.data.retentionTimeMs match {
              case OffsetCommitRequest.DEFAULT_RETENTION_TIME => None
              case retentionTime => Some(currentTimestamp + retentionTime)
            }
          )
        }

        // call coordinator to handle commit offset
        groupCoordinator.handleCommitOffsets(
          offsetCommitRequest.data.groupId,
          offsetCommitRequest.data.memberId,
          Option(offsetCommitRequest.data.groupInstanceId),
          offsetCommitRequest.data.generationId,
          partitionData,
          sendResponseCallback)
      }
    }
  }

  /**
   * Handle a produce request
   */
  def handleProduceRequest(request: RequestChannel.Request): Unit = {
    val produceRequest = request.body[ProduceRequest]
    val numBytesAppended = request.header.toStruct.sizeOf + request.sizeOfBodyInBytes

    if (produceRequest.hasTransactionalRecords) {
      val isAuthorizedTransactional = produceRequest.transactionalId != null &&
        authorize(request.context, WRITE, TRANSACTIONAL_ID, produceRequest.transactionalId)
      if (!isAuthorizedTransactional) {
        sendErrorResponseMaybeThrottle(request, Errors.TRANSACTIONAL_ID_AUTHORIZATION_FAILED.exception)
        return
      }
      // Note that authorization to a transactionalId implies ProducerId authorization

    } else if (produceRequest.hasIdempotentRecords && !authorize(request.context, IDEMPOTENT_WRITE, CLUSTER, CLUSTER_NAME)) {
      sendErrorResponseMaybeThrottle(request, Errors.CLUSTER_AUTHORIZATION_FAILED.exception)
      return
    }

    val produceRecords = produceRequest.partitionRecordsOrFail.asScala
    val unauthorizedTopicResponses = mutable.Map[TopicPartition, PartitionResponse]()
    val nonExistingTopicResponses = mutable.Map[TopicPartition, PartitionResponse]()
    val invalidRequestResponses = mutable.Map[TopicPartition, PartitionResponse]()
    val authorizedRequestInfo = mutable.Map[TopicPartition, MemoryRecords]()
    val authorizedTopics = filterByAuthorized(request.context, WRITE, TOPIC, produceRecords)(_._1.topic)

    for ((topicPartition, memoryRecords) <- produceRecords) {
      if (!authorizedTopics.contains(topicPartition.topic))
        unauthorizedTopicResponses += topicPartition -> new PartitionResponse(Errors.TOPIC_AUTHORIZATION_FAILED)
      else if (!metadataCache.contains(topicPartition))
        nonExistingTopicResponses += topicPartition -> new PartitionResponse(Errors.UNKNOWN_TOPIC_OR_PARTITION)
      else
        try {
          ProduceRequest.validateRecords(request.header.apiVersion, memoryRecords)
          authorizedRequestInfo += (topicPartition -> memoryRecords)
        } catch {
          case e: ApiException =>
            invalidRequestResponses += topicPartition -> new PartitionResponse(Errors.forException(e))
        }
    }

    // the callback for sending a produce response
    def sendResponseCallback(responseStatus: Map[TopicPartition, PartitionResponse]): Unit = {
      val mergedResponseStatus = responseStatus ++ unauthorizedTopicResponses ++ nonExistingTopicResponses ++ invalidRequestResponses
      var errorInResponse = false

      mergedResponseStatus.foreach { case (topicPartition, status) =>
        if (status.error != Errors.NONE) {
          errorInResponse = true
          debug("Produce request with correlation id %d from client %s on partition %s failed due to %s".format(
            request.header.correlationId,
            request.header.clientId,
            topicPartition,
            status.error.exceptionName))
        }
      }

      // Record both bandwidth and request quota-specific values and throttle by muting the channel if any of the quotas
      // have been violated. If both quotas have been violated, use the max throttle time between the two quotas. Note
      // that the request quota is not enforced if acks == 0.
      val timeMs = time.milliseconds()
      val bandwidthThrottleTimeMs = quotas.produce.maybeRecordAndGetThrottleTimeMs(request, numBytesAppended, timeMs)
      val requestThrottleTimeMs =
        if (produceRequest.acks == 0) 0
        else quotas.request.maybeRecordAndGetThrottleTimeMs(request, timeMs)
      val maxThrottleTimeMs = Math.max(bandwidthThrottleTimeMs, requestThrottleTimeMs)
      if (maxThrottleTimeMs > 0) {
        request.apiThrottleTimeMs = maxThrottleTimeMs
        if (bandwidthThrottleTimeMs > requestThrottleTimeMs) {
          quotas.produce.throttle(request, bandwidthThrottleTimeMs, requestChannel.sendResponse)
        } else {
          quotas.request.throttle(request, requestThrottleTimeMs, requestChannel.sendResponse)
        }
      }

      // Send the response immediately. In case of throttling, the channel has already been muted.
      if (produceRequest.acks == 0) {
        // no operation needed if producer request.required.acks = 0; however, if there is any error in handling
        // the request, since no response is expected by the producer, the server will close socket server so that
        // the producer client will know that some error has happened and will refresh its metadata
        if (errorInResponse) {
          val exceptionsSummary = mergedResponseStatus.map { case (topicPartition, status) =>
            topicPartition -> status.error.exceptionName
          }.mkString(", ")
          info(
            s"Closing connection due to error during produce request with correlation id ${request.header.correlationId} " +
              s"from client id ${request.header.clientId} with ack=0\n" +
              s"Topic and partition to exceptions: $exceptionsSummary"
          )
          closeConnection(request, new ProduceResponse(mergedResponseStatus.asJava).errorCounts)
        } else {
          // Note that although request throttling is exempt for acks == 0, the channel may be throttled due to
          // bandwidth quota violation.
          sendNoOpResponseExemptThrottle(request)
        }
      } else {
        sendResponse(request, Some(new ProduceResponse(mergedResponseStatus.asJava, maxThrottleTimeMs)), None)
      }
    }

    def processingStatsCallback(processingStats: FetchResponseStats): Unit = {
      processingStats.foreach { case (tp, info) =>
        updateRecordConversionStats(request, tp, info)
      }
    }

    if (authorizedRequestInfo.isEmpty)
      sendResponseCallback(Map.empty)
    else {
      val internalTopicsAllowed = request.header.clientId == AdminUtils.AdminClientId

      // call the replica manager to append messages to the replicas
      replicaManager.appendRecords(
        timeout = produceRequest.timeout.toLong,
        requiredAcks = produceRequest.acks,
        internalTopicsAllowed = internalTopicsAllowed,
        origin = AppendOrigin.Client,
        entriesPerPartition = authorizedRequestInfo,
        responseCallback = sendResponseCallback,
        recordConversionStatsCallback = processingStatsCallback)

      // if the request is put into the purgatory, it will have a held reference and hence cannot be garbage collected;
      // hence we clear its data here in order to let GC reclaim its memory since it is already appended to log
      produceRequest.clearPartitionRecords()
    }
  }

  /**
   * Handle a fetch request
   */
  def handleFetchRequest(request: RequestChannel.Request): Unit = {
    val versionId = request.header.apiVersion
    val clientId = request.header.clientId
    val fetchRequest = request.body[FetchRequest]
    val fetchContext = fetchManager.newContext(
      fetchRequest.metadata,
      fetchRequest.fetchData,
      fetchRequest.toForget,
      fetchRequest.isFromFollower)

    val clientMetadata: Option[ClientMetadata] = if (versionId >= 11) {
      // Fetch API version 11 added preferred replica logic
      Some(new DefaultClientMetadata(
        fetchRequest.rackId,
        clientId,
        request.context.clientAddress,
        request.context.principal,
        request.context.listenerName.value))
    } else {
      None
    }

    def errorResponse[T >: MemoryRecords <: BaseRecords](error: Errors): FetchResponse.PartitionData[T] = {
      new FetchResponse.PartitionData[T](error, FetchResponse.INVALID_HIGHWATERMARK, FetchResponse.INVALID_LAST_STABLE_OFFSET,
        FetchResponse.INVALID_LOG_START_OFFSET, null, MemoryRecords.EMPTY)
    }

    val erroneous = mutable.ArrayBuffer[(TopicPartition, FetchResponse.PartitionData[Records])]()
    val interesting = mutable.ArrayBuffer[(TopicPartition, FetchRequest.PartitionData)]()
    if (fetchRequest.isFromFollower) {
      // The follower must have ClusterAction on ClusterResource in order to fetch partition data.
      if (authorize(request.context, CLUSTER_ACTION, CLUSTER, CLUSTER_NAME)) {
        fetchContext.foreachPartition { (topicPartition, data) =>
          if (!metadataCache.contains(topicPartition))
            erroneous += topicPartition -> errorResponse(Errors.UNKNOWN_TOPIC_OR_PARTITION)
          else
            interesting += (topicPartition -> data)
        }
      } else {
        fetchContext.foreachPartition { (part, _) =>
          erroneous += part -> errorResponse(Errors.TOPIC_AUTHORIZATION_FAILED)
        }
      }
    } else {
      // Regular Kafka consumers need READ permission on each partition they are fetching.
      val partitionMap = new mutable.ArrayBuffer[(TopicPartition, FetchRequest.PartitionData)]
      fetchContext.foreachPartition { (topicPartition, partitionData) =>
        partitionMap += topicPartition -> partitionData
      }
      val authorizedTopics = filterByAuthorized(request.context, READ, TOPIC, partitionMap)(_._1.topic)
      partitionMap.foreach { case (topicPartition, data) =>
        if (!authorizedTopics.contains(topicPartition.topic))
          erroneous += topicPartition -> errorResponse(Errors.TOPIC_AUTHORIZATION_FAILED)
        else if (!metadataCache.contains(topicPartition))
          erroneous += topicPartition -> errorResponse(Errors.UNKNOWN_TOPIC_OR_PARTITION)
        else
          interesting += (topicPartition -> data)
      }
    }

    def maybeDownConvertStorageError(error: Errors, version: Short): Errors = {
      // If consumer sends FetchRequest V5 or earlier, the client library is not guaranteed to recognize the error code
      // for KafkaStorageException. In this case the client library will translate KafkaStorageException to
      // UnknownServerException which is not retriable. We can ensure that consumer will update metadata and retry
      // by converting the KafkaStorageException to NotLeaderForPartitionException in the response if FetchRequest version <= 5
      if (error == Errors.KAFKA_STORAGE_ERROR && versionId <= 5) {
        Errors.NOT_LEADER_OR_FOLLOWER
      } else {
        error
      }
    }

    def maybeConvertFetchedData(tp: TopicPartition,
                                partitionData: FetchResponse.PartitionData[Records]): FetchResponse.PartitionData[BaseRecords] = {
      val logConfig = replicaManager.getLogConfig(tp)

      if (logConfig.exists(_.compressionType == ZStdCompressionCodec.name) && versionId < 10) {
        trace(s"Fetching messages is disabled for ZStandard compressed partition $tp. Sending unsupported version response to $clientId.")
        errorResponse(Errors.UNSUPPORTED_COMPRESSION_TYPE)
      } else {
        // Down-conversion of the fetched records is needed when the stored magic version is
        // greater than that supported by the client (as indicated by the fetch request version). If the
        // configured magic version for the topic is less than or equal to that supported by the version of the
        // fetch request, we skip the iteration through the records in order to check the magic version since we
        // know it must be supported. However, if the magic version is changed from a higher version back to a
        // lower version, this check will no longer be valid and we will fail to down-convert the messages
        // which were written in the new format prior to the version downgrade.
        val unconvertedRecords = partitionData.records
        val downConvertMagic =
          logConfig.map(_.messageFormatVersion.recordVersion.value).flatMap { magic =>
            if (magic > RecordBatch.MAGIC_VALUE_V0 && versionId <= 1 && !unconvertedRecords.hasCompatibleMagic(RecordBatch.MAGIC_VALUE_V0))
              Some(RecordBatch.MAGIC_VALUE_V0)
            else if (magic > RecordBatch.MAGIC_VALUE_V1 && versionId <= 3 && !unconvertedRecords.hasCompatibleMagic(RecordBatch.MAGIC_VALUE_V1))
              Some(RecordBatch.MAGIC_VALUE_V1)
            else
              None
          }

        downConvertMagic match {
          case Some(magic) =>
            // For fetch requests from clients, check if down-conversion is disabled for the particular partition
            if (!fetchRequest.isFromFollower && !logConfig.forall(_.messageDownConversionEnable)) {
              trace(s"Conversion to message format ${downConvertMagic.get} is disabled for partition $tp. Sending unsupported version response to $clientId.")
              errorResponse(Errors.UNSUPPORTED_VERSION)
            } else {
              try {
                trace(s"Down converting records from partition $tp to message format version $magic for fetch request from $clientId")
                // Because down-conversion is extremely memory intensive, we want to try and delay the down-conversion as much
                // as possible. With KIP-283, we have the ability to lazily down-convert in a chunked manner. The lazy, chunked
                // down-conversion always guarantees that at least one batch of messages is down-converted and sent out to the
                // client.
                val error = maybeDownConvertStorageError(partitionData.error, versionId)
                new FetchResponse.PartitionData[BaseRecords](error, partitionData.highWatermark,
                  partitionData.lastStableOffset, partitionData.logStartOffset,
                  partitionData.preferredReadReplica, partitionData.abortedTransactions,
                  new LazyDownConversionRecords(tp, unconvertedRecords, magic, fetchContext.getFetchOffset(tp).get, time))
              } catch {
                case e: UnsupportedCompressionTypeException =>
                  trace("Received unsupported compression type error during down-conversion", e)
                  errorResponse(Errors.UNSUPPORTED_COMPRESSION_TYPE)
              }
            }
          case None => {
            val error = maybeDownConvertStorageError(partitionData.error, versionId)
            new FetchResponse.PartitionData[BaseRecords](error, partitionData.highWatermark,
              partitionData.lastStableOffset, partitionData.logStartOffset,
              partitionData.preferredReadReplica, partitionData.abortedTransactions,
              unconvertedRecords)
          }
        }
      }
    }

    // the callback for process a fetch response, invoked before throttling
    def processResponseCallback(responsePartitionData: Seq[(TopicPartition, FetchPartitionData)]): Unit = {
      val partitions = new util.LinkedHashMap[TopicPartition, FetchResponse.PartitionData[Records]]
      val reassigningPartitions = mutable.Set[TopicPartition]()
      responsePartitionData.foreach { case (tp, data) =>
        val abortedTransactions = data.abortedTransactions.map(_.asJava).orNull
        val lastStableOffset = data.lastStableOffset.getOrElse(FetchResponse.INVALID_LAST_STABLE_OFFSET)
        if (data.isReassignmentFetch)
          reassigningPartitions.add(tp)
        val error = maybeDownConvertStorageError(data.error, versionId)
        partitions.put(tp, new FetchResponse.PartitionData(error, data.highWatermark, lastStableOffset,
          data.logStartOffset, data.preferredReadReplica.map(int2Integer).asJava,
          abortedTransactions, data.records))
      }
      erroneous.foreach { case (tp, data) => partitions.put(tp, data) }

      var unconvertedFetchResponse: FetchResponse[Records] = null

      def createResponse(throttleTimeMs: Int): FetchResponse[BaseRecords] = {
        // Down-convert messages for each partition if required
        val convertedData = new util.LinkedHashMap[TopicPartition, FetchResponse.PartitionData[BaseRecords]]
        unconvertedFetchResponse.responseData.forEach { (tp, unconvertedPartitionData) =>
          if (unconvertedPartitionData.error != Errors.NONE)
            debug(s"Fetch request with correlation id ${request.header.correlationId} from client $clientId " +
              s"on partition $tp failed due to ${unconvertedPartitionData.error.exceptionName}")
          convertedData.put(tp, maybeConvertFetchedData(tp, unconvertedPartitionData))
        }

        // Prepare fetch response from converted data
        val response = new FetchResponse(unconvertedFetchResponse.error, convertedData, throttleTimeMs,
          unconvertedFetchResponse.sessionId)
        // record the bytes out metrics only when the response is being sent
        response.responseData.forEach { (tp, data) =>
          brokerTopicStats.updateBytesOut(tp.topic, fetchRequest.isFromFollower, reassigningPartitions.contains(tp), data.records.sizeInBytes)
        }
        response
      }

      def updateConversionStats(send: Send): Unit = {
        send match {
          case send: MultiRecordsSend if send.recordConversionStats != null =>
            send.recordConversionStats.asScala.toMap.foreach {
              case (tp, stats) => updateRecordConversionStats(request, tp, stats)
            }
          case _ =>
        }
      }

      if (fetchRequest.isFromFollower) {
        // We've already evaluated against the quota and are good to go. Just need to record it now.
        unconvertedFetchResponse = fetchContext.updateAndGenerateResponseData(partitions)
        val responseSize = sizeOfThrottledPartitions(versionId, unconvertedFetchResponse, quotas.leader)
        quotas.leader.record(responseSize)
        trace(s"Sending Fetch response with partitions.size=${unconvertedFetchResponse.responseData.size}, " +
          s"metadata=${unconvertedFetchResponse.sessionId}")
        sendResponseExemptThrottle(request, createResponse(0), Some(updateConversionStats))
      } else {
        // Fetch size used to determine throttle time is calculated before any down conversions.
        // This may be slightly different from the actual response size. But since down conversions
        // result in data being loaded into memory, we should do this only when we are not going to throttle.
        //
        // Record both bandwidth and request quota-specific values and throttle by muting the channel if any of the
        // quotas have been violated. If both quotas have been violated, use the max throttle time between the two
        // quotas. When throttled, we unrecord the recorded bandwidth quota value
        val responseSize = fetchContext.getResponseSize(partitions, versionId)
        val timeMs = time.milliseconds()
        val requestThrottleTimeMs = quotas.request.maybeRecordAndGetThrottleTimeMs(request, timeMs)
        val bandwidthThrottleTimeMs = quotas.fetch.maybeRecordAndGetThrottleTimeMs(request, responseSize, timeMs)

        val maxThrottleTimeMs = math.max(bandwidthThrottleTimeMs, requestThrottleTimeMs)
        if (maxThrottleTimeMs > 0) {
          request.apiThrottleTimeMs = maxThrottleTimeMs
          // Even if we need to throttle for request quota violation, we should "unrecord" the already recorded value
          // from the fetch quota because we are going to return an empty response.
          quotas.fetch.unrecordQuotaSensor(request, responseSize, timeMs)
          if (bandwidthThrottleTimeMs > requestThrottleTimeMs) {
            quotas.fetch.throttle(request, bandwidthThrottleTimeMs, requestChannel.sendResponse)
          } else {
            quotas.request.throttle(request, requestThrottleTimeMs, requestChannel.sendResponse)
          }
          // If throttling is required, return an empty response.
          unconvertedFetchResponse = fetchContext.getThrottledResponse(maxThrottleTimeMs)
        } else {
          // Get the actual response. This will update the fetch context.
          unconvertedFetchResponse = fetchContext.updateAndGenerateResponseData(partitions)
          trace(s"Sending Fetch response with partitions.size=$responseSize, metadata=${unconvertedFetchResponse.sessionId}")
        }

        // Send the response immediately.
        sendResponse(request, Some(createResponse(maxThrottleTimeMs)), Some(updateConversionStats))
      }
    }

    // for fetch from consumer, cap fetchMaxBytes to the maximum bytes that could be fetched without being throttled given
    // no bytes were recorded in the recent quota window
    // trying to fetch more bytes would result in a guaranteed throttling potentially blocking consumer progress
    val maxQuotaWindowBytes = if (fetchRequest.isFromFollower)
      Int.MaxValue
    else
      quotas.fetch.getMaxValueInQuotaWindow(request.session, clientId).toInt

    val fetchMaxBytes = Math.min(Math.min(fetchRequest.maxBytes, config.fetchMaxBytes), maxQuotaWindowBytes)
    val fetchMinBytes = Math.min(fetchRequest.minBytes, fetchMaxBytes)
    if (interesting.isEmpty)
      processResponseCallback(Seq.empty)
    else {
      // call the replica manager to fetch messages from the local replica
      replicaManager.fetchMessages(
        fetchRequest.maxWait.toLong,
        fetchRequest.replicaId,
        fetchMinBytes,
        fetchMaxBytes,
        versionId <= 2,
        interesting,
        replicationQuota(fetchRequest),
        processResponseCallback,
        fetchRequest.isolationLevel,
        clientMetadata)
    }
  }

  class SelectingIterator(val partitions: util.LinkedHashMap[TopicPartition, FetchResponse.PartitionData[Records]],
                          val quota: ReplicationQuotaManager)
                          extends util.Iterator[util.Map.Entry[TopicPartition, FetchResponse.PartitionData[Records]]] {
    val iter = partitions.entrySet().iterator()

    var nextElement: util.Map.Entry[TopicPartition, FetchResponse.PartitionData[Records]] = null

    override def hasNext: Boolean = {
      while ((nextElement == null) && iter.hasNext()) {
        val element = iter.next()
        if (quota.isThrottled(element.getKey)) {
          nextElement = element
        }
      }
      nextElement != null
    }

    override def next(): util.Map.Entry[TopicPartition, FetchResponse.PartitionData[Records]] = {
      if (!hasNext()) throw new NoSuchElementException()
      val element = nextElement
      nextElement = null
      element
    }

    override def remove(): Unit = throw new UnsupportedOperationException()
  }

  // Traffic from both in-sync and out of sync replicas are accounted for in replication quota to ensure total replication
  // traffic doesn't exceed quota.
  private def sizeOfThrottledPartitions(versionId: Short,
                                        unconvertedResponse: FetchResponse[Records],
                                        quota: ReplicationQuotaManager): Int = {
    val iter = new SelectingIterator(unconvertedResponse.responseData, quota)
    FetchResponse.sizeOf(versionId, iter)
  }

  def replicationQuota(fetchRequest: FetchRequest): ReplicaQuota =
    if (fetchRequest.isFromFollower) quotas.leader else UnboundedQuota

  def handleListOffsetRequest(request: RequestChannel.Request): Unit = {
    val version = request.header.apiVersion

    val mergedResponseMap = if (version == 0)
      handleListOffsetRequestV0(request)
    else
      handleListOffsetRequestV1AndAbove(request)

    sendResponseMaybeThrottle(request, requestThrottleMs => new ListOffsetResponse(requestThrottleMs, mergedResponseMap.asJava))
  }

  private def handleListOffsetRequestV0(request : RequestChannel.Request) : Map[TopicPartition, ListOffsetResponse.PartitionData] = {
    val correlationId = request.header.correlationId
    val clientId = request.header.clientId
    val offsetRequest = request.body[ListOffsetRequest]

    val partitionTimestamps = offsetRequest.partitionTimestamps.asScala
    val (authorizedRequestInfo, unauthorizedRequestInfo) = partitionMapByAuthorized(request.context,
      DESCRIBE, TOPIC, partitionTimestamps)(_.topic)

    val unauthorizedResponseStatus = unauthorizedRequestInfo.map { case (k, _) =>
      k -> new ListOffsetResponse.PartitionData(Errors.TOPIC_AUTHORIZATION_FAILED, Seq.empty[JLong].asJava)
    }

    val responseMap = authorizedRequestInfo.map { case (topicPartition, partitionData) =>
      try {
        val offsets = replicaManager.legacyFetchOffsetsForTimestamp(
          topicPartition = topicPartition,
          timestamp = partitionData.timestamp,
          maxNumOffsets = partitionData.maxNumOffsets,
          isFromConsumer = offsetRequest.replicaId == ListOffsetRequest.CONSUMER_REPLICA_ID,
          fetchOnlyFromLeader = offsetRequest.replicaId != ListOffsetRequest.DEBUGGING_REPLICA_ID)
        (topicPartition, new ListOffsetResponse.PartitionData(Errors.NONE, offsets.map(JLong.valueOf).asJava))
      } catch {
        // NOTE: UnknownTopicOrPartitionException and NotLeaderOrFollowerException are special cased since these error messages
        // are typically transient and there is no value in logging the entire stack trace for the same
        case e @ (_ : UnknownTopicOrPartitionException |
                  _ : NotLeaderOrFollowerException |
                  _ : KafkaStorageException) =>
          debug("Offset request with correlation id %d from client %s on partition %s failed due to %s".format(
            correlationId, clientId, topicPartition, e.getMessage))
          (topicPartition, new ListOffsetResponse.PartitionData(Errors.forException(e), List[JLong]().asJava))
        case e: Throwable =>
          error("Error while responding to offset request", e)
          (topicPartition, new ListOffsetResponse.PartitionData(Errors.forException(e), List[JLong]().asJava))
      }
    }
    responseMap ++ unauthorizedResponseStatus
  }

  private def handleListOffsetRequestV1AndAbove(request : RequestChannel.Request): Map[TopicPartition, ListOffsetResponse.PartitionData] = {
    val correlationId = request.header.correlationId
    val clientId = request.header.clientId
    val offsetRequest = request.body[ListOffsetRequest]

    val (authorizedRequestInfo, unauthorizedRequestInfo) = partitionMapByAuthorized(request.context,
      DESCRIBE, TOPIC, offsetRequest.partitionTimestamps.asScala)(_.topic)

    val unauthorizedResponseStatus = unauthorizedRequestInfo.map { case (k, _) =>
      k -> new ListOffsetResponse.PartitionData(Errors.TOPIC_AUTHORIZATION_FAILED,
        ListOffsetResponse.UNKNOWN_TIMESTAMP,
        ListOffsetResponse.UNKNOWN_OFFSET,
        Optional.empty())
    }

    val responseMap = authorizedRequestInfo.map { case (topicPartition, partitionData) =>
      if (offsetRequest.duplicatePartitions.contains(topicPartition)) {
        debug(s"OffsetRequest with correlation id $correlationId from client $clientId on partition $topicPartition " +
            s"failed because the partition is duplicated in the request.")
        (topicPartition, new ListOffsetResponse.PartitionData(Errors.INVALID_REQUEST,
          ListOffsetResponse.UNKNOWN_TIMESTAMP,
          ListOffsetResponse.UNKNOWN_OFFSET,
          Optional.empty()))
      } else {

        def buildErrorResponse(e: Errors): (TopicPartition, ListOffsetResponse.PartitionData) = {
          (topicPartition, new ListOffsetResponse.PartitionData(
            e,
            ListOffsetResponse.UNKNOWN_TIMESTAMP,
            ListOffsetResponse.UNKNOWN_OFFSET,
            Optional.empty()))
        }

        try {
          val fetchOnlyFromLeader = offsetRequest.replicaId != ListOffsetRequest.DEBUGGING_REPLICA_ID
          val isClientRequest = offsetRequest.replicaId == ListOffsetRequest.CONSUMER_REPLICA_ID
          val isolationLevelOpt = if (isClientRequest)
            Some(offsetRequest.isolationLevel)
          else
            None

          val foundOpt = replicaManager.fetchOffsetForTimestamp(topicPartition,
            partitionData.timestamp,
            isolationLevelOpt,
            partitionData.currentLeaderEpoch,
            fetchOnlyFromLeader)

          val response = foundOpt match {
            case Some(found) =>
              new ListOffsetResponse.PartitionData(Errors.NONE, found.timestamp, found.offset, found.leaderEpoch)
            case None =>
              new ListOffsetResponse.PartitionData(Errors.NONE, ListOffsetResponse.UNKNOWN_TIMESTAMP,
                ListOffsetResponse.UNKNOWN_OFFSET, Optional.empty())
          }
          (topicPartition, response)
        } catch {
          // NOTE: These exceptions are special cased since these error messages are typically transient or the client
          // would have received a clear exception and there is no value in logging the entire stack trace for the same
          case e @ (_ : UnknownTopicOrPartitionException |
                    _ : NotLeaderOrFollowerException |
                    _ : UnknownLeaderEpochException |
                    _ : FencedLeaderEpochException |
                    _ : KafkaStorageException |
                    _ : UnsupportedForMessageFormatException) =>
            debug(s"Offset request with correlation id $correlationId from client $clientId on " +
                s"partition $topicPartition failed due to ${e.getMessage}")
            buildErrorResponse(Errors.forException(e))

          // Only V5 and newer ListOffset calls should get OFFSET_NOT_AVAILABLE
          case e: OffsetNotAvailableException =>
            if(request.header.apiVersion >= 5) {
              buildErrorResponse(Errors.forException(e))
            } else {
              buildErrorResponse(Errors.LEADER_NOT_AVAILABLE)
            }

          case e: Throwable =>
            error("Error while responding to offset request", e)
            buildErrorResponse(Errors.forException(e))
        }
      }
    }
    responseMap ++ unauthorizedResponseStatus
  }

  private def createTopic(topic: String,
                          numPartitions: Int,
                          replicationFactor: Int,
                          properties: util.Properties = new util.Properties()): MetadataResponseTopic = {
    try {
      adminZkClient.createTopic(topic, numPartitions, replicationFactor, properties, RackAwareMode.Safe)
      info("Auto creation of topic %s with %d partitions and replication factor %d is successful"
        .format(topic, numPartitions, replicationFactor))
      metadataResponseTopic(Errors.LEADER_NOT_AVAILABLE, topic, isInternal(topic), util.Collections.emptyList())
    } catch {
      case _: TopicExistsException => // let it go, possibly another broker created this topic
        metadataResponseTopic(Errors.LEADER_NOT_AVAILABLE, topic, isInternal(topic), util.Collections.emptyList())
      case ex: Throwable  => // Catch all to prevent unhandled errors
        metadataResponseTopic(Errors.forException(ex), topic, isInternal(topic), util.Collections.emptyList())
    }
  }

  private def metadataResponseTopic(error: Errors, topic: String, isInternal: Boolean,
                                    partitionData: util.List[MetadataResponsePartition]): MetadataResponseTopic = {
    new MetadataResponseTopic()
      .setErrorCode(error.code)
      .setName(topic)
      .setIsInternal(isInternal)
      .setPartitions(partitionData)
  }

  private def createInternalTopic(topic: String): MetadataResponseTopic = {
    if (topic == null)
      throw new IllegalArgumentException("topic must not be null")

    val aliveBrokers = metadataCache.getAliveBrokers

    topic match {
      case GROUP_METADATA_TOPIC_NAME =>
        if (aliveBrokers.size < config.offsetsTopicReplicationFactor) {
          error(s"Number of alive brokers '${aliveBrokers.size}' does not meet the required replication factor " +
            s"'${config.offsetsTopicReplicationFactor}' for the offsets topic (configured via " +
            s"'${KafkaConfig.OffsetsTopicReplicationFactorProp}'). This error can be ignored if the cluster is starting up " +
            s"and not all brokers are up yet.")
          metadataResponseTopic(Errors.COORDINATOR_NOT_AVAILABLE, topic, true, util.Collections.emptyList())
        } else {
          createTopic(topic, config.offsetsTopicPartitions, config.offsetsTopicReplicationFactor.toInt,
            groupCoordinator.offsetsTopicConfigs)
        }
      case TRANSACTION_STATE_TOPIC_NAME =>
        if (aliveBrokers.size < config.transactionTopicReplicationFactor) {
          error(s"Number of alive brokers '${aliveBrokers.size}' does not meet the required replication factor " +
            s"'${config.transactionTopicReplicationFactor}' for the transactions state topic (configured via " +
            s"'${KafkaConfig.TransactionsTopicReplicationFactorProp}'). This error can be ignored if the cluster is starting up " +
            s"and not all brokers are up yet.")
          metadataResponseTopic(Errors.COORDINATOR_NOT_AVAILABLE, topic, true, util.Collections.emptyList())
        } else {
          createTopic(topic, config.transactionTopicPartitions, config.transactionTopicReplicationFactor.toInt,
            txnCoordinator.transactionTopicConfigs)
        }
      case _ => throw new IllegalArgumentException(s"Unexpected internal topic name: $topic")
    }
  }

  private def getOrCreateInternalTopic(topic: String, listenerName: ListenerName): MetadataResponseData.MetadataResponseTopic = {
    val topicMetadata = metadataCache.getTopicMetadata(Set(topic), listenerName)
    topicMetadata.headOption.getOrElse(createInternalTopic(topic))
  }

  private def getTopicMetadata(allowAutoTopicCreation: Boolean, topics: Set[String], listenerName: ListenerName,
                               errorUnavailableEndpoints: Boolean,
                               errorUnavailableListeners: Boolean): Seq[MetadataResponseTopic] = {
    val topicResponses = metadataCache.getTopicMetadata(topics, listenerName,
        errorUnavailableEndpoints, errorUnavailableListeners)
    if (topics.isEmpty || topicResponses.size == topics.size) {
      topicResponses
    } else {
      val nonExistentTopics = topics.diff(topicResponses.map(_.name).toSet)
      val responsesForNonExistentTopics = nonExistentTopics.map { topic =>
        if (isInternal(topic)) {
          val topicMetadata = createInternalTopic(topic)
          if (topicMetadata.errorCode == Errors.COORDINATOR_NOT_AVAILABLE.code)
            metadataResponseTopic(Errors.INVALID_REPLICATION_FACTOR, topic, true, util.Collections.emptyList())
          else
            topicMetadata
        } else if (allowAutoTopicCreation && config.autoCreateTopicsEnable) {
          createTopic(topic, config.numPartitions, config.defaultReplicationFactor)
        } else {
          metadataResponseTopic(Errors.UNKNOWN_TOPIC_OR_PARTITION, topic, false, util.Collections.emptyList())
        }
      }
      topicResponses ++ responsesForNonExistentTopics
    }
  }

  /**
   * Handle a topic metadata request
   */
  def handleTopicMetadataRequest(request: RequestChannel.Request): Unit = {
    val metadataRequest = request.body[MetadataRequest]
    val requestVersion = request.header.apiVersion

    val topics = if (metadataRequest.isAllTopics)
      metadataCache.getAllTopics()
    else
      metadataRequest.topics.asScala.toSet

    val authorizedForDescribeTopics = filterByAuthorized(request.context, DESCRIBE, TOPIC,
      topics, logIfDenied = !metadataRequest.isAllTopics)(identity)
    var (authorizedTopics, unauthorizedForDescribeTopics) = topics.partition(authorizedForDescribeTopics.contains)
    var unauthorizedForCreateTopics = Set[String]()

    if (authorizedTopics.nonEmpty) {
      val nonExistingTopics = metadataCache.getNonExistingTopics(authorizedTopics)
      if (metadataRequest.allowAutoTopicCreation && config.autoCreateTopicsEnable && nonExistingTopics.nonEmpty) {
        if (!authorize(request.context, CREATE, CLUSTER, CLUSTER_NAME, logIfDenied = false)) {
          val authorizedForCreateTopics = filterByAuthorized(request.context, CREATE, TOPIC,
            nonExistingTopics)(identity)
          unauthorizedForCreateTopics = nonExistingTopics.diff(authorizedForCreateTopics)
          authorizedTopics = authorizedTopics.diff(unauthorizedForCreateTopics)
        }
      }
    }

    val unauthorizedForCreateTopicMetadata = unauthorizedForCreateTopics.map(topic =>
      metadataResponseTopic(Errors.TOPIC_AUTHORIZATION_FAILED, topic, isInternal(topic), util.Collections.emptyList()))


    // do not disclose the existence of topics unauthorized for Describe, so we've not even checked if they exist or not
    val unauthorizedForDescribeTopicMetadata =
      // In case of all topics, don't include topics unauthorized for Describe
      if ((requestVersion == 0 && (metadataRequest.topics == null || metadataRequest.topics.isEmpty)) || metadataRequest.isAllTopics)
        Set.empty[MetadataResponseTopic]
      else
        unauthorizedForDescribeTopics.map(topic =>
          metadataResponseTopic(Errors.TOPIC_AUTHORIZATION_FAILED, topic, false, util.Collections.emptyList()))

    // In version 0, we returned an error when brokers with replicas were unavailable,
    // while in higher versions we simply don't include the broker in the returned broker list
    val errorUnavailableEndpoints = requestVersion == 0
    // In versions 5 and below, we returned LEADER_NOT_AVAILABLE if a matching listener was not found on the leader.
    // From version 6 onwards, we return LISTENER_NOT_FOUND to enable diagnosis of configuration errors.
    val errorUnavailableListeners = requestVersion >= 6
    val topicMetadata =
      if (authorizedTopics.isEmpty)
        Seq.empty[MetadataResponseTopic]
      else
        getTopicMetadata(metadataRequest.allowAutoTopicCreation, authorizedTopics, request.context.listenerName,
          errorUnavailableEndpoints, errorUnavailableListeners)

    var clusterAuthorizedOperations = Int.MinValue
    if (request.header.apiVersion >= 8) {
      // get cluster authorized operations
      if (metadataRequest.data.includeClusterAuthorizedOperations) {
        if (authorize(request.context, DESCRIBE, CLUSTER, CLUSTER_NAME))
          clusterAuthorizedOperations = authorizedOperations(request, Resource.CLUSTER)
        else
          clusterAuthorizedOperations = 0
      }

      // get topic authorized operations
      if (metadataRequest.data.includeTopicAuthorizedOperations) {
        topicMetadata.foreach { topicData =>
          topicData.setTopicAuthorizedOperations(authorizedOperations(request, new Resource(ResourceType.TOPIC, topicData.name)))
        }
      }
    }

    val completeTopicMetadata = topicMetadata ++ unauthorizedForCreateTopicMetadata ++ unauthorizedForDescribeTopicMetadata

    val brokers = metadataCache.getAliveBrokers

    trace("Sending topic metadata %s and brokers %s for correlation id %d to client %s".format(completeTopicMetadata.mkString(","),
      brokers.mkString(","), request.header.correlationId, request.header.clientId))

    sendResponseMaybeThrottle(request, requestThrottleMs =>
       MetadataResponse.prepareResponse(
         requestThrottleMs,
         completeTopicMetadata.asJava,
         brokers.flatMap(_.getNode(request.context.listenerName)).asJava,
         clusterId,
         metadataCache.getControllerId.getOrElse(MetadataResponse.NO_CONTROLLER_ID),
         clusterAuthorizedOperations
      ))
  }

  /**
   * Handle an offset fetch request
   */
  def handleOffsetFetchRequest(request: RequestChannel.Request): Unit = {
    val header = request.header
    val offsetFetchRequest = request.body[OffsetFetchRequest]

    def partitionByAuthorized(seq: Seq[TopicPartition]): (Seq[TopicPartition], Seq[TopicPartition]) =
      partitionSeqByAuthorized(request.context, DESCRIBE, TOPIC, seq)(_.topic)

    def createResponse(requestThrottleMs: Int): AbstractResponse = {
      val offsetFetchResponse =
        // reject the request if not authorized to the group
        if (!authorize(request.context, DESCRIBE, GROUP, offsetFetchRequest.groupId))
          offsetFetchRequest.getErrorResponse(requestThrottleMs, Errors.GROUP_AUTHORIZATION_FAILED)
        else {
          if (header.apiVersion == 0) {
            val (authorizedPartitions, unauthorizedPartitions) = partitionByAuthorized(
              offsetFetchRequest.partitions.asScala)

            // version 0 reads offsets from ZK
            val authorizedPartitionData = authorizedPartitions.map { topicPartition =>
              try {
                if (!metadataCache.contains(topicPartition))
                  (topicPartition, OffsetFetchResponse.UNKNOWN_PARTITION)
                else {
                  val payloadOpt = zkClient.getConsumerOffset(offsetFetchRequest.groupId, topicPartition)
                  payloadOpt match {
                    case Some(payload) =>
                      (topicPartition, new OffsetFetchResponse.PartitionData(payload.toLong,
                        Optional.empty(), OffsetFetchResponse.NO_METADATA, Errors.NONE))
                    case None =>
                      (topicPartition, OffsetFetchResponse.UNKNOWN_PARTITION)
                  }
                }
              } catch {
                case e: Throwable =>
                  (topicPartition, new OffsetFetchResponse.PartitionData(OffsetFetchResponse.INVALID_OFFSET,
                    Optional.empty(), OffsetFetchResponse.NO_METADATA, Errors.forException(e)))
              }
            }.toMap

            val unauthorizedPartitionData = unauthorizedPartitions.map(_ -> OffsetFetchResponse.UNAUTHORIZED_PARTITION).toMap
            new OffsetFetchResponse(requestThrottleMs, Errors.NONE, (authorizedPartitionData ++ unauthorizedPartitionData).asJava)
          } else {
            // versions 1 and above read offsets from Kafka
            if (offsetFetchRequest.isAllPartitions) {
              val (error, allPartitionData) = groupCoordinator.handleFetchOffsets(offsetFetchRequest.groupId, offsetFetchRequest.requireStable)
              if (error != Errors.NONE)
                offsetFetchRequest.getErrorResponse(requestThrottleMs, error)
              else {
                // clients are not allowed to see offsets for topics that are not authorized for Describe
                val (authorizedPartitionData, _) = partitionMapByAuthorized(request.context,
                  DESCRIBE, TOPIC, allPartitionData)(_.topic)
                new OffsetFetchResponse(requestThrottleMs, Errors.NONE, authorizedPartitionData.asJava)
              }
            } else {
              val (authorizedPartitions, unauthorizedPartitions) = partitionByAuthorized(
                offsetFetchRequest.partitions.asScala)
              val (error, authorizedPartitionData) = groupCoordinator.handleFetchOffsets(offsetFetchRequest.groupId,
                offsetFetchRequest.requireStable, Some(authorizedPartitions))
              if (error != Errors.NONE)
                offsetFetchRequest.getErrorResponse(requestThrottleMs, error)
              else {
                val unauthorizedPartitionData = unauthorizedPartitions.map(_ -> OffsetFetchResponse.UNAUTHORIZED_PARTITION).toMap
                new OffsetFetchResponse(requestThrottleMs, Errors.NONE, (authorizedPartitionData ++ unauthorizedPartitionData).asJava)
              }
            }
          }
        }

      trace(s"Sending offset fetch response $offsetFetchResponse for correlation id ${header.correlationId} to client ${header.clientId}.")
      offsetFetchResponse
    }

    sendResponseMaybeThrottle(request, createResponse)
  }

  def handleFindCoordinatorRequest(request: RequestChannel.Request): Unit = {
    val findCoordinatorRequest = request.body[FindCoordinatorRequest]

    if (findCoordinatorRequest.data.keyType == CoordinatorType.GROUP.id &&
        !authorize(request.context, DESCRIBE, GROUP, findCoordinatorRequest.data.key))
      sendErrorResponseMaybeThrottle(request, Errors.GROUP_AUTHORIZATION_FAILED.exception)
    else if (findCoordinatorRequest.data.keyType == CoordinatorType.TRANSACTION.id &&
        !authorize(request.context, DESCRIBE, TRANSACTIONAL_ID, findCoordinatorRequest.data.key))
      sendErrorResponseMaybeThrottle(request, Errors.TRANSACTIONAL_ID_AUTHORIZATION_FAILED.exception)
    else {
      // get metadata (and create the topic if necessary)
      val (partition, topicMetadata) = CoordinatorType.forId(findCoordinatorRequest.data.keyType) match {
        case CoordinatorType.GROUP =>
          val partition = groupCoordinator.partitionFor(findCoordinatorRequest.data.key)
          val metadata = getOrCreateInternalTopic(GROUP_METADATA_TOPIC_NAME, request.context.listenerName)
          (partition, metadata)

        case CoordinatorType.TRANSACTION =>
          val partition = txnCoordinator.partitionFor(findCoordinatorRequest.data.key)
          val metadata = getOrCreateInternalTopic(TRANSACTION_STATE_TOPIC_NAME, request.context.listenerName)
          (partition, metadata)

        case _ =>
          throw new InvalidRequestException("Unknown coordinator type in FindCoordinator request")
      }

      def createResponse(requestThrottleMs: Int): AbstractResponse = {
        def createFindCoordinatorResponse(error: Errors, node: Node): FindCoordinatorResponse = {
          new FindCoordinatorResponse(
              new FindCoordinatorResponseData()
                .setErrorCode(error.code)
                .setErrorMessage(error.message)
                .setNodeId(node.id)
                .setHost(node.host)
                .setPort(node.port)
                .setThrottleTimeMs(requestThrottleMs))
        }
        val responseBody = if (topicMetadata.errorCode != Errors.NONE.code) {
          createFindCoordinatorResponse(Errors.COORDINATOR_NOT_AVAILABLE, Node.noNode)
        } else {
          val coordinatorEndpoint = topicMetadata.partitions.asScala
            .find(_.partitionIndex == partition)
            .filter(_.leaderId != MetadataResponse.NO_LEADER_ID)
            .flatMap(metadata => metadataCache.getAliveBroker(metadata.leaderId))
            .flatMap(_.getNode(request.context.listenerName))
            .filterNot(_.isEmpty)

          coordinatorEndpoint match {
            case Some(endpoint) =>
              createFindCoordinatorResponse(Errors.NONE, endpoint)
            case _ =>
              createFindCoordinatorResponse(Errors.COORDINATOR_NOT_AVAILABLE, Node.noNode)
          }
        }
        trace("Sending FindCoordinator response %s for correlation id %d to client %s."
          .format(responseBody, request.header.correlationId, request.header.clientId))
        responseBody
      }
      sendResponseMaybeThrottle(request, createResponse)
    }
  }

  def handleDescribeGroupRequest(request: RequestChannel.Request): Unit = {

    def sendResponseCallback(describeGroupsResponseData: DescribeGroupsResponseData): Unit = {
      def createResponse(requestThrottleMs: Int): AbstractResponse = {
        describeGroupsResponseData.setThrottleTimeMs(requestThrottleMs)
        new DescribeGroupsResponse(describeGroupsResponseData)
      }
      sendResponseMaybeThrottle(request, createResponse)
    }

    val describeRequest = request.body[DescribeGroupsRequest]
    val describeGroupsResponseData = new DescribeGroupsResponseData()

    describeRequest.data.groups.forEach { groupId =>
      if (!authorize(request.context, DESCRIBE, GROUP, groupId)) {
        describeGroupsResponseData.groups.add(DescribeGroupsResponse.forError(groupId, Errors.GROUP_AUTHORIZATION_FAILED))
      } else {
        val (error, summary) = groupCoordinator.handleDescribeGroup(groupId)
        val members = summary.members.map { member =>
          new DescribeGroupsResponseData.DescribedGroupMember()
            .setMemberId(member.memberId)
            .setGroupInstanceId(member.groupInstanceId.orNull)
            .setClientId(member.clientId)
            .setClientHost(member.clientHost)
            .setMemberAssignment(member.assignment)
            .setMemberMetadata(member.metadata)
        }

        val describedGroup = new DescribeGroupsResponseData.DescribedGroup()
          .setErrorCode(error.code)
          .setGroupId(groupId)
          .setGroupState(summary.state)
          .setProtocolType(summary.protocolType)
          .setProtocolData(summary.protocol)
          .setMembers(members.asJava)

        if (request.header.apiVersion >= 3) {
          if (error == Errors.NONE && describeRequest.data.includeAuthorizedOperations) {
            describedGroup.setAuthorizedOperations(authorizedOperations(request, new Resource(ResourceType.GROUP, groupId)))
          }
        }

        describeGroupsResponseData.groups.add(describedGroup)
      }
    }

    sendResponseCallback(describeGroupsResponseData)
  }

  def handleListGroupsRequest(request: RequestChannel.Request): Unit = {
    val listGroupsRequest = request.body[ListGroupsRequest]
    val states = if (listGroupsRequest.data.statesFilter == null)
      // Handle a null array the same as empty
      immutable.Set[String]()
    else
      listGroupsRequest.data.statesFilter.asScala.toSet

    def createResponse(throttleMs: Int, groups: List[GroupOverview], error: Errors): AbstractResponse = {
       new ListGroupsResponse(new ListGroupsResponseData()
            .setErrorCode(error.code)
            .setGroups(groups.map { group =>
                val listedGroup = new ListGroupsResponseData.ListedGroup()
                  .setGroupId(group.groupId)
                  .setProtocolType(group.protocolType)
                  .setGroupState(group.state.toString)
                listedGroup
            }.asJava)
            .setThrottleTimeMs(throttleMs)
        )
    }
    val (error, groups) = groupCoordinator.handleListGroups(states)
    if (authorize(request.context, DESCRIBE, CLUSTER, CLUSTER_NAME))
      // With describe cluster access all groups are returned. We keep this alternative for backward compatibility.
      sendResponseMaybeThrottle(request, requestThrottleMs =>
        createResponse(requestThrottleMs, groups, error))
    else {
      val filteredGroups = groups.filter(group => authorize(request.context, DESCRIBE, GROUP, group.groupId))
      sendResponseMaybeThrottle(request, requestThrottleMs =>
        createResponse(requestThrottleMs, filteredGroups, error))
    }
  }

  def handleJoinGroupRequest(request: RequestChannel.Request): Unit = {
    val joinGroupRequest = request.body[JoinGroupRequest]

    // the callback for sending a join-group response
    def sendResponseCallback(joinResult: JoinGroupResult): Unit = {
      def createResponse(requestThrottleMs: Int): AbstractResponse = {
        val protocolName = if (request.context.apiVersion() >= 7)
          joinResult.protocolName.orNull
        else
          joinResult.protocolName.getOrElse(GroupCoordinator.NoProtocol)

        val responseBody = new JoinGroupResponse(
          new JoinGroupResponseData()
            .setThrottleTimeMs(requestThrottleMs)
            .setErrorCode(joinResult.error.code)
            .setGenerationId(joinResult.generationId)
            .setProtocolType(joinResult.protocolType.orNull)
            .setProtocolName(protocolName)
            .setLeader(joinResult.leaderId)
            .setMemberId(joinResult.memberId)
            .setMembers(joinResult.members.asJava)
        )

        trace("Sending join group response %s for correlation id %d to client %s."
          .format(responseBody, request.header.correlationId, request.header.clientId))
        responseBody
      }
      sendResponseMaybeThrottle(request, createResponse)
    }

    if (joinGroupRequest.data.groupInstanceId != null && config.interBrokerProtocolVersion < KAFKA_2_3_IV0) {
      // Only enable static membership when IBP >= 2.3, because it is not safe for the broker to use the static member logic
      // until we are sure that all brokers support it. If static group being loaded by an older coordinator, it will discard
      // the group.instance.id field, so static members could accidentally become "dynamic", which leads to wrong states.
      sendResponseCallback(JoinGroupResult(JoinGroupRequest.UNKNOWN_MEMBER_ID, Errors.UNSUPPORTED_VERSION))
    } else if (!authorize(request.context, READ, GROUP, joinGroupRequest.data.groupId)) {
      sendResponseCallback(JoinGroupResult(JoinGroupRequest.UNKNOWN_MEMBER_ID, Errors.GROUP_AUTHORIZATION_FAILED))
    } else {
      val groupInstanceId = Option(joinGroupRequest.data.groupInstanceId)

      // Only return MEMBER_ID_REQUIRED error if joinGroupRequest version is >= 4
      // and groupInstanceId is configured to unknown.
      val requireKnownMemberId = joinGroupRequest.version >= 4 && groupInstanceId.isEmpty

      // let the coordinator handle join-group
      val protocols = joinGroupRequest.data.protocols.valuesList.asScala.map(protocol =>
        (protocol.name, protocol.metadata)).toList

      groupCoordinator.handleJoinGroup(
        joinGroupRequest.data.groupId,
        joinGroupRequest.data.memberId,
        groupInstanceId,
        requireKnownMemberId,
        request.header.clientId,
        request.context.clientAddress.toString,
        joinGroupRequest.data.rebalanceTimeoutMs,
        joinGroupRequest.data.sessionTimeoutMs,
        joinGroupRequest.data.protocolType,
        protocols,
        sendResponseCallback)
    }
  }

  def handleSyncGroupRequest(request: RequestChannel.Request): Unit = {
    val syncGroupRequest = request.body[SyncGroupRequest]

    def sendResponseCallback(syncGroupResult: SyncGroupResult): Unit = {
      sendResponseMaybeThrottle(request, requestThrottleMs =>
        new SyncGroupResponse(
          new SyncGroupResponseData()
            .setErrorCode(syncGroupResult.error.code)
            .setProtocolType(syncGroupResult.protocolType.orNull)
            .setProtocolName(syncGroupResult.protocolName.orNull)
            .setAssignment(syncGroupResult.memberAssignment)
            .setThrottleTimeMs(requestThrottleMs)
        ))
    }

    if (syncGroupRequest.data.groupInstanceId != null && config.interBrokerProtocolVersion < KAFKA_2_3_IV0) {
      // Only enable static membership when IBP >= 2.3, because it is not safe for the broker to use the static member logic
      // until we are sure that all brokers support it. If static group being loaded by an older coordinator, it will discard
      // the group.instance.id field, so static members could accidentally become "dynamic", which leads to wrong states.
      sendResponseCallback(SyncGroupResult(Errors.UNSUPPORTED_VERSION))
    } else if (!syncGroupRequest.areMandatoryProtocolTypeAndNamePresent()) {
      // Starting from version 5, ProtocolType and ProtocolName fields are mandatory.
      sendResponseCallback(SyncGroupResult(Errors.INCONSISTENT_GROUP_PROTOCOL))
    } else if (!authorize(request.context, READ, GROUP, syncGroupRequest.data.groupId)) {
      sendResponseCallback(SyncGroupResult(Errors.GROUP_AUTHORIZATION_FAILED))
    } else {
      val assignmentMap = immutable.Map.newBuilder[String, Array[Byte]]
      syncGroupRequest.data.assignments.forEach { assignment =>
        assignmentMap += (assignment.memberId -> assignment.assignment)
      }

      groupCoordinator.handleSyncGroup(
        syncGroupRequest.data.groupId,
        syncGroupRequest.data.generationId,
        syncGroupRequest.data.memberId,
        Option(syncGroupRequest.data.protocolType),
        Option(syncGroupRequest.data.protocolName),
        Option(syncGroupRequest.data.groupInstanceId),
        assignmentMap.result(),
        sendResponseCallback
      )
    }
  }

  def handleDeleteGroupsRequest(request: RequestChannel.Request): Unit = {
    val deleteGroupsRequest = request.body[DeleteGroupsRequest]
    val groups = deleteGroupsRequest.data.groupsNames.asScala.distinct

    val (authorizedGroups, unauthorizedGroups) = partitionSeqByAuthorized(request.context, DELETE, GROUP,
      groups)(identity)

    val groupDeletionResult = groupCoordinator.handleDeleteGroups(authorizedGroups.toSet) ++
      unauthorizedGroups.map(_ -> Errors.GROUP_AUTHORIZATION_FAILED)

    sendResponseMaybeThrottle(request, requestThrottleMs => {
      val deletionCollections = new DeletableGroupResultCollection()
      groupDeletionResult.foreach { case (groupId, error) =>
        deletionCollections.add(new DeletableGroupResult()
          .setGroupId(groupId)
          .setErrorCode(error.code)
        )
      }

      new DeleteGroupsResponse(new DeleteGroupsResponseData()
        .setResults(deletionCollections)
        .setThrottleTimeMs(requestThrottleMs)
      )
    })
  }

  def handleHeartbeatRequest(request: RequestChannel.Request): Unit = {
    val heartbeatRequest = request.body[HeartbeatRequest]

    // the callback for sending a heartbeat response
    def sendResponseCallback(error: Errors): Unit = {
      def createResponse(requestThrottleMs: Int): AbstractResponse = {
        val response = new HeartbeatResponse(
          new HeartbeatResponseData()
            .setThrottleTimeMs(requestThrottleMs)
            .setErrorCode(error.code))
        trace("Sending heartbeat response %s for correlation id %d to client %s."
          .format(response, request.header.correlationId, request.header.clientId))
        response
      }
      sendResponseMaybeThrottle(request, createResponse)
    }

    if (heartbeatRequest.data.groupInstanceId != null && config.interBrokerProtocolVersion < KAFKA_2_3_IV0) {
      // Only enable static membership when IBP >= 2.3, because it is not safe for the broker to use the static member logic
      // until we are sure that all brokers support it. If static group being loaded by an older coordinator, it will discard
      // the group.instance.id field, so static members could accidentally become "dynamic", which leads to wrong states.
      sendResponseCallback(Errors.UNSUPPORTED_VERSION)
    } else if (!authorize(request.context, READ, GROUP, heartbeatRequest.data.groupId)) {
      sendResponseMaybeThrottle(request, requestThrottleMs =>
        new HeartbeatResponse(
            new HeartbeatResponseData()
              .setThrottleTimeMs(requestThrottleMs)
              .setErrorCode(Errors.GROUP_AUTHORIZATION_FAILED.code)))
    } else {
      // let the coordinator to handle heartbeat
      groupCoordinator.handleHeartbeat(
        heartbeatRequest.data.groupId,
        heartbeatRequest.data.memberId,
        Option(heartbeatRequest.data.groupInstanceId),
        heartbeatRequest.data.generationId,
        sendResponseCallback)
    }
  }

  def handleLeaveGroupRequest(request: RequestChannel.Request): Unit = {
    val leaveGroupRequest = request.body[LeaveGroupRequest]

    val members = leaveGroupRequest.members.asScala.toList

    if (!authorize(request.context, READ, GROUP, leaveGroupRequest.data.groupId)) {
      sendResponseMaybeThrottle(request, requestThrottleMs => {
        new LeaveGroupResponse(new LeaveGroupResponseData()
          .setThrottleTimeMs(requestThrottleMs)
          .setErrorCode(Errors.GROUP_AUTHORIZATION_FAILED.code)
        )
      })
    } else {
      def sendResponseCallback(leaveGroupResult : LeaveGroupResult): Unit = {
        val memberResponses = leaveGroupResult.memberResponses.map(
          leaveGroupResult =>
            new MemberResponse()
              .setErrorCode(leaveGroupResult.error.code)
              .setMemberId(leaveGroupResult.memberId)
              .setGroupInstanceId(leaveGroupResult.groupInstanceId.orNull)
        )
        def createResponse(requestThrottleMs: Int): AbstractResponse = {
          new LeaveGroupResponse(
            memberResponses.asJava,
            leaveGroupResult.topLevelError,
            requestThrottleMs,
            leaveGroupRequest.version)
        }
        sendResponseMaybeThrottle(request, createResponse)
      }

      groupCoordinator.handleLeaveGroup(
        leaveGroupRequest.data.groupId,
        members,
        sendResponseCallback)
    }
  }

  def handleSaslHandshakeRequest(request: RequestChannel.Request): Unit = {
    val responseData = new SaslHandshakeResponseData().setErrorCode(Errors.ILLEGAL_SASL_STATE.code)
    sendResponseMaybeThrottle(request, _ => new SaslHandshakeResponse(responseData))
  }

  def handleSaslAuthenticateRequest(request: RequestChannel.Request): Unit = {
    val responseData = new SaslAuthenticateResponseData()
      .setErrorCode(Errors.ILLEGAL_SASL_STATE.code)
      .setErrorMessage("SaslAuthenticate request received after successful authentication")
    sendResponseMaybeThrottle(request, _ => new SaslAuthenticateResponse(responseData))
  }

  def handleApiVersionsRequest(request: RequestChannel.Request): Unit = {
    // Note that broker returns its full list of supported ApiKeys and versions regardless of current
    // authentication state (e.g., before SASL authentication on an SASL listener, do note that no
    // Kafka protocol requests may take place on an SSL listener before the SSL handshake is finished).
    // If this is considered to leak information about the broker version a workaround is to use SSL
    // with client authentication which is performed at an earlier stage of the connection where the
    // ApiVersionRequest is not available.
    def createResponseCallback(requestThrottleMs: Int): ApiVersionsResponse = {
      val apiVersionRequest = request.body[ApiVersionsRequest]
      if (apiVersionRequest.hasUnsupportedRequestVersion)
        apiVersionRequest.getErrorResponse(requestThrottleMs, Errors.UNSUPPORTED_VERSION.exception)
      else if (!apiVersionRequest.isValid)
        apiVersionRequest.getErrorResponse(requestThrottleMs, Errors.INVALID_REQUEST.exception)
      else {
        val supportedFeatures = SupportedFeatures.get
        val finalizedFeatures = FinalizedFeatureCache.get
        if (finalizedFeatures.isEmpty) {
          ApiVersionsResponse.apiVersionsResponse(
            requestThrottleMs,
            config.interBrokerProtocolVersion.recordVersion.value,
            supportedFeatures)
        } else {
          ApiVersionsResponse.apiVersionsResponse(
            requestThrottleMs,
            config.interBrokerProtocolVersion.recordVersion.value,
            supportedFeatures,
            finalizedFeatures.get.features,
            finalizedFeatures.get.epoch)
        }
      }
    }
    sendResponseMaybeThrottle(request, createResponseCallback)
  }

  def handleCreateTopicsRequest(request: RequestChannel.Request): Unit = {
    val controllerMutationQuota = quotas.controllerMutation.newQuotaFor(request, strictSinceVersion = 6)

    def sendResponseCallback(results: CreatableTopicResultCollection): Unit = {
      def createResponse(requestThrottleMs: Int): AbstractResponse = {
        val responseData = new CreateTopicsResponseData()
          .setThrottleTimeMs(requestThrottleMs)
          .setTopics(results)
        val responseBody = new CreateTopicsResponse(responseData)
        trace(s"Sending create topics response $responseData for correlation id " +
          s"${request.header.correlationId} to client ${request.header.clientId}.")
        responseBody
      }
      sendResponseMaybeThrottle(controllerMutationQuota, request, createResponse, onComplete = None)
    }

    val createTopicsRequest = request.body[CreateTopicsRequest]
    val results = new CreatableTopicResultCollection(createTopicsRequest.data.topics.size)
    if (!controller.isActive) {
      createTopicsRequest.data.topics.forEach { topic =>
        results.add(new CreatableTopicResult().setName(topic.name)
          .setErrorCode(Errors.NOT_CONTROLLER.code))
      }
      sendResponseCallback(results)
    } else {
      createTopicsRequest.data.topics.forEach { topic =>
        results.add(new CreatableTopicResult().setName(topic.name))
      }
      val hasClusterAuthorization = authorize(request.context, CREATE, CLUSTER, CLUSTER_NAME,
        logIfDenied = false)
      val topics = createTopicsRequest.data.topics.asScala.map(_.name)
      val authorizedTopics =
        if (hasClusterAuthorization) topics.toSet
        else filterByAuthorized(request.context, CREATE, TOPIC, topics)(identity)
      val authorizedForDescribeConfigs = filterByAuthorized(request.context, DESCRIBE_CONFIGS, TOPIC,
        topics, logIfDenied = false)(identity).map(name => name -> results.find(name)).toMap

      results.forEach { topic =>
        if (results.findAll(topic.name).size > 1) {
          topic.setErrorCode(Errors.INVALID_REQUEST.code)
          topic.setErrorMessage("Found multiple entries for this topic.")
        } else if (!authorizedTopics.contains(topic.name)) {
          topic.setErrorCode(Errors.TOPIC_AUTHORIZATION_FAILED.code)
          topic.setErrorMessage("Authorization failed.")
        }
        if (!authorizedForDescribeConfigs.contains(topic.name)) {
          topic.setTopicConfigErrorCode(Errors.TOPIC_AUTHORIZATION_FAILED.code)
        }
      }
      val toCreate = mutable.Map[String, CreatableTopic]()
      createTopicsRequest.data.topics.forEach { topic =>
        if (results.find(topic.name).errorCode == Errors.NONE.code) {
          toCreate += topic.name -> topic
        }
      }
      def handleCreateTopicsResults(errors: Map[String, ApiError]): Unit = {
        errors.foreach { case (topicName, error) =>
          val result = results.find(topicName)
          result.setErrorCode(error.error.code)
            .setErrorMessage(error.message)
          // Reset any configs in the response if Create failed
          if (error != ApiError.NONE) {
            result.setConfigs(List.empty.asJava)
              .setNumPartitions(-1)
              .setReplicationFactor(-1)
              .setTopicConfigErrorCode(Errors.NONE.code)
          }
        }
        sendResponseCallback(results)
      }
      adminManager.createTopics(
        createTopicsRequest.data.timeoutMs,
        createTopicsRequest.data.validateOnly,
        toCreate,
        authorizedForDescribeConfigs,
        controllerMutationQuota,
        handleCreateTopicsResults)
    }
  }

  def handleCreatePartitionsRequest(request: RequestChannel.Request): Unit = {
    val createPartitionsRequest = request.body[CreatePartitionsRequest]
    val controllerMutationQuota = quotas.controllerMutation.newQuotaFor(request, strictSinceVersion = 3)

    def sendResponseCallback(results: Map[String, ApiError]): Unit = {
      def createResponse(requestThrottleMs: Int): AbstractResponse = {
        val createPartitionsResults = results.map {
          case (topic, error) => new CreatePartitionsTopicResult()
            .setName(topic)
            .setErrorCode(error.error.code)
            .setErrorMessage(error.message)
        }.toSeq
        val responseBody = new CreatePartitionsResponse(new CreatePartitionsResponseData()
          .setThrottleTimeMs(requestThrottleMs)
          .setResults(createPartitionsResults.asJava))
        trace(s"Sending create partitions response $responseBody for correlation id ${request.header.correlationId} to " +
          s"client ${request.header.clientId}.")
        responseBody
      }
      sendResponseMaybeThrottle(controllerMutationQuota, request, createResponse, onComplete = None)
    }

    if (!controller.isActive) {
      val result = createPartitionsRequest.data.topics.asScala.map { topic =>
        (topic.name, new ApiError(Errors.NOT_CONTROLLER, null))
      }.toMap
      sendResponseCallback(result)
    } else {
      // Special handling to add duplicate topics to the response
      val topics = createPartitionsRequest.data.topics.asScala.toSeq
      val dupes = topics.groupBy(_.name)
        .filter { _._2.size > 1 }
        .keySet
      val notDuped = topics.filterNot(topic => dupes.contains(topic.name))
      val (authorized, unauthorized) = partitionSeqByAuthorized(request.context, ALTER, TOPIC,
        notDuped)(_.name)

      val (queuedForDeletion, valid) = authorized.partition { topic =>
        controller.topicDeletionManager.isTopicQueuedUpForDeletion(topic.name)
      }

      val errors = dupes.map(_ -> new ApiError(Errors.INVALID_REQUEST, "Duplicate topic in request.")) ++
        unauthorized.map(_.name -> new ApiError(Errors.TOPIC_AUTHORIZATION_FAILED, "The topic authorization is failed.")) ++
        queuedForDeletion.map(_.name -> new ApiError(Errors.INVALID_TOPIC_EXCEPTION, "The topic is queued for deletion."))

      adminManager.createPartitions(
        createPartitionsRequest.data.timeoutMs,
        valid,
        createPartitionsRequest.data.validateOnly,
        controllerMutationQuota,
        result => sendResponseCallback(result ++ errors))
    }
  }

  def handleDeleteTopicsRequest(request: RequestChannel.Request): Unit = {
    val controllerMutationQuota = quotas.controllerMutation.newQuotaFor(request, strictSinceVersion = 5)

    def sendResponseCallback(results: DeletableTopicResultCollection): Unit = {
      def createResponse(requestThrottleMs: Int): AbstractResponse = {
        val responseData = new DeleteTopicsResponseData()
          .setThrottleTimeMs(requestThrottleMs)
          .setResponses(results)
        val responseBody = new DeleteTopicsResponse(responseData)
        trace(s"Sending delete topics response $responseBody for correlation id ${request.header.correlationId} to client ${request.header.clientId}.")
        responseBody
      }
      sendResponseMaybeThrottle(controllerMutationQuota, request, createResponse, onComplete = None)
    }

    val deleteTopicRequest = request.body[DeleteTopicsRequest]
    val results = new DeletableTopicResultCollection(deleteTopicRequest.data.topicNames.size)
    val toDelete = mutable.Set[String]()
    if (!controller.isActive) {
      deleteTopicRequest.data.topicNames.forEach { topic =>
        results.add(new DeletableTopicResult()
          .setName(topic)
          .setErrorCode(Errors.NOT_CONTROLLER.code))
      }
      sendResponseCallback(results)
    } else if (!config.deleteTopicEnable) {
      val error = if (request.context.apiVersion < 3) Errors.INVALID_REQUEST else Errors.TOPIC_DELETION_DISABLED
      deleteTopicRequest.data.topicNames.forEach { topic =>
        results.add(new DeletableTopicResult()
          .setName(topic)
          .setErrorCode(error.code))
      }
      sendResponseCallback(results)
    } else {
      deleteTopicRequest.data.topicNames.forEach { topic =>
        results.add(new DeletableTopicResult()
          .setName(topic))
      }
      val authorizedTopics = filterByAuthorized(request.context, DELETE, TOPIC,
        results.asScala)(_.name)
      results.forEach { topic =>
         if (!authorizedTopics.contains(topic.name))
           topic.setErrorCode(Errors.TOPIC_AUTHORIZATION_FAILED.code)
         else if (!metadataCache.contains(topic.name))
           topic.setErrorCode(Errors.UNKNOWN_TOPIC_OR_PARTITION.code)
         else
           toDelete += topic.name
      }
      // If no authorized topics return immediately
      if (toDelete.isEmpty)
        sendResponseCallback(results)
      else {
        def handleDeleteTopicsResults(errors: Map[String, Errors]): Unit = {
          errors.foreach {
            case (topicName, error) =>
              results.find(topicName)
                .setErrorCode(error.code)
          }
          sendResponseCallback(results)
        }

        adminManager.deleteTopics(
          deleteTopicRequest.data.timeoutMs,
          toDelete,
          controllerMutationQuota,
          handleDeleteTopicsResults
        )
      }
    }
  }

  def handleDeleteRecordsRequest(request: RequestChannel.Request): Unit = {
    val deleteRecordsRequest = request.body[DeleteRecordsRequest]

    val unauthorizedTopicResponses = mutable.Map[TopicPartition, DeleteRecordsPartitionResult]()
    val nonExistingTopicResponses = mutable.Map[TopicPartition, DeleteRecordsPartitionResult]()
    val authorizedForDeleteTopicOffsets = mutable.Map[TopicPartition, Long]()

    val topics = deleteRecordsRequest.data.topics.asScala
    val authorizedTopics = filterByAuthorized(request.context, DELETE, TOPIC, topics)(_.name)
    val deleteTopicPartitions = topics.flatMap { deleteTopic =>
      deleteTopic.partitions.asScala.map { deletePartition =>
        new TopicPartition(deleteTopic.name, deletePartition.partitionIndex) -> deletePartition.offset
      }
    }
    for ((topicPartition, offset) <- deleteTopicPartitions) {
      if (!authorizedTopics.contains(topicPartition.topic))
        unauthorizedTopicResponses += topicPartition -> new DeleteRecordsPartitionResult()
          .setLowWatermark(DeleteRecordsResponse.INVALID_LOW_WATERMARK)
          .setErrorCode(Errors.TOPIC_AUTHORIZATION_FAILED.code)
      else if (!metadataCache.contains(topicPartition))
        nonExistingTopicResponses += topicPartition -> new DeleteRecordsPartitionResult()
          .setLowWatermark(DeleteRecordsResponse.INVALID_LOW_WATERMARK)
          .setErrorCode(Errors.UNKNOWN_TOPIC_OR_PARTITION.code)
      else
        authorizedForDeleteTopicOffsets += (topicPartition -> offset)
    }

    // the callback for sending a DeleteRecordsResponse
    def sendResponseCallback(authorizedTopicResponses: Map[TopicPartition, DeleteRecordsPartitionResult]): Unit = {
      val mergedResponseStatus = authorizedTopicResponses ++ unauthorizedTopicResponses ++ nonExistingTopicResponses
      mergedResponseStatus.foreach { case (topicPartition, status) =>
        if (status.errorCode != Errors.NONE.code) {
          debug("DeleteRecordsRequest with correlation id %d from client %s on partition %s failed due to %s".format(
            request.header.correlationId,
            request.header.clientId,
            topicPartition,
            Errors.forCode(status.errorCode).exceptionName))
        }
      }

      sendResponseMaybeThrottle(request, requestThrottleMs =>
        new DeleteRecordsResponse(new DeleteRecordsResponseData()
          .setThrottleTimeMs(requestThrottleMs)
          .setTopics(new DeleteRecordsResponseData.DeleteRecordsTopicResultCollection(mergedResponseStatus.groupBy(_._1.topic).map { case (topic, partitionMap) => {
            new DeleteRecordsTopicResult()
              .setName(topic)
              .setPartitions(new DeleteRecordsResponseData.DeleteRecordsPartitionResultCollection(partitionMap.map { case (topicPartition, partitionResult) => {
                new DeleteRecordsPartitionResult().setPartitionIndex(topicPartition.partition)
                  .setLowWatermark(partitionResult.lowWatermark)
                  .setErrorCode(partitionResult.errorCode)
              }
              }.toList.asJava.iterator()))
          }
          }.toList.asJava.iterator()))))
    }

    if (authorizedForDeleteTopicOffsets.isEmpty)
      sendResponseCallback(Map.empty)
    else {
      // call the replica manager to append messages to the replicas
      replicaManager.deleteRecords(
        deleteRecordsRequest.data.timeoutMs.toLong,
        authorizedForDeleteTopicOffsets,
        sendResponseCallback)
    }
  }

  def handleInitProducerIdRequest(request: RequestChannel.Request): Unit = {
    val initProducerIdRequest = request.body[InitProducerIdRequest]
    val transactionalId = initProducerIdRequest.data.transactionalId

    if (transactionalId != null) {
      if (!authorize(request.context, WRITE, TRANSACTIONAL_ID, transactionalId)) {
        sendErrorResponseMaybeThrottle(request, Errors.TRANSACTIONAL_ID_AUTHORIZATION_FAILED.exception)
        return
      }
    } else if (!authorize(request.context, IDEMPOTENT_WRITE, CLUSTER, CLUSTER_NAME)) {
      sendErrorResponseMaybeThrottle(request, Errors.CLUSTER_AUTHORIZATION_FAILED.exception)
      return
    }

    def sendResponseCallback(result: InitProducerIdResult): Unit = {
      def createResponse(requestThrottleMs: Int): AbstractResponse = {
        val finalError =
          if (initProducerIdRequest.version < 4 && result.error == Errors.PRODUCER_FENCED) {
            // For older clients, they could not understand the new PRODUCER_FENCED error code,
            // so we need to return the INVALID_PRODUCER_EPOCH to have the same client handling logic.
            Errors.INVALID_PRODUCER_EPOCH
          } else {
            result.error
          }
        val responseData = new InitProducerIdResponseData()
          .setProducerId(result.producerId)
          .setProducerEpoch(result.producerEpoch)
          .setThrottleTimeMs(requestThrottleMs)
          .setErrorCode(finalError.code)
        val responseBody = new InitProducerIdResponse(responseData)
        trace(s"Completed $transactionalId's InitProducerIdRequest with result $result from client ${request.header.clientId}.")
        responseBody
      }
      sendResponseMaybeThrottle(request, createResponse)
    }

    val producerIdAndEpoch = (initProducerIdRequest.data.producerId, initProducerIdRequest.data.producerEpoch) match {
      case (RecordBatch.NO_PRODUCER_ID, RecordBatch.NO_PRODUCER_EPOCH) => Right(None)
      case (RecordBatch.NO_PRODUCER_ID, _) | (_, RecordBatch.NO_PRODUCER_EPOCH) => Left(Errors.INVALID_REQUEST)
      case (_, _) => Right(Some(new ProducerIdAndEpoch(initProducerIdRequest.data.producerId, initProducerIdRequest.data.producerEpoch)))
    }

    producerIdAndEpoch match {
      case Right(producerIdAndEpoch) => txnCoordinator.handleInitProducerId(transactionalId, initProducerIdRequest.data.transactionTimeoutMs,
        producerIdAndEpoch, sendResponseCallback)
      case Left(error) => sendErrorResponseMaybeThrottle(request, error.exception)
    }
  }

  def handleEndTxnRequest(request: RequestChannel.Request): Unit = {
    ensureInterBrokerVersion(KAFKA_0_11_0_IV0)
    val endTxnRequest = request.body[EndTxnRequest]
    val transactionalId = endTxnRequest.data.transactionalId

    if (authorize(request.context, WRITE, TRANSACTIONAL_ID, transactionalId)) {
      def sendResponseCallback(error: Errors): Unit = {
        def createResponse(requestThrottleMs: Int): AbstractResponse = {
          val finalError =
            if (endTxnRequest.version < 2 && error == Errors.PRODUCER_FENCED) {
              // For older clients, they could not understand the new PRODUCER_FENCED error code,
              // so we need to return the INVALID_PRODUCER_EPOCH to have the same client handling logic.
              Errors.INVALID_PRODUCER_EPOCH
            } else {
              error
            }
          val responseBody = new EndTxnResponse(new EndTxnResponseData()
            .setErrorCode(finalError.code)
            .setThrottleTimeMs(requestThrottleMs))
          trace(s"Completed ${endTxnRequest.data.transactionalId}'s EndTxnRequest " +
            s"with committed: ${endTxnRequest.data.committed}, " +
            s"errors: $error from client ${request.header.clientId}.")
          responseBody
        }
        sendResponseMaybeThrottle(request, createResponse)
      }

      txnCoordinator.handleEndTransaction(endTxnRequest.data.transactionalId,
        endTxnRequest.data.producerId,
        endTxnRequest.data.producerEpoch,
        endTxnRequest.result(),
        sendResponseCallback)
    } else
      sendResponseMaybeThrottle(request, requestThrottleMs =>
        new EndTxnResponse(new EndTxnResponseData()
            .setErrorCode(Errors.TRANSACTIONAL_ID_AUTHORIZATION_FAILED.code)
            .setThrottleTimeMs(requestThrottleMs))
      )
  }

  def handleWriteTxnMarkersRequest(request: RequestChannel.Request): Unit = {
    ensureInterBrokerVersion(KAFKA_0_11_0_IV0)
    authorizeClusterOperation(request, CLUSTER_ACTION)
    val writeTxnMarkersRequest = request.body[WriteTxnMarkersRequest]
    val errors = new ConcurrentHashMap[java.lang.Long, util.Map[TopicPartition, Errors]]()
    val markers = writeTxnMarkersRequest.markers
    val numAppends = new AtomicInteger(markers.size)

    if (numAppends.get == 0) {
      sendResponseExemptThrottle(request, new WriteTxnMarkersResponse(errors))
      return
    }

    def updateErrors(producerId: Long, currentErrors: ConcurrentHashMap[TopicPartition, Errors]): Unit = {
      val previousErrors = errors.putIfAbsent(producerId, currentErrors)
      if (previousErrors != null)
        previousErrors.putAll(currentErrors)
    }

    /**
      * This is the call back invoked when a log append of transaction markers succeeds. This can be called multiple
      * times when handling a single WriteTxnMarkersRequest because there is one append per TransactionMarker in the
      * request, so there could be multiple appends of markers to the log. The final response will be sent only
      * after all appends have returned.
      */
    def maybeSendResponseCallback(producerId: Long, result: TransactionResult)(responseStatus: Map[TopicPartition, PartitionResponse]): Unit = {
      trace(s"End transaction marker append for producer id $producerId completed with status: $responseStatus")
      val currentErrors = new ConcurrentHashMap[TopicPartition, Errors](responseStatus.map { case (k, v) => k -> v.error }.asJava)
      updateErrors(producerId, currentErrors)
      val successfulOffsetsPartitions = responseStatus.filter { case (topicPartition, partitionResponse) =>
        topicPartition.topic == GROUP_METADATA_TOPIC_NAME && partitionResponse.error == Errors.NONE
      }.keys

      if (successfulOffsetsPartitions.nonEmpty) {
        // as soon as the end transaction marker has been written for a transactional offset commit,
        // call to the group coordinator to materialize the offsets into the cache
        try {
          groupCoordinator.scheduleHandleTxnCompletion(producerId, successfulOffsetsPartitions, result)
        } catch {
          case e: Exception =>
            error(s"Received an exception while trying to update the offsets cache on transaction marker append", e)
            val updatedErrors = new ConcurrentHashMap[TopicPartition, Errors]()
            successfulOffsetsPartitions.foreach(updatedErrors.put(_, Errors.UNKNOWN_SERVER_ERROR))
            updateErrors(producerId, updatedErrors)
        }
      }

      if (numAppends.decrementAndGet() == 0)
        sendResponseExemptThrottle(request, new WriteTxnMarkersResponse(errors))
    }

    // TODO: The current append API makes doing separate writes per producerId a little easier, but it would
    // be nice to have only one append to the log. This requires pushing the building of the control records
    // into Log so that we only append those having a valid producer epoch, and exposing a new appendControlRecord
    // API in ReplicaManager. For now, we've done the simpler approach
    var skippedMarkers = 0
    for (marker <- markers.asScala) {
      val producerId = marker.producerId
      val partitionsWithCompatibleMessageFormat = new mutable.ArrayBuffer[TopicPartition]

      val currentErrors = new ConcurrentHashMap[TopicPartition, Errors]()
      marker.partitions.forEach { partition =>
        replicaManager.getMagic(partition) match {
          case Some(magic) =>
            if (magic < RecordBatch.MAGIC_VALUE_V2)
              currentErrors.put(partition, Errors.UNSUPPORTED_FOR_MESSAGE_FORMAT)
            else
              partitionsWithCompatibleMessageFormat += partition
          case None =>
            currentErrors.put(partition, Errors.UNKNOWN_TOPIC_OR_PARTITION)
        }
      }

      if (!currentErrors.isEmpty)
        updateErrors(producerId, currentErrors)

      if (partitionsWithCompatibleMessageFormat.isEmpty) {
        numAppends.decrementAndGet()
        skippedMarkers += 1
      } else {
        val controlRecords = partitionsWithCompatibleMessageFormat.map { partition =>
          val controlRecordType = marker.transactionResult match {
            case TransactionResult.COMMIT => ControlRecordType.COMMIT
            case TransactionResult.ABORT => ControlRecordType.ABORT
          }
          val endTxnMarker = new EndTransactionMarker(controlRecordType, marker.coordinatorEpoch)
          partition -> MemoryRecords.withEndTransactionMarker(producerId, marker.producerEpoch, endTxnMarker)
        }.toMap

        replicaManager.appendRecords(
          timeout = config.requestTimeoutMs.toLong,
          requiredAcks = -1,
          internalTopicsAllowed = true,
          origin = AppendOrigin.Coordinator,
          entriesPerPartition = controlRecords,
          responseCallback = maybeSendResponseCallback(producerId, marker.transactionResult))
      }
    }

    // No log appends were written as all partitions had incorrect log format
    // so we need to send the error response
    if (skippedMarkers == markers.size)
      sendResponseExemptThrottle(request, new WriteTxnMarkersResponse(errors))
  }

  def ensureInterBrokerVersion(version: ApiVersion): Unit = {
    if (config.interBrokerProtocolVersion < version)
      throw new UnsupportedVersionException(s"inter.broker.protocol.version: ${config.interBrokerProtocolVersion.version} is less than the required version: ${version.version}")
  }

  def handleAddPartitionToTxnRequest(request: RequestChannel.Request): Unit = {
    ensureInterBrokerVersion(KAFKA_0_11_0_IV0)
    val addPartitionsToTxnRequest = request.body[AddPartitionsToTxnRequest]
    val transactionalId = addPartitionsToTxnRequest.data.transactionalId
    val partitionsToAdd = addPartitionsToTxnRequest.partitions.asScala
    if (!authorize(request.context, WRITE, TRANSACTIONAL_ID, transactionalId))
      sendResponseMaybeThrottle(request, requestThrottleMs =>
        addPartitionsToTxnRequest.getErrorResponse(requestThrottleMs, Errors.TRANSACTIONAL_ID_AUTHORIZATION_FAILED.exception))
    else {
      val unauthorizedTopicErrors = mutable.Map[TopicPartition, Errors]()
      val nonExistingTopicErrors = mutable.Map[TopicPartition, Errors]()
      val authorizedPartitions = mutable.Set[TopicPartition]()

      val authorizedTopics = filterByAuthorized(request.context, WRITE, TOPIC,
        partitionsToAdd.filterNot(tp => Topic.isInternal(tp.topic)))(_.topic)
      for (topicPartition <- partitionsToAdd) {
        if (!authorizedTopics.contains(topicPartition.topic))
          unauthorizedTopicErrors += topicPartition -> Errors.TOPIC_AUTHORIZATION_FAILED
        else if (!metadataCache.contains(topicPartition))
          nonExistingTopicErrors += topicPartition -> Errors.UNKNOWN_TOPIC_OR_PARTITION
        else
          authorizedPartitions.add(topicPartition)
      }

      if (unauthorizedTopicErrors.nonEmpty || nonExistingTopicErrors.nonEmpty) {
        // Any failed partition check causes the entire request to fail. We send the appropriate error codes for the
        // partitions which failed, and an 'OPERATION_NOT_ATTEMPTED' error code for the partitions which succeeded
        // the authorization check to indicate that they were not added to the transaction.
        val partitionErrors = unauthorizedTopicErrors ++ nonExistingTopicErrors ++
          authorizedPartitions.map(_ -> Errors.OPERATION_NOT_ATTEMPTED)
        sendResponseMaybeThrottle(request, requestThrottleMs =>
          new AddPartitionsToTxnResponse(requestThrottleMs, partitionErrors.asJava))
      } else {
        def sendResponseCallback(error: Errors): Unit = {
          def createResponse(requestThrottleMs: Int): AbstractResponse = {
            val finalError =
              if (addPartitionsToTxnRequest.version < 2 && error == Errors.PRODUCER_FENCED) {
                // For older clients, they could not understand the new PRODUCER_FENCED error code,
                // so we need to return the old INVALID_PRODUCER_EPOCH to have the same client handling logic.
                Errors.INVALID_PRODUCER_EPOCH
              } else {
                error
              }

            val responseBody: AddPartitionsToTxnResponse = new AddPartitionsToTxnResponse(requestThrottleMs,
              partitionsToAdd.map{tp => (tp, finalError)}.toMap.asJava)
            trace(s"Completed $transactionalId's AddPartitionsToTxnRequest with partitions $partitionsToAdd: errors: $error from client ${request.header.clientId}")
            responseBody
          }


          sendResponseMaybeThrottle(request, createResponse)
        }

        txnCoordinator.handleAddPartitionsToTransaction(transactionalId,
          addPartitionsToTxnRequest.data.producerId,
          addPartitionsToTxnRequest.data.producerEpoch,
          authorizedPartitions,
          sendResponseCallback)
      }
    }
  }

  def handleAddOffsetsToTxnRequest(request: RequestChannel.Request): Unit = {
    ensureInterBrokerVersion(KAFKA_0_11_0_IV0)
    val addOffsetsToTxnRequest = request.body[AddOffsetsToTxnRequest]
    val transactionalId = addOffsetsToTxnRequest.data.transactionalId
    val groupId = addOffsetsToTxnRequest.data.groupId
    val offsetTopicPartition = new TopicPartition(GROUP_METADATA_TOPIC_NAME, groupCoordinator.partitionFor(groupId))

    if (!authorize(request.context, WRITE, TRANSACTIONAL_ID, transactionalId))
      sendResponseMaybeThrottle(request, requestThrottleMs =>
        new AddOffsetsToTxnResponse(new AddOffsetsToTxnResponseData()
          .setErrorCode(Errors.TRANSACTIONAL_ID_AUTHORIZATION_FAILED.code)
          .setThrottleTimeMs(requestThrottleMs)))
    else if (!authorize(request.context, READ, GROUP, groupId))
      sendResponseMaybeThrottle(request, requestThrottleMs =>
        new AddOffsetsToTxnResponse(new AddOffsetsToTxnResponseData()
          .setErrorCode(Errors.GROUP_AUTHORIZATION_FAILED.code)
          .setThrottleTimeMs(requestThrottleMs))
      )
    else {
      def sendResponseCallback(error: Errors): Unit = {
        def createResponse(requestThrottleMs: Int): AbstractResponse = {
          val finalError =
            if (addOffsetsToTxnRequest.version < 2 && error == Errors.PRODUCER_FENCED) {
              // For older clients, they could not understand the new PRODUCER_FENCED error code,
              // so we need to return the old INVALID_PRODUCER_EPOCH to have the same client handling logic.
              Errors.INVALID_PRODUCER_EPOCH
            } else {
              error
            }

          val responseBody: AddOffsetsToTxnResponse = new AddOffsetsToTxnResponse(
            new AddOffsetsToTxnResponseData()
              .setErrorCode(finalError.code)
              .setThrottleTimeMs(requestThrottleMs))
          trace(s"Completed $transactionalId's AddOffsetsToTxnRequest for group $groupId on partition " +
            s"$offsetTopicPartition: errors: $error from client ${request.header.clientId}")
          responseBody
        }
        sendResponseMaybeThrottle(request, createResponse)
      }

      txnCoordinator.handleAddPartitionsToTransaction(transactionalId,
        addOffsetsToTxnRequest.data.producerId,
        addOffsetsToTxnRequest.data.producerEpoch,
        Set(offsetTopicPartition),
        sendResponseCallback)
    }
  }

  def handleTxnOffsetCommitRequest(request: RequestChannel.Request): Unit = {
    ensureInterBrokerVersion(KAFKA_0_11_0_IV0)
    val header = request.header
    val txnOffsetCommitRequest = request.body[TxnOffsetCommitRequest]

    // authorize for the transactionalId and the consumer group. Note that we skip producerId authorization
    // since it is implied by transactionalId authorization
    if (!authorize(request.context, WRITE, TRANSACTIONAL_ID, txnOffsetCommitRequest.data.transactionalId))
      sendErrorResponseMaybeThrottle(request, Errors.TRANSACTIONAL_ID_AUTHORIZATION_FAILED.exception)
    else if (!authorize(request.context, READ, GROUP, txnOffsetCommitRequest.data.groupId))
      sendErrorResponseMaybeThrottle(request, Errors.GROUP_AUTHORIZATION_FAILED.exception)
    else {
      val unauthorizedTopicErrors = mutable.Map[TopicPartition, Errors]()
      val nonExistingTopicErrors = mutable.Map[TopicPartition, Errors]()
      val authorizedTopicCommittedOffsets = mutable.Map[TopicPartition, TxnOffsetCommitRequest.CommittedOffset]()
      val committedOffsets = txnOffsetCommitRequest.offsets.asScala
      val authorizedTopics = filterByAuthorized(request.context, READ, TOPIC, committedOffsets)(_._1.topic)

      for ((topicPartition, commitedOffset) <- committedOffsets) {
        if (!authorizedTopics.contains(topicPartition.topic))
          unauthorizedTopicErrors += topicPartition -> Errors.TOPIC_AUTHORIZATION_FAILED
        else if (!metadataCache.contains(topicPartition))
          nonExistingTopicErrors += topicPartition -> Errors.UNKNOWN_TOPIC_OR_PARTITION
        else
          authorizedTopicCommittedOffsets += (topicPartition -> commitedOffset)
      }

      // the callback for sending an offset commit response
      def sendResponseCallback(authorizedTopicErrors: Map[TopicPartition, Errors]): Unit = {
        val combinedCommitStatus = mutable.Map() ++= authorizedTopicErrors ++= unauthorizedTopicErrors ++= nonExistingTopicErrors
        if (isDebugEnabled)
          combinedCommitStatus.foreach { case (topicPartition, error) =>
            if (error != Errors.NONE) {
              debug(s"TxnOffsetCommit with correlation id ${header.correlationId} from client ${header.clientId} " +
                s"on partition $topicPartition failed due to ${error.exceptionName}")
            }
          }

        // We need to replace COORDINATOR_LOAD_IN_PROGRESS with COORDINATOR_NOT_AVAILABLE
        // for older producer client from 0.11 to prior 2.0, which could potentially crash due
        // to unexpected loading error. This bug is fixed later by KAFKA-7296. Clients using
        // txn commit protocol >= 2 (version 2.3 and onwards) are guaranteed to have
        // the fix to check for the loading error.
        if (txnOffsetCommitRequest.version < 2) {
          combinedCommitStatus ++= combinedCommitStatus.collect {
            case (tp, error) if error == Errors.COORDINATOR_LOAD_IN_PROGRESS => tp -> Errors.COORDINATOR_NOT_AVAILABLE
          }
        }

        sendResponseMaybeThrottle(request, requestThrottleMs =>
          new TxnOffsetCommitResponse(requestThrottleMs, combinedCommitStatus.asJava))
      }

      if (authorizedTopicCommittedOffsets.isEmpty)
        sendResponseCallback(Map.empty)
      else {
        val offsetMetadata = convertTxnOffsets(authorizedTopicCommittedOffsets.toMap)
        groupCoordinator.handleTxnCommitOffsets(
          txnOffsetCommitRequest.data.groupId,
          txnOffsetCommitRequest.data.producerId,
          txnOffsetCommitRequest.data.producerEpoch,
          txnOffsetCommitRequest.data.memberId,
          Option(txnOffsetCommitRequest.data.groupInstanceId),
          txnOffsetCommitRequest.data.generationId,
          offsetMetadata,
          sendResponseCallback)
      }
    }
  }

  private def convertTxnOffsets(offsetsMap: immutable.Map[TopicPartition, TxnOffsetCommitRequest.CommittedOffset]): immutable.Map[TopicPartition, OffsetAndMetadata] = {
    val currentTimestamp = time.milliseconds
    offsetsMap.map { case (topicPartition, partitionData) =>
      val metadata = if (partitionData.metadata == null) OffsetAndMetadata.NoMetadata else partitionData.metadata
      topicPartition -> new OffsetAndMetadata(
        offset = partitionData.offset,
        leaderEpoch = partitionData.leaderEpoch,
        metadata = metadata,
        commitTimestamp = currentTimestamp,
        expireTimestamp = None)
    }
  }

  def handleDescribeAcls(request: RequestChannel.Request): Unit = {
    authorizeClusterOperation(request, DESCRIBE)
    val describeAclsRequest = request.body[DescribeAclsRequest]
    authorizer match {
      case None =>
        sendResponseMaybeThrottle(request, requestThrottleMs =>
          new DescribeAclsResponse(new DescribeAclsResponseData()
            .setErrorCode(Errors.SECURITY_DISABLED.code)
            .setErrorMessage("No Authorizer is configured on the broker")
            .setThrottleTimeMs(requestThrottleMs)))
      case Some(auth) =>
        val filter = describeAclsRequest.filter
        val returnedAcls = new util.HashSet[AclBinding]()
        auth.acls(filter).forEach(returnedAcls.add)
        sendResponseMaybeThrottle(request, requestThrottleMs =>
          new DescribeAclsResponse(new DescribeAclsResponseData()
            .setThrottleTimeMs(requestThrottleMs)
            .setResources(DescribeAclsResponse.aclsResources(returnedAcls))))
    }
  }

  def handleCreateAcls(request: RequestChannel.Request): Unit = {
    authorizeClusterOperation(request, ALTER)
    val createAclsRequest = request.body[CreateAclsRequest]

    authorizer match {
      case None => sendResponseMaybeThrottle(request, requestThrottleMs =>
        createAclsRequest.getErrorResponse(requestThrottleMs,
          new SecurityDisabledException("No Authorizer is configured on the broker.")))
      case Some(auth) =>
        val allBindings = createAclsRequest.aclCreations.asScala.map(CreateAclsRequest.aclBinding)
        val errorResults = mutable.Map[AclBinding, AclCreateResult]()
        val validBindings = new ArrayBuffer[AclBinding]
        allBindings.foreach { acl =>
          val resource = acl.pattern
          val throwable = if (resource.resourceType == ResourceType.CLUSTER && !AuthorizerUtils.isClusterResource(resource.name))
              new InvalidRequestException("The only valid name for the CLUSTER resource is " + CLUSTER_NAME)
          else if (resource.name.isEmpty)
            new InvalidRequestException("Invalid empty resource name")
          else
            null
          if (throwable != null) {
            debug(s"Failed to add acl $acl to $resource", throwable)
            errorResults(acl) = new AclCreateResult(throwable)
          } else
            validBindings += acl
        }

        val createResults = auth.createAcls(request.context, validBindings.asJava).asScala.map(_.toCompletableFuture)

        def sendResponseCallback(): Unit = {
          val aclCreationResults = allBindings.map { acl =>
            val result = errorResults.getOrElse(acl, createResults(validBindings.indexOf(acl)).get)
            val creationResult = new AclCreationResult()
            result.exception.asScala.foreach { throwable =>
              val apiError = ApiError.fromThrowable(throwable)
              creationResult
                .setErrorCode(apiError.error.code)
                .setErrorMessage(apiError.message)
            }
            creationResult
          }
          sendResponseMaybeThrottle(request, requestThrottleMs =>
            new CreateAclsResponse(new CreateAclsResponseData()
              .setThrottleTimeMs(requestThrottleMs)
              .setResults(aclCreationResults.asJava)))
        }

        alterAclsPurgatory.tryCompleteElseWatch(config.connectionsMaxIdleMs, createResults, sendResponseCallback)
    }
  }

  def handleDeleteAcls(request: RequestChannel.Request): Unit = {
    authorizeClusterOperation(request, ALTER)
    val deleteAclsRequest = request.body[DeleteAclsRequest]
    authorizer match {
      case None =>
        sendResponseMaybeThrottle(request, requestThrottleMs =>
          deleteAclsRequest.getErrorResponse(requestThrottleMs,
            new SecurityDisabledException("No Authorizer is configured on the broker.")))
      case Some(auth) =>

        val deleteResults = auth.deleteAcls(request.context, deleteAclsRequest.filters)
          .asScala.map(_.toCompletableFuture).toList

        def sendResponseCallback(): Unit = {
          val filterResults = deleteResults.map(_.get).map(DeleteAclsResponse.filterResult).asJava
          sendResponseMaybeThrottle(request, requestThrottleMs =>
            new DeleteAclsResponse(new DeleteAclsResponseData()
              .setThrottleTimeMs(requestThrottleMs)
              .setFilterResults(filterResults)))
        }
        alterAclsPurgatory.tryCompleteElseWatch(config.connectionsMaxIdleMs, deleteResults, sendResponseCallback)
    }
  }

  def handleOffsetForLeaderEpochRequest(request: RequestChannel.Request): Unit = {
    val offsetForLeaderEpoch = request.body[OffsetsForLeaderEpochRequest]
    val requestInfo = offsetForLeaderEpoch.epochsByTopicPartition.asScala

    // The OffsetsForLeaderEpoch API was initially only used for inter-broker communication and required
    // cluster permission. With KIP-320, the consumer now also uses this API to check for log truncation
    // following a leader change, so we also allow topic describe permission.
    val (authorizedPartitions, unauthorizedPartitions) =
      if (authorize(request.context, CLUSTER_ACTION, CLUSTER, CLUSTER_NAME, logIfDenied = false))
        (requestInfo, Map.empty[TopicPartition, OffsetsForLeaderEpochRequest.PartitionData])
      else partitionMapByAuthorized(request.context, DESCRIBE, TOPIC, requestInfo)(_.topic)

    val endOffsetsForAuthorizedPartitions = replicaManager.lastOffsetForLeaderEpoch(authorizedPartitions)
    val endOffsetsForUnauthorizedPartitions = unauthorizedPartitions.map { case (k, _) =>
      k -> new EpochEndOffset(Errors.TOPIC_AUTHORIZATION_FAILED, EpochEndOffset.UNDEFINED_EPOCH,
        EpochEndOffset.UNDEFINED_EPOCH_OFFSET)
    }

    val endOffsetsForAllPartitions = endOffsetsForAuthorizedPartitions ++ endOffsetsForUnauthorizedPartitions
    sendResponseMaybeThrottle(request, requestThrottleMs =>
      new OffsetsForLeaderEpochResponse(requestThrottleMs, endOffsetsForAllPartitions.asJava))
  }

  def handleAlterConfigsRequest(request: RequestChannel.Request): Unit = {
    val alterConfigsRequest = request.body[AlterConfigsRequest]
    val (authorizedResources, unauthorizedResources) = alterConfigsRequest.configs.asScala.toMap.partition { case (resource, _) =>
      resource.`type` match {
        case ConfigResource.Type.BROKER_LOGGER =>
          throw new InvalidRequestException(s"AlterConfigs is deprecated and does not support the resource type ${ConfigResource.Type.BROKER_LOGGER}")
        case ConfigResource.Type.BROKER =>
          authorize(request.context, ALTER_CONFIGS, CLUSTER, CLUSTER_NAME)
        case ConfigResource.Type.TOPIC =>
          authorize(request.context, ALTER_CONFIGS, TOPIC, resource.name)
        case rt => throw new InvalidRequestException(s"Unexpected resource type $rt")
      }
    }
    val authorizedResult = adminManager.alterConfigs(authorizedResources, alterConfigsRequest.validateOnly)
    val unauthorizedResult = unauthorizedResources.keys.map { resource =>
      resource -> configsAuthorizationApiError(resource)
    }
    def responseCallback(requestThrottleMs: Int): AlterConfigsResponse = {
      val data = new AlterConfigsResponseData()
        .setThrottleTimeMs(requestThrottleMs)
      (authorizedResult ++ unauthorizedResult).foreach{ case (resource, error) =>
        data.responses().add(new AlterConfigsResourceResponse()
          .setErrorCode(error.error.code)
          .setErrorMessage(error.message)
          .setResourceName(resource.name)
          .setResourceType(resource.`type`.id))
      }
      new AlterConfigsResponse(data)
    }
    sendResponseMaybeThrottle(request, responseCallback)
  }

  def handleAlterPartitionReassignmentsRequest(request: RequestChannel.Request): Unit = {
    authorizeClusterOperation(request, ALTER)
    val alterPartitionReassignmentsRequest = request.body[AlterPartitionReassignmentsRequest]

    def sendResponseCallback(result: Either[Map[TopicPartition, ApiError], ApiError]): Unit = {
      val responseData = result match {
        case Right(topLevelError) =>
          new AlterPartitionReassignmentsResponseData().setErrorMessage(topLevelError.message).setErrorCode(topLevelError.error.code)

        case Left(assignments) =>
          val topicResponses = assignments.groupBy(_._1.topic).map {
            case (topic, reassignmentsByTp) =>
              val partitionResponses = reassignmentsByTp.map {
                case (topicPartition, error) =>
                  new ReassignablePartitionResponse().setPartitionIndex(topicPartition.partition)
                    .setErrorCode(error.error.code).setErrorMessage(error.message)
              }
              new ReassignableTopicResponse().setName(topic).setPartitions(partitionResponses.toList.asJava)
          }
          new AlterPartitionReassignmentsResponseData().setResponses(topicResponses.toList.asJava)
      }

      sendResponseMaybeThrottle(request, requestThrottleMs =>
        new AlterPartitionReassignmentsResponse(responseData.setThrottleTimeMs(requestThrottleMs))
      )
    }

    val reassignments = alterPartitionReassignmentsRequest.data.topics.asScala.flatMap {
      reassignableTopic => reassignableTopic.partitions.asScala.map {
        reassignablePartition =>
          val tp = new TopicPartition(reassignableTopic.name, reassignablePartition.partitionIndex)
          if (reassignablePartition.replicas == null)
            tp -> None // revert call
          else
            tp -> Some(reassignablePartition.replicas.asScala.map(_.toInt))
      }
    }.toMap

    controller.alterPartitionReassignments(reassignments, sendResponseCallback)
  }

  def handleListPartitionReassignmentsRequest(request: RequestChannel.Request): Unit = {
    authorizeClusterOperation(request, DESCRIBE)
    val listPartitionReassignmentsRequest = request.body[ListPartitionReassignmentsRequest]

    def sendResponseCallback(result: Either[Map[TopicPartition, ReplicaAssignment], ApiError]): Unit = {
      val responseData = result match {
        case Right(error) => new ListPartitionReassignmentsResponseData().setErrorMessage(error.message).setErrorCode(error.error.code)

        case Left(assignments) =>
          val topicReassignments = assignments.groupBy(_._1.topic).map {
            case (topic, reassignmentsByTp) =>
              val partitionReassignments = reassignmentsByTp.map {
                case (topicPartition, assignment) =>
                  new ListPartitionReassignmentsResponseData.OngoingPartitionReassignment()
                    .setPartitionIndex(topicPartition.partition)
                    .setAddingReplicas(assignment.addingReplicas.toList.asJava.asInstanceOf[java.util.List[java.lang.Integer]])
                    .setRemovingReplicas(assignment.removingReplicas.toList.asJava.asInstanceOf[java.util.List[java.lang.Integer]])
                    .setReplicas(assignment.replicas.toList.asJava.asInstanceOf[java.util.List[java.lang.Integer]])
              }.toList

              new ListPartitionReassignmentsResponseData.OngoingTopicReassignment().setName(topic)
                .setPartitions(partitionReassignments.asJava)
          }.toList

          new ListPartitionReassignmentsResponseData().setTopics(topicReassignments.asJava)
      }

      sendResponseMaybeThrottle(request, requestThrottleMs =>
        new ListPartitionReassignmentsResponse(responseData.setThrottleTimeMs(requestThrottleMs))
      )
    }

    val partitionsOpt = listPartitionReassignmentsRequest.data.topics match {
      case topics: Any =>
        Some(topics.iterator().asScala.flatMap { topic =>
          topic.partitionIndexes.iterator().asScala
            .map { tp => new TopicPartition(topic.name(), tp) }
        }.toSet)
      case _ => None
    }

    controller.listPartitionReassignments(partitionsOpt, sendResponseCallback)
  }

  private def configsAuthorizationApiError(resource: ConfigResource): ApiError = {
    val error = resource.`type` match {
      case ConfigResource.Type.BROKER | ConfigResource.Type.BROKER_LOGGER => Errors.CLUSTER_AUTHORIZATION_FAILED
      case ConfigResource.Type.TOPIC => Errors.TOPIC_AUTHORIZATION_FAILED
      case rt => throw new InvalidRequestException(s"Unexpected resource type $rt for resource ${resource.name}")
    }
    new ApiError(error, null)
  }

  def handleIncrementalAlterConfigsRequest(request: RequestChannel.Request): Unit = {
    val alterConfigsRequest = request.body[IncrementalAlterConfigsRequest]

    val configs = alterConfigsRequest.data.resources.iterator.asScala.map { alterConfigResource =>
      val configResource = new ConfigResource(ConfigResource.Type.forId(alterConfigResource.resourceType),
        alterConfigResource.resourceName)
      configResource -> alterConfigResource.configs.iterator.asScala.map {
        alterConfig => new AlterConfigOp(new ConfigEntry(alterConfig.name, alterConfig.value),
          OpType.forId(alterConfig.configOperation))
      }.toBuffer
    }.toMap

    val (authorizedResources, unauthorizedResources) = configs.partition { case (resource, _) =>
      resource.`type` match {
        case ConfigResource.Type.BROKER | ConfigResource.Type.BROKER_LOGGER =>
          authorize(request.context, ALTER_CONFIGS, CLUSTER, CLUSTER_NAME)
        case ConfigResource.Type.TOPIC =>
          authorize(request.context, ALTER_CONFIGS, TOPIC, resource.name)
        case rt => throw new InvalidRequestException(s"Unexpected resource type $rt")
      }
    }

    val authorizedResult = adminManager.incrementalAlterConfigs(authorizedResources, alterConfigsRequest.data.validateOnly)
    val unauthorizedResult = unauthorizedResources.keys.map { resource =>
      resource -> configsAuthorizationApiError(resource)
    }
    sendResponseMaybeThrottle(request, requestThrottleMs =>
      new IncrementalAlterConfigsResponse(IncrementalAlterConfigsResponse.toResponseData(requestThrottleMs,
        (authorizedResult ++ unauthorizedResult).asJava)))
  }

  def handleDescribeConfigsRequest(request: RequestChannel.Request): Unit = {
    val describeConfigsRequest = request.body[DescribeConfigsRequest]
    val (authorizedResources, unauthorizedResources) = describeConfigsRequest.data.resources.asScala.toBuffer.partition { resource =>
      ConfigResource.Type.forId(resource.resourceType) match {
        case ConfigResource.Type.BROKER | ConfigResource.Type.BROKER_LOGGER =>
          authorize(request.context, DESCRIBE_CONFIGS, CLUSTER, CLUSTER_NAME)
        case ConfigResource.Type.TOPIC =>
          authorize(request.context, DESCRIBE_CONFIGS, TOPIC, resource.resourceName)
        case rt => throw new InvalidRequestException(s"Unexpected resource type $rt for resource ${resource.resourceName}")
      }
    }
    val authorizedConfigs = adminManager.describeConfigs(authorizedResources.toList, describeConfigsRequest.data.includeSynonyms, describeConfigsRequest.data.includeDocumentation)
    val unauthorizedConfigs = unauthorizedResources.map { resource =>
      val error = ConfigResource.Type.forId(resource.resourceType) match {
        case ConfigResource.Type.BROKER | ConfigResource.Type.BROKER_LOGGER => Errors.CLUSTER_AUTHORIZATION_FAILED
        case ConfigResource.Type.TOPIC => Errors.TOPIC_AUTHORIZATION_FAILED
        case rt => throw new InvalidRequestException(s"Unexpected resource type $rt for resource ${resource.resourceName}")
      }
      new DescribeConfigsResponseData.DescribeConfigsResult().setErrorCode(error.code)
        .setErrorMessage(error.message)
        .setConfigs(Collections.emptyList[DescribeConfigsResponseData.DescribeConfigsResourceResult])
        .setResourceName(resource.resourceName)
        .setResourceType(resource.resourceType)
    }

    sendResponseMaybeThrottle(request, requestThrottleMs =>
      new DescribeConfigsResponse(new DescribeConfigsResponseData().setThrottleTimeMs(requestThrottleMs)
        .setResults((authorizedConfigs ++ unauthorizedConfigs).asJava)))
  }

  def handleAlterReplicaLogDirsRequest(request: RequestChannel.Request): Unit = {
    val alterReplicaDirsRequest = request.body[AlterReplicaLogDirsRequest]
    if (authorize(request.context, ALTER, CLUSTER, CLUSTER_NAME)) {
      val result = replicaManager.alterReplicaLogDirs(alterReplicaDirsRequest.partitionDirs.asScala)
      sendResponseMaybeThrottle(request, requestThrottleMs =>
        new AlterReplicaLogDirsResponse(new AlterReplicaLogDirsResponseData()
          .setResults(result.groupBy(_._1.topic).map {
            case (topic, errors) => new AlterReplicaLogDirsResponseData.AlterReplicaLogDirTopicResult()
              .setTopicName(topic)
              .setPartitions(errors.map {
                case (tp, error) => new AlterReplicaLogDirsResponseData.AlterReplicaLogDirPartitionResult()
                  .setPartitionIndex(tp.partition)
                  .setErrorCode(error.code)
              }.toList.asJava)
          }.toList.asJava)
          .setThrottleTimeMs(requestThrottleMs)))
    } else {
      sendResponseMaybeThrottle(request, requestThrottleMs =>
        alterReplicaDirsRequest.getErrorResponse(requestThrottleMs, Errors.CLUSTER_AUTHORIZATION_FAILED.exception))
    }
  }

  def handleDescribeLogDirsRequest(request: RequestChannel.Request): Unit = {
    val describeLogDirsDirRequest = request.body[DescribeLogDirsRequest]
    val logDirInfos = {
      if (authorize(request.context, DESCRIBE, CLUSTER, CLUSTER_NAME)) {
        val partitions =
          if (describeLogDirsDirRequest.isAllTopicPartitions)
            replicaManager.logManager.allLogs.map(_.topicPartition).toSet
          else
            describeLogDirsDirRequest.data.topics.asScala.flatMap(
              logDirTopic => logDirTopic.partitionIndex.asScala.map(partitionIndex =>
                new TopicPartition(logDirTopic.topic, partitionIndex))).toSet

        replicaManager.describeLogDirs(partitions)
      } else {
        List.empty[DescribeLogDirsResponseData.DescribeLogDirsResult]
      }
    }
    sendResponseMaybeThrottle(request, throttleTimeMs => new DescribeLogDirsResponse(new DescribeLogDirsResponseData()
      .setThrottleTimeMs(throttleTimeMs)
      .setResults(logDirInfos.asJava)))
  }

  def handleCreateTokenRequest(request: RequestChannel.Request): Unit = {
    val createTokenRequest = request.body[CreateDelegationTokenRequest]

    // the callback for sending a create token response
    def sendResponseCallback(createResult: CreateTokenResult): Unit = {
      trace(s"Sending create token response for correlation id ${request.header.correlationId} " +
        s"to client ${request.header.clientId}.")
      sendResponseMaybeThrottle(request, requestThrottleMs =>
        CreateDelegationTokenResponse.prepareResponse(requestThrottleMs, createResult.error, request.context.principal, createResult.issueTimestamp,
          createResult.expiryTimestamp, createResult.maxTimestamp, createResult.tokenId, ByteBuffer.wrap(createResult.hmac)))
    }

    if (!allowTokenRequests(request))
      sendResponseMaybeThrottle(request, requestThrottleMs =>
        CreateDelegationTokenResponse.prepareResponse(requestThrottleMs, Errors.DELEGATION_TOKEN_REQUEST_NOT_ALLOWED, request.context.principal))
    else {
      val renewerList = createTokenRequest.data.renewers.asScala.toList.map(entry =>
        new KafkaPrincipal(entry.principalType, entry.principalName))

      if (renewerList.exists(principal => principal.getPrincipalType != KafkaPrincipal.USER_TYPE)) {
        sendResponseMaybeThrottle(request, requestThrottleMs =>
          CreateDelegationTokenResponse.prepareResponse(requestThrottleMs, Errors.INVALID_PRINCIPAL_TYPE, request.context.principal))
      }
      else {
        tokenManager.createToken(
          request.context.principal,
          renewerList,
          createTokenRequest.data.maxLifetimeMs,
          sendResponseCallback
        )
      }
    }
  }

  def handleRenewTokenRequest(request: RequestChannel.Request): Unit = {
    val renewTokenRequest = request.body[RenewDelegationTokenRequest]

    // the callback for sending a renew token response
    def sendResponseCallback(error: Errors, expiryTimestamp: Long): Unit = {
      trace("Sending renew token response for correlation id %d to client %s."
        .format(request.header.correlationId, request.header.clientId))
      sendResponseMaybeThrottle(request, requestThrottleMs =>
        new RenewDelegationTokenResponse(
             new RenewDelegationTokenResponseData()
               .setThrottleTimeMs(requestThrottleMs)
               .setErrorCode(error.code)
               .setExpiryTimestampMs(expiryTimestamp)))
    }

    if (!allowTokenRequests(request))
      sendResponseCallback(Errors.DELEGATION_TOKEN_REQUEST_NOT_ALLOWED, DelegationTokenManager.ErrorTimestamp)
    else {
      tokenManager.renewToken(
        request.context.principal,
        ByteBuffer.wrap(renewTokenRequest.data.hmac),
        renewTokenRequest.data.renewPeriodMs,
        sendResponseCallback
      )
    }
  }

  def handleExpireTokenRequest(request: RequestChannel.Request): Unit = {
    val expireTokenRequest = request.body[ExpireDelegationTokenRequest]

    // the callback for sending a expire token response
    def sendResponseCallback(error: Errors, expiryTimestamp: Long): Unit = {
      trace("Sending expire token response for correlation id %d to client %s."
        .format(request.header.correlationId, request.header.clientId))
      sendResponseMaybeThrottle(request, requestThrottleMs =>
        new ExpireDelegationTokenResponse(
            new ExpireDelegationTokenResponseData()
              .setThrottleTimeMs(requestThrottleMs)
              .setErrorCode(error.code)
              .setExpiryTimestampMs(expiryTimestamp)))
    }

    if (!allowTokenRequests(request))
      sendResponseCallback(Errors.DELEGATION_TOKEN_REQUEST_NOT_ALLOWED, DelegationTokenManager.ErrorTimestamp)
    else {
      tokenManager.expireToken(
        request.context.principal,
        expireTokenRequest.hmac(),
        expireTokenRequest.expiryTimePeriod(),
        sendResponseCallback
      )
    }
  }

  def handleDescribeTokensRequest(request: RequestChannel.Request): Unit = {
    val describeTokenRequest = request.body[DescribeDelegationTokenRequest]

    // the callback for sending a describe token response
    def sendResponseCallback(error: Errors, tokenDetails: List[DelegationToken]): Unit = {
      sendResponseMaybeThrottle(request, requestThrottleMs =>
        new DescribeDelegationTokenResponse(requestThrottleMs, error, tokenDetails.asJava))
      trace("Sending describe token response for correlation id %d to client %s."
        .format(request.header.correlationId, request.header.clientId))
    }

    if (!allowTokenRequests(request))
      sendResponseCallback(Errors.DELEGATION_TOKEN_REQUEST_NOT_ALLOWED, List.empty)
    else if (!config.tokenAuthEnabled)
      sendResponseCallback(Errors.DELEGATION_TOKEN_AUTH_DISABLED, List.empty)
    else {
      val requestPrincipal = request.context.principal

      if (describeTokenRequest.ownersListEmpty()) {
        sendResponseCallback(Errors.NONE, List())
      }
      else {
        val owners = if (describeTokenRequest.data.owners == null)
          None
        else
          Some(describeTokenRequest.data.owners.asScala.map(p => new KafkaPrincipal(p.principalType(), p.principalName)).toList)
        def authorizeToken(tokenId: String) = authorize(request.context, DESCRIBE, DELEGATION_TOKEN, tokenId)
        def eligible(token: TokenInformation) = DelegationTokenManager.filterToken(requestPrincipal, owners, token, authorizeToken)
        val tokens =  tokenManager.getTokens(eligible)
        sendResponseCallback(Errors.NONE, tokens)
      }
    }
  }

  def allowTokenRequests(request: RequestChannel.Request): Boolean = {
    val protocol = request.context.securityProtocol
    if (request.context.principal.tokenAuthenticated ||
      protocol == SecurityProtocol.PLAINTEXT ||
      // disallow requests from 1-way SSL
      (protocol == SecurityProtocol.SSL && request.context.principal == KafkaPrincipal.ANONYMOUS))
      false
    else
      true
  }

  def handleElectReplicaLeader(request: RequestChannel.Request): Unit = {

    val electionRequest = request.body[ElectLeadersRequest]

    def sendResponseCallback(
      error: ApiError
    )(
      results: Map[TopicPartition, ApiError]
    ): Unit = {
      sendResponseMaybeThrottle(request, requestThrottleMs => {
        val adjustedResults = if (electionRequest.data.topicPartitions == null) {
          /* When performing elections across all of the partitions we should only return
           * partitions for which there was an eleciton or resulted in an error. In other
           * words, partitions that didn't need election because they ready have the correct
           * leader are not returned to the client.
           */
          results.filter { case (_, error) =>
            error.error != Errors.ELECTION_NOT_NEEDED
          }
        } else results

        val electionResults = new util.ArrayList[ReplicaElectionResult]()
        adjustedResults
          .groupBy { case (tp, _) => tp.topic }
          .foreach { case (topic, ps) =>
            val electionResult = new ReplicaElectionResult()

            electionResult.setTopic(topic)
            ps.foreach { case (topicPartition, error) =>
              val partitionResult = new PartitionResult()
              partitionResult.setPartitionId(topicPartition.partition)
              partitionResult.setErrorCode(error.error.code)
              partitionResult.setErrorMessage(error.message)
              electionResult.partitionResult.add(partitionResult)
            }

            electionResults.add(electionResult)
          }

        new ElectLeadersResponse(
          requestThrottleMs,
          error.error.code,
          electionResults,
          electionRequest.version
        )
      })
    }

    if (!authorize(request.context, ALTER, CLUSTER, CLUSTER_NAME)) {
      val error = new ApiError(Errors.CLUSTER_AUTHORIZATION_FAILED, null)
      val partitionErrors: Map[TopicPartition, ApiError] =
        electionRequest.topicPartitions.iterator.map(partition => partition -> error).toMap

      sendResponseCallback(error)(partitionErrors)
    } else {
      val partitions = if (electionRequest.data.topicPartitions == null) {
        metadataCache.getAllPartitions()
      } else {
        electionRequest.topicPartitions
      }

      replicaManager.electLeaders(
        controller,
        partitions,
        electionRequest.electionType,
        sendResponseCallback(ApiError.NONE),
        electionRequest.data.timeoutMs
      )
    }
  }

  def handleOffsetDeleteRequest(request: RequestChannel.Request): Unit = {
    val offsetDeleteRequest = request.body[OffsetDeleteRequest]
    val groupId = offsetDeleteRequest.data.groupId

    if (authorize(request.context, DELETE, GROUP, groupId)) {
      val topics = offsetDeleteRequest.data.topics.asScala
      val authorizedTopics = filterByAuthorized(request.context, READ, TOPIC, topics)(_.name)

      val topicPartitionErrors = mutable.Map[TopicPartition, Errors]()
      val topicPartitions = mutable.ArrayBuffer[TopicPartition]()

      for (topic <- topics) {
        for (partition <- topic.partitions.asScala) {
          val tp = new TopicPartition(topic.name, partition.partitionIndex)
          if (!authorizedTopics.contains(topic.name))
            topicPartitionErrors(tp) = Errors.TOPIC_AUTHORIZATION_FAILED
          else if (!metadataCache.contains(tp))
            topicPartitionErrors(tp) = Errors.UNKNOWN_TOPIC_OR_PARTITION
          else
            topicPartitions += tp
        }
      }

      val (groupError, authorizedTopicPartitionsErrors) = groupCoordinator.handleDeleteOffsets(
        groupId, topicPartitions)

      topicPartitionErrors ++= authorizedTopicPartitionsErrors

      sendResponseMaybeThrottle(request, requestThrottleMs => {
        if (groupError != Errors.NONE)
          offsetDeleteRequest.getErrorResponse(requestThrottleMs, groupError)
        else {
          val topics = new OffsetDeleteResponseData.OffsetDeleteResponseTopicCollection
          topicPartitionErrors.groupBy(_._1.topic).foreach { case (topic, topicPartitions) =>
            val partitions = new OffsetDeleteResponseData.OffsetDeleteResponsePartitionCollection
            topicPartitions.foreach { case (topicPartition, error) =>
              partitions.add(
                new OffsetDeleteResponseData.OffsetDeleteResponsePartition()
                  .setPartitionIndex(topicPartition.partition)
                  .setErrorCode(error.code)
              )
            }
            topics.add(new OffsetDeleteResponseData.OffsetDeleteResponseTopic()
              .setName(topic)
              .setPartitions(partitions))
          }

          new OffsetDeleteResponse(new OffsetDeleteResponseData()
            .setTopics(topics)
            .setThrottleTimeMs(requestThrottleMs))
        }
      })
    } else {
      sendResponseMaybeThrottle(request, requestThrottleMs =>
        offsetDeleteRequest.getErrorResponse(requestThrottleMs, Errors.GROUP_AUTHORIZATION_FAILED))
    }
  }

  def handleDescribeClientQuotasRequest(request: RequestChannel.Request): Unit = {
    val describeClientQuotasRequest = request.body[DescribeClientQuotasRequest]

    if (authorize(request.context, DESCRIBE_CONFIGS, CLUSTER, CLUSTER_NAME)) {
      val result = adminManager.describeClientQuotas(describeClientQuotasRequest.filter).map { case (quotaEntity, quotaConfigs) =>
        quotaEntity -> quotaConfigs.map { case (key, value) => key -> Double.box(value) }.asJava
      }.asJava
      sendResponseMaybeThrottle(request, requestThrottleMs =>
        new DescribeClientQuotasResponse(result, requestThrottleMs))
    } else {
      sendResponseMaybeThrottle(request, requestThrottleMs =>
        describeClientQuotasRequest.getErrorResponse(requestThrottleMs, Errors.CLUSTER_AUTHORIZATION_FAILED.exception))
    }
  }

  def handleAlterClientQuotasRequest(request: RequestChannel.Request): Unit = {
    val alterClientQuotasRequest = request.body[AlterClientQuotasRequest]

    if (authorize(request.context, ALTER_CONFIGS, CLUSTER, CLUSTER_NAME)) {
      val result = adminManager.alterClientQuotas(alterClientQuotasRequest.entries().asScala.toSeq,
        alterClientQuotasRequest.validateOnly()).asJava
      sendResponseMaybeThrottle(request, requestThrottleMs =>
        new AlterClientQuotasResponse(result, requestThrottleMs))
    } else {
      sendResponseMaybeThrottle(request, requestThrottleMs =>
        alterClientQuotasRequest.getErrorResponse(requestThrottleMs, Errors.CLUSTER_AUTHORIZATION_FAILED.exception))
    }
  }

<<<<<<< HEAD
  def handleAlterIsrRequest(request: RequestChannel.Request): Unit = {
    val alterIsrRequest = request.body[AlterIsrRequest]

    authorizeClusterOperation(request, CLUSTER_ACTION);

    if (!controller.isActive) {
      sendResponseMaybeThrottle(request, requestThrottleMs =>
        alterIsrRequest.getErrorResponse(requestThrottleMs, Errors.NOT_CONTROLLER.exception()))
    } else {
      controller.alterIsrs(alterIsrRequest.data,
        alterIsrResp => sendResponseMaybeThrottle(request, requestThrottleMs =>
          new AlterIsrResponse(alterIsrResp.setThrottleTimeMs(requestThrottleMs))
        )
      )
=======
  def handleDescribeUserScramCredentialsRequest(request: RequestChannel.Request): Unit = {
    val describeUserScramCredentialsRequest = request.body[DescribeUserScramCredentialsRequest]

    if (authorize(request.context, DESCRIBE, CLUSTER, CLUSTER_NAME)) {
      val result = adminManager.describeUserScramCredentials(
        Option(describeUserScramCredentialsRequest.data.users.asScala.map(_.name).toList))
      sendResponseMaybeThrottle(request, requestThrottleMs =>
        new DescribeUserScramCredentialsResponse(result.setThrottleTimeMs(requestThrottleMs)))
    } else {
      sendResponseMaybeThrottle(request, requestThrottleMs =>
        describeUserScramCredentialsRequest.getErrorResponse(requestThrottleMs, Errors.CLUSTER_AUTHORIZATION_FAILED.exception))
    }
  }

  def handleAlterUserScramCredentialsRequest(request: RequestChannel.Request): Unit = {
    val alterUserScramCredentialsRequest = request.body[AlterUserScramCredentialsRequest]

    if (!controller.isActive) {
      sendResponseMaybeThrottle(request, requestThrottleMs =>
        alterUserScramCredentialsRequest.getErrorResponse(requestThrottleMs, Errors.NOT_CONTROLLER.exception))
    } else if (authorize(request.context, ALTER, CLUSTER, CLUSTER_NAME)) {
      val result = adminManager.alterUserScramCredentials(
        alterUserScramCredentialsRequest.data.upsertions().asScala, alterUserScramCredentialsRequest.data.deletions().asScala)
      sendResponseMaybeThrottle(request, requestThrottleMs =>
        new AlterUserScramCredentialsResponse(result.setThrottleTimeMs(requestThrottleMs)))
    } else {
      sendResponseMaybeThrottle(request, requestThrottleMs =>
        alterUserScramCredentialsRequest.getErrorResponse(requestThrottleMs, Errors.CLUSTER_AUTHORIZATION_FAILED.exception))
>>>>>>> d2521855
    }
  }

  // private package for testing
  private[server] def authorize(requestContext: RequestContext,
                                operation: AclOperation,
                                resourceType: ResourceType,
                                resourceName: String,
                                logIfAllowed: Boolean = true,
                                logIfDenied: Boolean = true,
                                refCount: Int = 1): Boolean = {
    authorizer.forall { authZ =>
      val resource = new ResourcePattern(resourceType, resourceName, PatternType.LITERAL)
      val actions = Collections.singletonList(new Action(operation, resource, refCount, logIfAllowed, logIfDenied))
      authZ.authorize(requestContext, actions).get(0) == AuthorizationResult.ALLOWED
    }
  }

  // private package for testing
  private[server] def filterByAuthorized[T](requestContext: RequestContext,
                                            operation: AclOperation,
                                            resourceType: ResourceType,
                                            resources: Iterable[T],
                                            logIfAllowed: Boolean = true,
                                            logIfDenied: Boolean = true)(resourceName: T => String): Set[String] = {
    authorizer match {
      case Some(authZ) =>
        val resourceNameToCount = CoreUtils.groupMapReduce(resources)(resourceName)(_ => 1)(_ + _)
        val actions = resourceNameToCount.iterator.map { case (resourceName, count) =>
          val resource = new ResourcePattern(resourceType, resourceName, PatternType.LITERAL)
          new Action(operation, resource, count, logIfAllowed, logIfDenied)
        }.toBuffer
        authZ.authorize(requestContext, actions.asJava).asScala
          .zip(resourceNameToCount.keySet)
          .collect { case (authzResult, resourceName) if authzResult == AuthorizationResult.ALLOWED =>
            resourceName
          }.toSet
      case None => resources.iterator.map(resourceName).toSet
    }
  }

  private def partitionSeqByAuthorized[T](requestContext: RequestContext,
                                        operation: AclOperation,
                                        resourceType: ResourceType,
                                        resources: Seq[T],
                                        logIfAllowed: Boolean = true,
                                        logIfDenied: Boolean = true)(resourceName: T => String): (Seq[T], Seq[T]) = {
    authorizer match {
      case Some(_) =>
        val authorizedResourceNames = filterByAuthorized(requestContext, operation, resourceType,
          resources, logIfAllowed, logIfDenied)(resourceName)
        resources.partition(resource => authorizedResourceNames.contains(resourceName(resource)))
      case None => (resources, Seq.empty)
    }
  }

  private def partitionMapByAuthorized[K, V](requestContext: RequestContext,
                                             operation: AclOperation,
                                             resourceType: ResourceType,
                                             resources: Map[K, V],
                                             logIfAllowed: Boolean = true,
                                             logIfDenied: Boolean = true)(resourceName: K => String): (Map[K, V], Map[K, V]) = {
    authorizer match {
      case Some(_) =>
        val authorizedResourceNames = filterByAuthorized(requestContext, operation, resourceType,
          resources.keySet, logIfAllowed, logIfDenied)(resourceName)
        resources.partition { case (k, _) => authorizedResourceNames.contains(resourceName(k)) }
      case None => (resources, Map.empty)
    }
  }

  private def authorizeClusterOperation(request: RequestChannel.Request, operation: AclOperation): Unit = {
    if (!authorize(request.context, operation, CLUSTER, CLUSTER_NAME))
      throw new ClusterAuthorizationException(s"Request $request is not authorized.")
  }

  private def authorizedOperations(request: RequestChannel.Request, resource: Resource): Int = {
    val supportedOps = AclEntry.supportedOperations(resource.resourceType).toList
    val authorizedOps = authorizer match {
      case Some(authZ) =>
        val resourcePattern = new ResourcePattern(resource.resourceType, resource.name, PatternType.LITERAL)
        val actions = supportedOps.map { op => new Action(op, resourcePattern, 1, false, false) }
        authZ.authorize(request.context, actions.asJava).asScala
          .zip(supportedOps)
          .filter(_._1 == AuthorizationResult.ALLOWED)
          .map(_._2).toSet
      case None =>
        supportedOps.toSet
    }
    Utils.to32BitField(authorizedOps.map(operation => operation.code.asInstanceOf[JByte]).asJava)
  }

  private def updateRecordConversionStats(request: RequestChannel.Request,
                                          tp: TopicPartition,
                                          conversionStats: RecordConversionStats): Unit = {
    val conversionCount = conversionStats.numRecordsConverted
    if (conversionCount > 0) {
      request.header.apiKey match {
        case ApiKeys.PRODUCE =>
          brokerTopicStats.topicStats(tp.topic).produceMessageConversionsRate.mark(conversionCount)
          brokerTopicStats.allTopicsStats.produceMessageConversionsRate.mark(conversionCount)
        case ApiKeys.FETCH =>
          brokerTopicStats.topicStats(tp.topic).fetchMessageConversionsRate.mark(conversionCount)
          brokerTopicStats.allTopicsStats.fetchMessageConversionsRate.mark(conversionCount)
        case _ =>
          throw new IllegalStateException("Message conversion info is recorded only for Produce/Fetch requests")
      }
      request.messageConversionsTimeNanos = conversionStats.conversionTimeNanos
    }
    request.temporaryMemoryBytes = conversionStats.temporaryMemoryBytes
  }

  private def handleError(request: RequestChannel.Request, e: Throwable): Unit = {
    val mayThrottle = e.isInstanceOf[ClusterAuthorizationException] || !request.header.apiKey.clusterAction
    error("Error when handling request: " +
      s"clientId=${request.header.clientId}, " +
      s"correlationId=${request.header.correlationId}, " +
      s"api=${request.header.apiKey}, " +
      s"version=${request.header.apiVersion}, " +
      s"body=${request.body[AbstractRequest]}", e)
    if (mayThrottle)
      sendErrorResponseMaybeThrottle(request, e)
    else
      sendErrorResponseExemptThrottle(request, e)
  }

  // Throttle the channel if the request quota is enabled but has been violated. Regardless of throttling, send the
  // response immediately.
  private def sendResponseMaybeThrottle(request: RequestChannel.Request,
                                        createResponse: Int => AbstractResponse,
                                        onComplete: Option[Send => Unit] = None): Unit = {
    val throttleTimeMs = maybeRecordAndGetThrottleTimeMs(request)
    quotas.request.throttle(request, throttleTimeMs, requestChannel.sendResponse)
    sendResponse(request, Some(createResponse(throttleTimeMs)), onComplete)
  }

  private def sendErrorResponseMaybeThrottle(request: RequestChannel.Request, error: Throwable): Unit = {
    val throttleTimeMs = maybeRecordAndGetThrottleTimeMs(request)
    quotas.request.throttle(request, throttleTimeMs, requestChannel.sendResponse)
    sendErrorOrCloseConnection(request, error, throttleTimeMs)
  }

  private def maybeRecordAndGetThrottleTimeMs(request: RequestChannel.Request): Int = {
    val throttleTimeMs = quotas.request.maybeRecordAndGetThrottleTimeMs(request, time.milliseconds())
    request.apiThrottleTimeMs = throttleTimeMs
    throttleTimeMs
  }

  /**
   * Throttle the channel if the controller mutations quota or the request quota have been violated.
   * Regardless of throttling, send the response immediately.
   */
  private def sendResponseMaybeThrottle(controllerMutationQuota: ControllerMutationQuota,
                                        request: RequestChannel.Request,
                                        createResponse: Int => AbstractResponse,
                                        onComplete: Option[Send => Unit]): Unit = {
    val timeMs = time.milliseconds
    val controllerThrottleTimeMs = controllerMutationQuota.throttleTime
    val requestThrottleTimeMs = quotas.request.maybeRecordAndGetThrottleTimeMs(request, timeMs)
    val maxThrottleTimeMs = Math.max(controllerThrottleTimeMs, requestThrottleTimeMs)
    if (maxThrottleTimeMs > 0) {
      request.apiThrottleTimeMs = maxThrottleTimeMs
      if (controllerThrottleTimeMs > requestThrottleTimeMs) {
        quotas.controllerMutation.throttle(request, controllerThrottleTimeMs, requestChannel.sendResponse)
      } else {
        quotas.request.throttle(request, requestThrottleTimeMs, requestChannel.sendResponse)
      }
    }

    sendResponse(request, Some(createResponse(maxThrottleTimeMs)), onComplete)
  }

  private def sendResponseExemptThrottle(request: RequestChannel.Request,
                                         response: AbstractResponse,
                                         onComplete: Option[Send => Unit] = None): Unit = {
    quotas.request.maybeRecordExempt(request)
    sendResponse(request, Some(response), onComplete)
  }

  private def sendErrorResponseExemptThrottle(request: RequestChannel.Request, error: Throwable): Unit = {
    quotas.request.maybeRecordExempt(request)
    sendErrorOrCloseConnection(request, error, 0)
  }

  private def sendErrorOrCloseConnection(request: RequestChannel.Request, error: Throwable, throttleMs: Int): Unit = {
    val requestBody = request.body[AbstractRequest]
    val response = requestBody.getErrorResponse(throttleMs, error)
    if (response == null)
      closeConnection(request, requestBody.errorCounts(error))
    else
      sendResponse(request, Some(response), None)
  }

  private def sendNoOpResponseExemptThrottle(request: RequestChannel.Request): Unit = {
    quotas.request.maybeRecordExempt(request)
    sendResponse(request, None, None)
  }

  private def closeConnection(request: RequestChannel.Request, errorCounts: java.util.Map[Errors, Integer]): Unit = {
    // This case is used when the request handler has encountered an error, but the client
    // does not expect a response (e.g. when produce request has acks set to 0)
    requestChannel.updateErrorMetrics(request.header.apiKey, errorCounts.asScala)
    requestChannel.sendResponse(new RequestChannel.CloseConnectionResponse(request))
  }

  private def sendResponse(request: RequestChannel.Request,
                           responseOpt: Option[AbstractResponse],
                           onComplete: Option[Send => Unit]): Unit = {
    // Update error metrics for each error code in the response including Errors.NONE
    responseOpt.foreach(response => requestChannel.updateErrorMetrics(request.header.apiKey, response.errorCounts.asScala))

    val response = responseOpt match {
      case Some(response) =>
        val responseSend = request.context.buildResponse(response)
        val responseString =
          if (RequestChannel.isRequestLoggingEnabled) Some(response.toString(request.context.apiVersion))
          else None
        new RequestChannel.SendResponse(request, responseSend, responseString, onComplete)
      case None =>
        new RequestChannel.NoOpResponse(request)
    }

    requestChannel.sendResponse(response)
  }

  private def isBrokerEpochStale(brokerEpochInRequest: Long): Boolean = {
    // Broker epoch in LeaderAndIsr/UpdateMetadata/StopReplica request is unknown
    // if the controller hasn't been upgraded to use KIP-380
    if (brokerEpochInRequest == AbstractControlRequest.UNKNOWN_BROKER_EPOCH) false
    else {
      // brokerEpochInRequest > controller.brokerEpoch is possible in rare scenarios where the controller gets notified
      // about the new broker epoch and sends a control request with this epoch before the broker learns about it
      brokerEpochInRequest < controller.brokerEpoch
    }
  }

}<|MERGE_RESOLUTION|>--- conflicted
+++ resolved
@@ -178,12 +178,9 @@
         case ApiKeys.OFFSET_DELETE => handleOffsetDeleteRequest(request)
         case ApiKeys.DESCRIBE_CLIENT_QUOTAS => handleDescribeClientQuotasRequest(request)
         case ApiKeys.ALTER_CLIENT_QUOTAS => handleAlterClientQuotasRequest(request)
-<<<<<<< HEAD
-        case ApiKeys.ALTER_ISR => handleAlterIsrRequest(request)
-=======
         case ApiKeys.DESCRIBE_USER_SCRAM_CREDENTIALS => handleDescribeUserScramCredentialsRequest(request)
         case ApiKeys.ALTER_USER_SCRAM_CREDENTIALS => handleAlterUserScramCredentialsRequest(request)
->>>>>>> d2521855
+        case ApiKeys.ALTER_ISR => handleAlterIsrRequest(request)
       }
     } catch {
       case e: FatalExitError => throw e
@@ -3013,22 +3010,6 @@
     }
   }
 
-<<<<<<< HEAD
-  def handleAlterIsrRequest(request: RequestChannel.Request): Unit = {
-    val alterIsrRequest = request.body[AlterIsrRequest]
-
-    authorizeClusterOperation(request, CLUSTER_ACTION);
-
-    if (!controller.isActive) {
-      sendResponseMaybeThrottle(request, requestThrottleMs =>
-        alterIsrRequest.getErrorResponse(requestThrottleMs, Errors.NOT_CONTROLLER.exception()))
-    } else {
-      controller.alterIsrs(alterIsrRequest.data,
-        alterIsrResp => sendResponseMaybeThrottle(request, requestThrottleMs =>
-          new AlterIsrResponse(alterIsrResp.setThrottleTimeMs(requestThrottleMs))
-        )
-      )
-=======
   def handleDescribeUserScramCredentialsRequest(request: RequestChannel.Request): Unit = {
     val describeUserScramCredentialsRequest = request.body[DescribeUserScramCredentialsRequest]
 
@@ -3057,7 +3038,23 @@
     } else {
       sendResponseMaybeThrottle(request, requestThrottleMs =>
         alterUserScramCredentialsRequest.getErrorResponse(requestThrottleMs, Errors.CLUSTER_AUTHORIZATION_FAILED.exception))
->>>>>>> d2521855
+    }
+  }
+
+  def handleAlterIsrRequest(request: RequestChannel.Request): Unit = {
+    val alterIsrRequest = request.body[AlterIsrRequest]
+
+    authorizeClusterOperation(request, CLUSTER_ACTION);
+
+    if (!controller.isActive) {
+      sendResponseMaybeThrottle(request, requestThrottleMs =>
+        alterIsrRequest.getErrorResponse(requestThrottleMs, Errors.NOT_CONTROLLER.exception()))
+    } else {
+      controller.alterIsrs(alterIsrRequest.data,
+        alterIsrResp => sendResponseMaybeThrottle(request, requestThrottleMs =>
+          new AlterIsrResponse(alterIsrResp.setThrottleTimeMs(requestThrottleMs))
+        )
+      )
     }
   }
 
