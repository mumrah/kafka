--- conflicted
+++ resolved
@@ -25,11 +25,8 @@
 import kafka.raft.KafkaRaftManager
 import kafka.server.KafkaRaftServer.{BrokerRole, ControllerRole}
 import kafka.utils.{CoreUtils, Logging, Mx4jLoader, VerifiableProperties}
-<<<<<<< HEAD
 import org.apache.kafka.clients.ApiVersions
-=======
 import org.apache.kafka.common.config.{ConfigDef, ConfigResource}
->>>>>>> 1bdd35d8
 import org.apache.kafka.common.utils.{AppInfoParser, Time}
 import org.apache.kafka.common.{KafkaException, TopicPartition, Uuid}
 import org.apache.kafka.metadata.{KafkaConfigSchema, MetadataRecordSerde}
@@ -108,11 +105,8 @@
       metrics,
       threadNamePrefix,
       controllerQuorumVotersFuture,
-<<<<<<< HEAD
+      KafkaRaftServer.configSchema,
       raftApiVersions
-=======
-      KafkaRaftServer.configSchema,
->>>>>>> 1bdd35d8
     ))
   } else {
     None
