/**
 * Licensed to the Apache Software Foundation (ASF) under one or more
 * contributor license agreements.  See the NOTICE file distributed with
 * this work for additional information regarding copyright ownership.
 * The ASF licenses this file to You under the Apache License, Version 2.0
 * (the "License"); you may not use this file except in compliance with
 * the License.  You may obtain a copy of the License at
 * 
 *    http://www.apache.org/licenses/LICENSE-2.0
 *
 * Unless required by applicable law or agreed to in writing, software
 * distributed under the License is distributed on an "AS IS" BASIS,
 * WITHOUT WARRANTIES OR CONDITIONS OF ANY KIND, either express or implied.
 * See the License for the specific language governing permissions and
 * limitations under the License.
 */

package kafka.utils

import java.io._
import java.nio._
import java.nio.channels._
import java.util.concurrent.atomic._
import java.lang.management._
import java.util.zip.CRC32
import javax.management._
import scala.collection._
import scala.collection.mutable
import kafka.message.{NoCompressionCodec, CompressionCodec}
import org.I0Itec.zkclient.ZkClient
<<<<<<< HEAD
import java.util.{Random, Properties}
=======
import joptsimple.{OptionSpec, OptionSet, OptionParser}

>>>>>>> 2a59ad76

/**
 * Helper functions!
 */
object Utils extends Logging {
<<<<<<< HEAD
  val random = new Random

  def getNextRandomInt(): Int = random.nextInt
  
  def getNextRandomInt(upper: Int): Int = random.nextInt(upper)

=======
>>>>>>> 2a59ad76
  /**
   * Wrap the given function in a java.lang.Runnable
   * @param fun A function
   * @return A Runnable that just executes the function
   */
  def runnable(fun: () => Unit): Runnable = 
    new Runnable() {
      def run() = fun()
    }
  
  /**
   * Wrap the given function in a java.lang.Runnable that logs any errors encountered
   * @param fun A function
   * @return A Runnable that just executes the function
   */
  def loggedRunnable(fun: () => Unit): Runnable =
    new Runnable() {
      def run() = {
        try {
          fun()
        }
        catch {
          case t =>
            // log any error and the stack trace
            error("error in loggedRunnable", t)
        }
      }
    }

  /**
   * Create a daemon thread
   * @param name The name of the thread
   * @param runnable The runnable to execute in the background
   * @return The unstarted thread
   */
  def daemonThread(name: String, runnable: Runnable): Thread = 
    newThread(name, runnable, true)
  
  /**
   * Create a daemon thread
   * @param name The name of the thread
   * @param fun The runction to execute in the thread
   * @return The unstarted thread
   */
  def daemonThread(name: String, fun: () => Unit): Thread = 
    daemonThread(name, runnable(fun))
  
  /**
   * Create a new thread
   * @param name The name of the thread
   * @param runnable The work for the thread to do
   * @param daemon Should the thread block JVM shutdown?
   * @return The unstarted thread
   */
  def newThread(name: String, runnable: Runnable, daemon: Boolean): Thread = {
    val thread = new Thread(runnable, name) 
    thread.setDaemon(daemon)
    thread.setUncaughtExceptionHandler(new Thread.UncaughtExceptionHandler() {
      def uncaughtException(t: Thread, e: Throwable) {
        error("Uncaught exception in thread '" + t.getName + "':", e)
      } 
    })
    thread
  }
   
  /**
   * Read a byte array from the given offset and size in the buffer
   * TODO: Should use System.arraycopy
   */
  def readBytes(buffer: ByteBuffer, offset: Int, size: Int): Array[Byte] = {
    val bytes = new Array[Byte](size)
    var i = 0
    while(i < size) {
      bytes(i) = buffer.get(offset + i)
      i += 1
    }
    bytes
  }
  
  /**
   * Read size prefixed string where the size is stored as a 2 byte short.
   * @param buffer The buffer to read from
   * @param encoding The encoding in which to read the string
   */
  def readShortString(buffer: ByteBuffer, encoding: String = "UTF-8"): String = {
    val size: Int = buffer.getShort()
    if(size < 0)
      return null
    val bytes = new Array[Byte](size)
    buffer.get(bytes)
    new String(bytes, encoding)
  }
  
  /**
   * Write a size prefixed string where the size is stored as a 2 byte short
   * @param buffer The buffer to write to
   * @param string The string to write
   * @param encoding The encoding in which to write the string
   */
  def writeShortString(buffer: ByteBuffer, string: String, encoding: String = "UTF-8"): Unit = {
    if(string == null) {
      buffer.putShort(-1)
    } else if(string.length > Short.MaxValue) {
      throw new IllegalArgumentException("String exceeds the maximum size of " + Short.MaxValue + ".")
    } else {
      buffer.putShort(string.length.asInstanceOf[Short])
      buffer.put(string.getBytes(encoding))
    }
  }
  
  /**
   * Return size of a size prefixed string where the size is stored as a 2 byte short
   * @param string The string to write
   * @param encoding The encoding in which to write the string
   */
  def shortStringLength(string: String, encoding: String = "UTF-8"): Int = {
    if(string == null) {
      2
    } else {
      val encodedString = string.getBytes(encoding)
      if(encodedString.length > Short.MaxValue) {
        throw new IllegalArgumentException("String exceeds the maximum size of " + Short.MaxValue + ".")
      } else {
        2 + encodedString.length
      }
    }
  }

  /**
   * Read a properties file from the given path
   * @param filename The path of the file to read
   */
  def loadProps(filename: String): Properties = {
    val propStream = new FileInputStream(filename)
    val props = new Properties()
    props.load(propStream)
    props
  }
  
  /**
   * Read a required integer property value or throw an exception if no such property is found
   */
  def getInt(props: Properties, name: String): Int = {
    if(props.containsKey(name))
      return getInt(props, name, -1)
    else
      throw new IllegalArgumentException("Missing required property '" + name + "'")
  }
  
  /**
   * Read an integer from the properties instance
   * @param props The properties to read from
   * @param name The property name
   * @param default The default value to use if the property is not found
   * @return the integer value
   */
  def getInt(props: Properties, name: String, default: Int): Int = 
    getIntInRange(props, name, default, (Int.MinValue, Int.MaxValue))
  
  def getShort(props: Properties, name: String, default: Short): Short = 
    getShortInRange(props, name, default, (Short.MinValue, Short.MaxValue))

  /**
   * Read an integer from the properties instance. Throw an exception 
   * if the value is not in the given range (inclusive)
   * @param props The properties to read from
   * @param name The property name
   * @param default The default value to use if the property is not found
   * @param range The range in which the value must fall (inclusive)
   * @throws IllegalArgumentException If the value is not in the given range
   * @return the integer value
   */
  def getIntInRange(props: Properties, name: String, default: Int, range: (Int, Int)): Int = {
    val v = 
      if(props.containsKey(name))
        props.getProperty(name).toInt
      else
        default
    if(v < range._1 || v > range._2)
      throw new IllegalArgumentException(name + " has value " + v + " which is not in the range " + range + ".")
    else
      v
  }

 def getShortInRange(props: Properties, name: String, default: Short, range: (Short, Short)): Short = {
    val v = 
      if(props.containsKey(name))
        props.getProperty(name).toShort
      else
        default
    if(v < range._1 || v > range._2)
      throw new IllegalArgumentException(name + " has value " + v + " which is not in the range " + range + ".")
    else
      v
  }

  def getIntInRange(buffer: ByteBuffer, name: String, range: (Int, Int)): Int = {
    val value = buffer.getInt
    if(value < range._1 || value > range._2)
      throw new IllegalArgumentException(name + " has value " + value + " which is not in the range " + range + ".")
    else value
  }

  def getShortInRange(buffer: ByteBuffer, name: String, range: (Short, Short)): Short = {
    val value = buffer.getShort
    if(value < range._1 || value > range._2)
      throw new IllegalArgumentException(name + " has value " + value + " which is not in the range " + range + ".")
    else value
  }

  def getLong(props: Properties, name: String, default: Long): Long =
    getLongInRange(props, name, default, (Long.MinValue, Long.MaxValue))

  def getLongInRange(props: Properties, name: String, default: Long, range: (Long, Long)): Long = {
    val v =
      if(props.containsKey(name))
        props.getProperty(name).toInt
      else
        default
    if(v < range._1 || v > range._2)
      throw new IllegalArgumentException(name + " has value " + v + " which is not in the range " + range + ".")
    else
      v
  }


  def getLongInRange(buffer: ByteBuffer, name: String, range: (Long, Long)): Long = {
    val value = buffer.getLong
    if(value < range._1 || value > range._2)
      throw new IllegalArgumentException(name + " has value " + value + " which is not in the range " + range + ".")
    else value
  }

  /**
   * Read a required long property value or throw an exception if no such property is found
   */
  def getLong(props: Properties, name: String): Long = {
    if(props.containsKey(name))
      return getLong(props, name, -1)
    else
      throw new IllegalArgumentException("Missing required property '" + name + "'")
  }

  /**
   * Read an long from the properties instance
   * @param props The properties to read from
   * @param name The property name
   * @param default The default value to use if the property is not found
   * @return the long value
   */
  def getLong(props: Properties, name: String, default: Long): Long = 
    getLongInRange(props, name, default, (Long.MinValue, Long.MaxValue))

  /**
   * Read an long from the properties instance. Throw an exception 
   * if the value is not in the given range (inclusive)
   * @param props The properties to read from
   * @param name The property name
   * @param default The default value to use if the property is not found
   * @param range The range in which the value must fall (inclusive)
   * @throws IllegalArgumentException If the value is not in the given range
   * @return the long value
   */
  def getLongInRange(props: Properties, name: String, default: Long, range: (Long, Long)): Long = {
    val v = 
      if(props.containsKey(name))
        props.getProperty(name).toLong
      else
        default
    if(v < range._1 || v > range._2)
      throw new IllegalArgumentException(name + " has value " + v + " which is not in the range " + range + ".")
    else
      v
  }

  /**
   * Read a boolean value from the properties instance
   * @param props The properties to read from
   * @param name The property name
   * @param default The default value to use if the property is not found
   * @return the boolean value
   */
  def getBoolean(props: Properties, name: String, default: Boolean): Boolean = {
    if(!props.containsKey(name))
      default
    else if("true" == props.getProperty(name))
      true
    else if("false" == props.getProperty(name))
      false
    else
      throw new IllegalArgumentException("Unacceptable value for property '" + name + "', boolean values must be either 'true' or 'false" )
  }
  
  /**
   * Get a string property, or, if no such property is defined, return the given default value
   */
  def getString(props: Properties, name: String, default: String): String = {
    if(props.containsKey(name))
      props.getProperty(name)
    else
      default
  }
  
  /**
   * Get a string property or throw and exception if no such property is defined.
   */
  def getString(props: Properties, name: String): String = {
    if(props.containsKey(name))
      props.getProperty(name)
    else
      throw new IllegalArgumentException("Missing required property '" + name + "'")
  }

  /**
   * Get a property of type java.util.Properties or throw and exception if no such property is defined.
   */
  def getProps(props: Properties, name: String): Properties = {
    if(props.containsKey(name)) {
      val propString = props.getProperty(name)
      val propValues = propString.split(",")
      val properties = new Properties
      for(i <- 0 until propValues.length) {
        val prop = propValues(i).split("=")
        if(prop.length != 2)
          throw new IllegalArgumentException("Illegal format of specifying properties '" + propValues(i) + "'")
        properties.put(prop(0), prop(1))
      }
      properties
    }
    else
      throw new IllegalArgumentException("Missing required property '" + name + "'")
  }

  /**
   * Get a property of type java.util.Properties or return the default if no such property is defined
   */
  def getProps(props: Properties, name: String, default: Properties): Properties = {
    if(props.containsKey(name)) {
      val propString = props.getProperty(name)
      val propValues = propString.split(",")
      if(propValues.length < 1)
        throw new IllegalArgumentException("Illegal format of specifying properties '" + propString + "'")
      val properties = new Properties
      for(i <- 0 until propValues.length) {
        val prop = propValues(i).split("=")
        if(prop.length != 2)
          throw new IllegalArgumentException("Illegal format of specifying properties '" + propValues(i) + "'")
        properties.put(prop(0), prop(1))
      }
      properties
    }
    else
      default
  }

  /**
   * Open a channel for the given file
   */
  def openChannel(file: File, mutable: Boolean): FileChannel = {
    if(mutable)
      new RandomAccessFile(file, "rw").getChannel()
    else
      new FileInputStream(file).getChannel()
  }
  
  /**
   * Do the given action and log any exceptions thrown without rethrowing them
   * @param log The log method to use for logging. E.g. logger.warn
   * @param action The action to execute
   */
  def swallow(log: (Object, Throwable) => Unit, action: => Unit) = {
    try {
      action
    } catch {
      case e: Throwable => log(e.getMessage(), e)
    }
  }
  
  /**
   * Test if two byte buffers are equal. In this case equality means having
   * the same bytes from the current position to the limit
   */
  def equal(b1: ByteBuffer, b2: ByteBuffer): Boolean = {
    // two byte buffers are equal if their position is the same,
    // their remaining bytes are the same, and their contents are the same
    if(b1.position != b2.position)
      return false
    if(b1.remaining != b2.remaining)
      return false
    for(i <- 0 until b1.remaining)
      if(b1.get(i) != b2.get(i))
        return false
    return true
  }
  
  /**
   * Translate the given buffer into a string
   * @param buffer The buffer to translate
   * @param encoding The encoding to use in translating bytes to characters
   */
  def toString(buffer: ByteBuffer, encoding: String): String = {
    val bytes = new Array[Byte](buffer.remaining)
    buffer.get(bytes)
    new String(bytes, encoding)
  }
  
  /**
   * Print an error message and shutdown the JVM
   * @param message The error message
   */
  def croak(message: String) {
    System.err.println(message)
    System.exit(1)
  }
  
  /**
   * Recursively delete the given file/directory and any subfiles (if any exist)
   * @param file The root file at which to begin deleting
   */
  def rm(file: String): Unit = rm(new File(file))
  
  /**
   * Recursively delete the given file/directory and any subfiles (if any exist)
   * @param file The root file at which to begin deleting
   */
  def rm(file: File): Unit = {
    if(file == null) {
      return
    } else if(file.isDirectory) {
      val files = file.listFiles()
      if(files != null) {
        for(f <- files)
          rm(f)
      }
      file.delete()
    } else {
      file.delete()
    }
  }
  
  /**
   * Register the given mbean with the platform mbean server,
   * unregistering any mbean that was there before. Note,
   * this method will not throw an exception if the registration
   * fails (since there is nothing you can do and it isn't fatal),
   * instead it just returns false indicating the registration failed.
   * @param mbean The object to register as an mbean
   * @param name The name to register this mbean with
   * @returns true if the registration succeeded
   */
  def registerMBean(mbean: Object, name: String): Boolean = {
    try {
      val mbs = ManagementFactory.getPlatformMBeanServer()
      mbs synchronized {
        val objName = new ObjectName(name)
        if(mbs.isRegistered(objName))
          mbs.unregisterMBean(objName)
        mbs.registerMBean(mbean, objName)
        true
      }
    } catch {
      case e: Exception => {
        error("Failed to register Mbean " + name, e)
        false
      }
    }
  }
  
  /**
   * Unregister the mbean with the given name, if there is one registered
   * @param name The mbean name to unregister
   */
  def unregisterMBean(name: String) {
    val mbs = ManagementFactory.getPlatformMBeanServer()
    mbs synchronized {
      val objName = new ObjectName(name)
      if(mbs.isRegistered(objName))
        mbs.unregisterMBean(objName)
    }
  }
  
  /**
   * Read an unsigned integer from the current position in the buffer, 
   * incrementing the position by 4 bytes
   * @param The buffer to read from
   * @return The integer read, as a long to avoid signedness
   */
  def getUnsignedInt(buffer: ByteBuffer): Long = 
    buffer.getInt() & 0xffffffffL
  
  /**
   * Read an unsigned integer from the given position without modifying the buffers
   * position
   * @param The buffer to read from
   * @param index the index from which to read the integer
   * @return The integer read, as a long to avoid signedness
   */
  def getUnsignedInt(buffer: ByteBuffer, index: Int): Long = 
    buffer.getInt(index) & 0xffffffffL
  
  /**
   * Write the given long value as a 4 byte unsigned integer. Overflow is ignored.
   * @param buffer The buffer to write to
   * @param value The value to write
   */
  def putUnsignedInt(buffer: ByteBuffer, value: Long): Unit = 
    buffer.putInt((value & 0xffffffffL).asInstanceOf[Int])
  
  /**
   * Write the given long value as a 4 byte unsigned integer. Overflow is ignored.
   * @param buffer The buffer to write to
   * @param index The position in the buffer at which to begin writing
   * @param value The value to write
   */
  def putUnsignedInt(buffer: ByteBuffer, index: Int, value: Long): Unit = 
    buffer.putInt(index, (value & 0xffffffffL).asInstanceOf[Int])
  
  /**
   * Compute the CRC32 of the byte array
   * @param bytes The array to compute the checksum for
   * @return The CRC32
   */
  def crc32(bytes: Array[Byte]): Long = crc32(bytes, 0, bytes.length)
  
  /**
   * Compute the CRC32 of the segment of the byte array given by the specificed size and offset
   * @param bytes The bytes to checksum
   * @param the offset at which to begin checksumming
   * @param the number of bytes to checksum
   * @return The CRC32
   */
  def crc32(bytes: Array[Byte], offset: Int, size: Int): Long = {
    val crc = new CRC32()
    crc.update(bytes, offset, size)
    crc.getValue()
  }
  
  /**
   * Compute the hash code for the given items
   */
  def hashcode(as: Any*): Int = {
    if(as == null)
      return 0
    var h = 1
    var i = 0
    while(i < as.length) {
      if(as(i) != null) {
        h = 31 * h + as(i).hashCode
        i += 1
      }
    }
    return h
  }
  
  /**
   * Group the given values by keys extracted with the given function
   */
  def groupby[K,V](vals: Iterable[V], f: V => K): Map[K,List[V]] = {
    val m = new mutable.HashMap[K, List[V]]
    for(v <- vals) {
      val k = f(v)
      m.get(k) match {
        case Some(l: List[V]) => m.put(k, v :: l)
        case None => m.put(k, List(v))
      }
    } 
    m
  }
  
  /**
   * Read some bytes into the provided buffer, and return the number of bytes read. If the 
   * channel has been closed or we get -1 on the read for any reason, throw an EOFException
   */
  def read(channel: ReadableByteChannel, buffer: ByteBuffer): Int = {
    channel.read(buffer) match {
      case -1 => throw new EOFException("Received -1 when reading from channel, socket has likely been closed.")
      case n: Int => n
    }
  } 
  
  def notNull[V](v: V) = {
    if(v == null)
      throw new IllegalArgumentException("Value cannot be null.")
    else
      v
  }

  def getHostPort(hostport: String) : Tuple2[String, Int] = {
    val splits = hostport.split(":")
    (splits(0), splits(1).toInt)
  }

  def getTopicPartition(topicPartition: String) : Tuple2[String, Int] = {
    val index = topicPartition.lastIndexOf('-')
    (topicPartition.substring(0,index), topicPartition.substring(index+1).toInt)
  }

  def stackTrace(e: Throwable): String = {
    val sw = new StringWriter;
    val pw = new PrintWriter(sw);
    e.printStackTrace(pw);
    sw.toString();
  }

  /**
   * This method gets comma seperated values which contains key,value pairs and returns a map of
   * key value pairs. the format of allCSVal is key1:val1, key2:val2 ....
   */
  private def getCSVMap[K, V](allCSVals: String, exceptionMsg:String, successMsg:String) :Map[K, V] = {
    val map = new mutable.HashMap[K, V]
    if("".equals(allCSVals))
      return map
    val csVals = allCSVals.split(",")
    for(i <- 0 until csVals.length)
    {
     try{
      val tempSplit = csVals(i).split(":")
      info(successMsg + tempSplit(0) + " : " + Integer.parseInt(tempSplit(1).trim))
      map += tempSplit(0).asInstanceOf[K] -> Integer.parseInt(tempSplit(1).trim).asInstanceOf[V]
      } catch {
          case _ =>  error(exceptionMsg + ": " + csVals(i))
        }
    }
    map
  }

  def getCSVList(csvList: String): Seq[String] = {
    if(csvList == null)
      Seq.empty[String]
    else {
      csvList.split(",").filter(v => !v.equals(""))
    }
  }

  def seqToCSV(seq: Seq[String]): String = {
    var csvString = ""
    for (i <- 0 until seq.size) {
      if (i > 0)
        csvString = csvString + ','
      csvString = csvString + seq(i)
    }
    csvString
  }

  def getTopicRentionHours(retentionHours: String) : Map[String, Int] = {
    val exceptionMsg = "Malformed token for topic.log.retention.hours in server.properties: "
    val successMsg =  "The retention hour for "
    getCSVMap(retentionHours, exceptionMsg, successMsg)
  }

  def getTopicFlushIntervals(allIntervals: String) : Map[String, Int] = {
    val exceptionMsg = "Malformed token for topic.flush.Intervals.ms in server.properties: "
    val successMsg =  "The flush interval for "
    getCSVMap(allIntervals, exceptionMsg, successMsg)
  }

  def getTopicPartitions(allPartitions: String) : Map[String, Int] = {
    val exceptionMsg = "Malformed token for topic.partition.counts in server.properties: "
    val successMsg =  "The number of partitions for topic  "
    getCSVMap(allPartitions, exceptionMsg, successMsg)
  }

  def getConsumerTopicMap(consumerTopicString: String) : Map[String, Int] = {
    val exceptionMsg = "Malformed token for embeddedconsumer.topics in consumer.properties: "
    val successMsg =  "The number of consumer thread for topic  "
    getCSVMap(consumerTopicString, exceptionMsg, successMsg)
  }

  def getObject[T<:AnyRef](className: String): T = {
    className match {
      case null => null.asInstanceOf[T]
      case _ =>
        val clazz = Class.forName(className)
        val clazzT = clazz.asInstanceOf[Class[T]]
        val constructors = clazzT.getConstructors
        require(constructors.length == 1)
        constructors.head.newInstance().asInstanceOf[T]
    }
  }

  def propertyExists(prop: String): Boolean = {
    if(prop == null)
      false
    else if(prop.compareTo("") == 0)
      false
    else true
  }

  def getCompressionCodec(props: Properties, codec: String): CompressionCodec = {
    val codecValueString = props.getProperty(codec)
    if(codecValueString == null)
      NoCompressionCodec
    else
      CompressionCodec.getCompressionCodec(codecValueString.toInt)
  }

  def tryCleanupZookeeper(zkUrl: String, groupId: String) {
    try {
      val dir = "/consumers/" + groupId
      info("Cleaning up temporary zookeeper data under " + dir + ".")
      val zk = new ZkClient(zkUrl, 30*1000, 30*1000, ZKStringSerializer)
      zk.deleteRecursive(dir)
      zk.close()
    } catch {
      case _ => // swallow
    }
  }

<<<<<<< HEAD
  def stringMapToJsonString(jsonDataMap: Map[String, String]): String = {
    val builder = new StringBuilder
    builder.append("{ ")
    var numElements = 0
    for ( (key, value) <- jsonDataMap) {
      if (numElements > 0)
        builder.append(",")
      builder.append("\"" + key + "\": ")
      builder.append("\"" + value + "\"")
      numElements += 1
    }
    builder.append(" }")
    builder.toString
=======
  def checkRequiredArgs(parser: OptionParser, options: OptionSet, required: OptionSpec[_]*) {
    for(arg <- required) {
      if(!options.has(arg)) {
        error("Missing required argument \"" + arg + "\"")
        parser.printHelpOn(System.err)
        System.exit(1)
      }
    }
  }

  /**
   * Create a circular (looping) iterator over a collection.
   * @param coll An iterable over the underlying collection.
   * @return A circular iterator over the collection.
   */
  def circularIterator[T](coll: Iterable[T]) = {
    val stream: Stream[T] =
      for (forever <- Stream.continually(1); t <- coll) yield t
    stream.iterator
>>>>>>> 2a59ad76
  }
}

class SnapshotStats(private val monitorDurationNs: Long = 600L * 1000L * 1000L * 1000L) {
  private val time: Time = SystemTime

  private val complete = new AtomicReference(new Stats())
  private val current = new AtomicReference(new Stats())
  private val total = new AtomicLong(0)
  private val numCumulatedRequests = new AtomicLong(0)

  def recordRequestMetric(requestNs: Long) {
    val stats = current.get
    stats.add(requestNs)
    total.getAndAdd(requestNs)
    numCumulatedRequests.getAndAdd(1)
    val ageNs = time.nanoseconds - stats.start
    // if the current stats are too old it is time to swap
    if(ageNs >= monitorDurationNs) {
      val swapped = current.compareAndSet(stats, new Stats())
      if(swapped) {
        complete.set(stats)
        stats.end.set(time.nanoseconds)
      }
    }
  }

  def recordThroughputMetric(data: Long) {
    val stats = current.get
    stats.addData(data)
    val ageNs = time.nanoseconds - stats.start
    // if the current stats are too old it is time to swap
    if(ageNs >= monitorDurationNs) {
      val swapped = current.compareAndSet(stats, new Stats())
      if(swapped) {
        complete.set(stats)
        stats.end.set(time.nanoseconds)
      }
    }
  }

  def getNumRequests(): Long = numCumulatedRequests.get

  def getRequestsPerSecond: Double = {
    val stats = complete.get
    stats.numRequests / stats.durationSeconds
  }

  def getThroughput: Double = {
    val stats = complete.get
    stats.totalData / stats.durationSeconds
  }

  def getAvgMetric: Double = {
    val stats = complete.get
    if (stats.numRequests == 0) {
      0
    }
    else {
      stats.totalRequestMetric / stats.numRequests
    }
  }

  def getTotalMetric: Long = total.get

  def getMaxMetric: Double = complete.get.maxRequestMetric

  class Stats {
    val start = time.nanoseconds
    var end = new AtomicLong(-1)
    var numRequests = 0
    var totalRequestMetric: Long = 0L
    var maxRequestMetric: Long = 0L
    var totalData: Long = 0L
    private val lock = new Object()

    def addData(data: Long) {
      lock synchronized {
        totalData += data
      }
    }

    def add(requestNs: Long) {
      lock synchronized {
        numRequests +=1
        totalRequestMetric += requestNs
        maxRequestMetric = scala.math.max(maxRequestMetric, requestNs)
      }
    }

    def durationSeconds: Double = (end.get - start) / (1000.0 * 1000.0 * 1000.0)

    def durationMs: Double = (end.get - start) / (1000.0 * 1000.0)
  }
}<|MERGE_RESOLUTION|>--- conflicted
+++ resolved
@@ -28,26 +28,20 @@
 import scala.collection.mutable
 import kafka.message.{NoCompressionCodec, CompressionCodec}
 import org.I0Itec.zkclient.ZkClient
-<<<<<<< HEAD
 import java.util.{Random, Properties}
-=======
 import joptsimple.{OptionSpec, OptionSet, OptionParser}
 
->>>>>>> 2a59ad76
 
 /**
  * Helper functions!
  */
 object Utils extends Logging {
-<<<<<<< HEAD
   val random = new Random
 
   def getNextRandomInt(): Int = random.nextInt
   
   def getNextRandomInt(upper: Int): Int = random.nextInt(upper)
 
-=======
->>>>>>> 2a59ad76
   /**
    * Wrap the given function in a java.lang.Runnable
    * @param fun A function
@@ -257,22 +251,6 @@
       throw new IllegalArgumentException(name + " has value " + value + " which is not in the range " + range + ".")
     else value
   }
-
-  def getLong(props: Properties, name: String, default: Long): Long =
-    getLongInRange(props, name, default, (Long.MinValue, Long.MaxValue))
-
-  def getLongInRange(props: Properties, name: String, default: Long, range: (Long, Long)): Long = {
-    val v =
-      if(props.containsKey(name))
-        props.getProperty(name).toInt
-      else
-        default
-    if(v < range._1 || v > range._2)
-      throw new IllegalArgumentException(name + " has value " + v + " which is not in the range " + range + ".")
-    else
-      v
-  }
-
 
   def getLongInRange(buffer: ByteBuffer, name: String, range: (Long, Long)): Long = {
     val value = buffer.getLong
@@ -756,7 +734,6 @@
     }
   }
 
-<<<<<<< HEAD
   def stringMapToJsonString(jsonDataMap: Map[String, String]): String = {
     val builder = new StringBuilder
     builder.append("{ ")
@@ -770,7 +747,8 @@
     }
     builder.append(" }")
     builder.toString
-=======
+  }
+
   def checkRequiredArgs(parser: OptionParser, options: OptionSet, required: OptionSpec[_]*) {
     for(arg <- required) {
       if(!options.has(arg)) {
@@ -790,8 +768,8 @@
     val stream: Stream[T] =
       for (forever <- Stream.continually(1); t <- coll) yield t
     stream.iterator
->>>>>>> 2a59ad76
-  }
+  }
+
 }
 
 class SnapshotStats(private val monitorDurationNs: Long = 600L * 1000L * 1000L * 1000L) {
