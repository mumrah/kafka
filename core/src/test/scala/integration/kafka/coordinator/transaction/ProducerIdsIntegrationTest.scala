--- conflicted
+++ resolved
@@ -15,18 +15,11 @@
  * limitations under the License.
  */
 
-<<<<<<< HEAD
-package kafka.server
-
-import kafka.network.SocketServer
-import kafka.test.annotation.{ClusterTest, Type}
-=======
 package kafka.coordinator.transaction
 
 import kafka.network.SocketServer
 import kafka.server.{IntegrationTestUtils, KafkaConfig}
 import kafka.test.annotation.{AutoStart, ClusterTest, ClusterTests, Type}
->>>>>>> e37571b1
 import kafka.test.junit.ClusterTestExtensions
 import kafka.test.{ClusterConfig, ClusterInstance}
 import org.apache.kafka.common.message.InitProducerIdRequestData
@@ -49,13 +42,10 @@
     clusterConfig.serverProperties().put(KafkaConfig.TransactionsTopicReplicationFactorProp, "3")
   }
 
-<<<<<<< HEAD
-  @ClusterTest(clusterType = Type.BOTH, brokers = 3)
-  def testNonOverlapping(clusterInstance: ClusterInstance): Unit = {
-=======
   @ClusterTests(Array(
     new ClusterTest(clusterType = Type.ZK, brokers = 3, ibp = "2.8"),
-    new ClusterTest(clusterType = Type.ZK, brokers = 3, ibp = "3.0-IV0")
+    new ClusterTest(clusterType = Type.ZK, brokers = 3, ibp = "3.0-IV0"),
+    new ClusterTest(clusterType = Type.RAFT, brokers = 3, ibp = "3.0-IV0")
   ))
   def testUniqueProducerIds(clusterInstance: ClusterInstance): Unit = {
     verifyNonOverlappingAndUniqueIds(clusterInstance)
@@ -72,20 +62,14 @@
 
   private def verifyNonOverlappingAndUniqueIds(clusterInstance: ClusterInstance): Unit = {
     // Request enough PIDs from each broker to ensure each broker generates two PID blocks
->>>>>>> e37571b1
     val ids = clusterInstance.brokerSocketServers().stream().flatMap( broker => {
       IntStream.range(0, 1001).parallel().mapToObj( _ => nextProducerId(broker, clusterInstance.clientListener()))
     }).collect(Collectors.toList[Long]).asScala.toSeq
 
     assertEquals(3003, ids.size, "Expected 3003 IDs")
 
-<<<<<<< HEAD
-    val expectedIds = Set(0L, 999L, 1000L, 1999L, 2000L, 2999L, 3000L, 4000L, 5000L)
-    val idsAsString = ids.asScala.toSet.mkString(", ")
-=======
     val expectedIds = Set(0L, 1000L, 2000L, 3000L, 4000L, 5000L)
     val idsAsString = ids.mkString(", ")
->>>>>>> e37571b1
     expectedIds.foreach { id =>
       assertTrue(ids.contains(id), s"Expected to see $id in $idsAsString")
     }
