--- conflicted
+++ resolved
@@ -390,14 +390,8 @@
       |
     """.stripMargin
     println(infoMessage)
-<<<<<<< HEAD
-    Runtime.getRuntime.addShutdownHook(CoreUtils.newThread("minikdc-shutdown-hook", daemon = false) {
-      miniKdc.stop()
-    })
-=======
     Exit.addShutdownHook("minikdc-shutdown-hook", miniKdc.stop)
     miniKdc
->>>>>>> 790a39e3
   }
 
   val OrgName = "org.name"
