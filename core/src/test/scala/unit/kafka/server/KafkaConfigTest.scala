--- conflicted
+++ resolved
@@ -700,14 +700,7 @@
 
     MetadataVersion.values().foreach { interBrokerVersion =>
       MetadataVersion.values().foreach { messageFormatVersion =>
-<<<<<<< HEAD
-        if (interBrokerVersion.equals(MetadataVersion.UNINITIALIZED) || messageFormatVersion.equals(MetadataVersion.UNINITIALIZED)) {
-          return
-        }
-        if (interBrokerVersion.recordVersion.value >= messageFormatVersion.recordVersion.value) {
-=======
-        if (interBrokerVersion.highestSupportedRecordVersion.value >= messageFormatVersion.highestSupportedRecordVersion.value) {
->>>>>>> e1b951c9
+        if (interBrokerVersion.equals(MetadataVersion.UNINITIALIZED) || interBrokerVersion.highestSupportedRecordVersion.value >= messageFormatVersion.highestSupportedRecordVersion.value) {
           val config = buildConfig(interBrokerVersion, messageFormatVersion)
           assertEquals(interBrokerVersion, config.interBrokerProtocolVersion)
           if (interBrokerVersion.isAtLeast(IBP_3_0_IV1))
