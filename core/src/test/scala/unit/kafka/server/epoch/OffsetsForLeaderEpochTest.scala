--- conflicted
+++ resolved
@@ -69,11 +69,7 @@
     // create a replica manager with 1 partition that has 1 replica
     replicaManager = new ReplicaManager(config, metrics, time, None, null, logManager, new AtomicBoolean(false),
       quotaManager, new BrokerTopicStats,
-<<<<<<< HEAD
-      MetadataCache.zkMetadataCache(config.brokerId), new LogDirFailureChannel(config.logDirs.size), alterIsrManager)
-=======
-      new MetadataCache(config.brokerId), new LogDirFailureChannel(config.logDirs.size), alterIsrManager, configRepository)
->>>>>>> d01d97ed
+      MetadataCache.zkMetadataCache(config.brokerId), new LogDirFailureChannel(config.logDirs.size), alterIsrManager, configRepository)
     val partition = replicaManager.createPartition(tp)
     partition.setLog(mockLog, isFutureLog = false)
     partition.leaderReplicaIdOpt = Some(config.brokerId)
@@ -96,11 +92,7 @@
     //create a replica manager with 1 partition that has 0 replica
     replicaManager = new ReplicaManager(config, metrics, time, None, null, logManager, new AtomicBoolean(false),
       quotaManager, new BrokerTopicStats,
-<<<<<<< HEAD
-      MetadataCache.zkMetadataCache(config.brokerId), new LogDirFailureChannel(config.logDirs.size), alterIsrManager)
-=======
-      new MetadataCache(config.brokerId), new LogDirFailureChannel(config.logDirs.size), alterIsrManager, configRepository)
->>>>>>> d01d97ed
+      MetadataCache.zkMetadataCache(config.brokerId), new LogDirFailureChannel(config.logDirs.size), alterIsrManager, configRepository)
     replicaManager.createPartition(tp)
 
     //Given
@@ -125,11 +117,7 @@
     //create a replica manager with 0 partition
     replicaManager = new ReplicaManager(config, metrics, time, None, null, logManager, new AtomicBoolean(false),
       quotaManager, new BrokerTopicStats,
-<<<<<<< HEAD
-      MetadataCache.zkMetadataCache(config.brokerId), new LogDirFailureChannel(config.logDirs.size), alterIsrManager)
-=======
-      new MetadataCache(config.brokerId), new LogDirFailureChannel(config.logDirs.size), alterIsrManager, configRepository)
->>>>>>> d01d97ed
+      MetadataCache.zkMetadataCache(config.brokerId), new LogDirFailureChannel(config.logDirs.size), alterIsrManager, configRepository)
 
     //Given
     val epochRequested: Integer = 5
