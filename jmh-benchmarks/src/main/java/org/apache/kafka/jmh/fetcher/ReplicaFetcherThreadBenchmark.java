/*
 * Licensed to the Apache Software Foundation (ASF) under one or more
 * contributor license agreements. See the NOTICE file distributed with
 * this work for additional information regarding copyright ownership.
 * The ASF licenses this file to You under the Apache License, Version 2.0
 * (the "License"); you may not use this file except in compliance with
 * the License. You may obtain a copy of the License at
 *
 *    http://www.apache.org/licenses/LICENSE-2.0
 *
 * Unless required by applicable law or agreed to in writing, software
 * distributed under the License is distributed on an "AS IS" BASIS,
 * WITHOUT WARRANTIES OR CONDITIONS OF ANY KIND, either express or implied.
 * See the License for the specific language governing permissions and
 * limitations under the License.
 */

package org.apache.kafka.jmh.fetcher;

import kafka.cluster.BrokerEndPoint;
import kafka.cluster.DelayedOperations;
import kafka.cluster.AlterPartitionListener;
import kafka.cluster.Partition;
import kafka.log.CleanerConfig;
import kafka.log.Defaults;
import kafka.log.LogAppendInfo;
import kafka.log.LogConfig;
import kafka.log.LogManager;
import kafka.server.AlterPartitionManager;
import kafka.server.BrokerFeatures;
import kafka.server.BrokerTopicStats;
import kafka.server.FailedPartitions;
import kafka.server.InitialFetchState;
import kafka.server.KafkaConfig;
import kafka.server.LogDirFailureChannel;
import kafka.server.MetadataCache;
import kafka.server.OffsetAndEpoch;
import kafka.server.OffsetTruncationState;
import kafka.server.QuotaFactory;
import kafka.server.RemoteLeaderEndPoint;
import kafka.server.BrokerBlockingSender;
import kafka.server.ReplicaFetcherThread;
import kafka.server.ReplicaManager;
import kafka.server.ReplicaQuota;
import kafka.server.builders.LogManagerBuilder;
import kafka.server.builders.ReplicaManagerBuilder;
import kafka.server.checkpoints.OffsetCheckpoints;
import kafka.server.metadata.MockConfigRepository;
import kafka.server.metadata.ZkMetadataCache;
import kafka.utils.KafkaScheduler;
import kafka.utils.MockTime;
import kafka.utils.Pool;
import kafka.utils.TestUtils;
import kafka.zk.KafkaZkClient;
import org.apache.kafka.clients.FetchSessionHandler;
import org.apache.kafka.common.TopicPartition;
import org.apache.kafka.common.TopicIdPartition;
import org.apache.kafka.common.Uuid;
import org.apache.kafka.common.message.FetchResponseData;
import org.apache.kafka.common.message.LeaderAndIsrRequestData;
import org.apache.kafka.common.message.OffsetForLeaderEpochRequestData.OffsetForLeaderPartition;
import org.apache.kafka.common.message.OffsetForLeaderEpochResponseData.EpochEndOffset;
import org.apache.kafka.common.message.UpdateMetadataRequestData;
import org.apache.kafka.common.metrics.Metrics;
import org.apache.kafka.common.protocol.ApiKeys;
import org.apache.kafka.common.protocol.Errors;
import org.apache.kafka.common.record.BaseRecords;
import org.apache.kafka.common.record.RecordsSend;
import org.apache.kafka.common.requests.FetchRequest;
import org.apache.kafka.common.requests.FetchResponse;
import org.apache.kafka.common.requests.UpdateMetadataRequest;
import org.apache.kafka.common.utils.LogContext;
import org.apache.kafka.common.utils.Time;
import org.apache.kafka.common.utils.Utils;
import org.apache.kafka.server.common.MetadataVersion;
import org.mockito.Mockito;
import org.openjdk.jmh.annotations.Benchmark;
import org.openjdk.jmh.annotations.BenchmarkMode;
import org.openjdk.jmh.annotations.Fork;
import org.openjdk.jmh.annotations.Level;
import org.openjdk.jmh.annotations.Measurement;
import org.openjdk.jmh.annotations.Mode;
import org.openjdk.jmh.annotations.OutputTimeUnit;
import org.openjdk.jmh.annotations.Param;
import org.openjdk.jmh.annotations.Scope;
import org.openjdk.jmh.annotations.Setup;
import org.openjdk.jmh.annotations.State;
import org.openjdk.jmh.annotations.TearDown;
import org.openjdk.jmh.annotations.Warmup;

import java.io.File;
import java.io.IOException;
import java.util.ArrayList;
import java.util.Arrays;
import java.util.Collections;
import java.util.HashMap;
import java.util.LinkedHashMap;
import java.util.List;
import java.util.Properties;
import java.util.UUID;
import java.util.concurrent.TimeUnit;
import scala.Option;
import scala.collection.Iterator;
import scala.collection.Map;

@State(Scope.Benchmark)
@Fork(value = 1)
@Warmup(iterations = 5)
@Measurement(iterations = 15)
@BenchmarkMode(Mode.AverageTime)
@OutputTimeUnit(TimeUnit.NANOSECONDS)

public class ReplicaFetcherThreadBenchmark {
    @Param({"100", "500", "1000", "5000"})
    private int partitionCount;

    private ReplicaFetcherBenchThread fetcher;
    private LogManager logManager;
    private File logDir = new File(System.getProperty("java.io.tmpdir"), UUID.randomUUID().toString());
    private KafkaScheduler scheduler = new KafkaScheduler(1, "scheduler", true);
    private Pool<TopicPartition, Partition> pool = new Pool<TopicPartition, Partition>(Option.empty());
    private Metrics metrics = new Metrics();
    private ReplicaManager replicaManager;
    private ReplicaQuota replicaQuota;
    private Option<Uuid> topicId = Option.apply(Uuid.randomUuid());

    @Setup(Level.Trial)
    public void setup() throws IOException {
        if (!logDir.mkdir())
            throw new IOException("error creating test directory");

        scheduler.startup();
        Properties props = new Properties();
        props.put("zookeeper.connect", "127.0.0.1:9999");
        KafkaConfig config = new KafkaConfig(props);
        LogConfig logConfig = createLogConfig();

        BrokerTopicStats brokerTopicStats = new BrokerTopicStats();
        LogDirFailureChannel logDirFailureChannel = Mockito.mock(LogDirFailureChannel.class);
        List<File> logDirs = Collections.singletonList(logDir);
        logManager = new LogManagerBuilder().
            setLogDirs(logDirs).
            setInitialOfflineDirs(Collections.emptyList()).
            setConfigRepository(new MockConfigRepository()).
            setInitialDefaultConfig(logConfig).
            setCleanerConfig(new CleanerConfig(0, 0, 0, 0, 0, 0.0, 0, false, "MD5")).
            setRecoveryThreadsPerDataDir(1).
            setFlushCheckMs(1000L).
            setFlushRecoveryOffsetCheckpointMs(10000L).
            setFlushStartOffsetCheckpointMs(10000L).
            setRetentionCheckMs(1000L).
            setMaxPidExpirationMs(60000).
            setInterBrokerProtocolVersion(MetadataVersion.latest()).
            setScheduler(scheduler).
            setBrokerTopicStats(brokerTopicStats).
            setLogDirFailureChannel(logDirFailureChannel).
            setTime(Time.SYSTEM).
            setKeepPartitionMetadataFile(true).
            build();

        LinkedHashMap<TopicIdPartition, FetchResponseData.PartitionData> initialFetched = new LinkedHashMap<>();
        HashMap<String, Uuid> topicIds = new HashMap<>();
        scala.collection.mutable.Map<TopicPartition, InitialFetchState> initialFetchStates = new scala.collection.mutable.HashMap<>();
        List<UpdateMetadataRequestData.UpdateMetadataPartitionState> updatePartitionState = new ArrayList<>();
        for (int i = 0; i < partitionCount; i++) {
            TopicPartition tp = new TopicPartition("topic", i);

            List<Integer> replicas = Arrays.asList(0, 1, 2);
            LeaderAndIsrRequestData.LeaderAndIsrPartitionState partitionState = new LeaderAndIsrRequestData.LeaderAndIsrPartitionState()
                    .setControllerEpoch(0)
                    .setLeader(0)
                    .setLeaderEpoch(0)
                    .setIsr(replicas)
                    .setPartitionEpoch(1)
                    .setReplicas(replicas)
                    .setIsNew(true);

            AlterPartitionListener alterPartitionListener = Mockito.mock(AlterPartitionListener.class);
            OffsetCheckpoints offsetCheckpoints = Mockito.mock(OffsetCheckpoints.class);
            Mockito.when(offsetCheckpoints.fetch(logDir.getAbsolutePath(), tp)).thenReturn(Option.apply(0L));
            AlterPartitionManager isrChannelManager = Mockito.mock(AlterPartitionManager.class);
            Partition partition = new Partition(tp, 100, MetadataVersion.latest(),
                    0, Time.SYSTEM, alterPartitionListener, new DelayedOperationsMock(tp),
                    Mockito.mock(MetadataCache.class), logManager, isrChannelManager);

            partition.makeFollower(partitionState, offsetCheckpoints, topicId);
            pool.put(tp, partition);
            initialFetchStates.put(tp, new InitialFetchState(topicId, new BrokerEndPoint(3, "host", 3000), 0, 0));
            BaseRecords fetched = new BaseRecords() {
                @Override
                public int sizeInBytes() {
                    return 0;
                }

                @Override
                public RecordsSend<? extends BaseRecords> toSend() {
                    return null;
                }
            };
            initialFetched.put(new TopicIdPartition(topicId.get(), tp), new FetchResponseData.PartitionData()
                    .setPartitionIndex(tp.partition())
                    .setLastStableOffset(0)
                    .setLogStartOffset(0)
                    .setRecords(fetched));

            updatePartitionState.add(
                    new UpdateMetadataRequestData.UpdateMetadataPartitionState()
                            .setTopicName("topic")
                            .setPartitionIndex(i)
                            .setControllerEpoch(0)
                            .setLeader(0)
                            .setLeaderEpoch(0)
                            .setIsr(replicas)
                            .setZkVersion(1)
                            .setReplicas(replicas));
        }
        UpdateMetadataRequest updateMetadataRequest = new UpdateMetadataRequest.Builder(ApiKeys.UPDATE_METADATA.latestVersion(),
                0, 0, 0, updatePartitionState, Collections.emptyList(), topicIds).build();

        // TODO: fix to support raft
        ZkMetadataCache metadataCache = new ZkMetadataCache(0, config.interBrokerProtocolVersion(), BrokerFeatures.createEmpty());
        metadataCache.updateMetadata(0, updateMetadataRequest);

        replicaManager = new ReplicaManagerBuilder().
            setConfig(config).
            setMetrics(metrics).
            setTime(new MockTime()).
            setZkClient(Mockito.mock(KafkaZkClient.class)).
            setScheduler(scheduler).
            setLogManager(logManager).
            setQuotaManagers(Mockito.mock(QuotaFactory.QuotaManagers.class)).
            setBrokerTopicStats(brokerTopicStats).
            setMetadataCache(metadataCache).
            setLogDirFailureChannel(new LogDirFailureChannel(logDirs.size())).
            setAlterPartitionManager(TestUtils.createAlterIsrManager()).
            build();
        replicaQuota = new ReplicaQuota() {
            @Override
            public boolean isQuotaExceeded() {
                return false;
            }

            @Override
            public void record(long value) {
            }

            @Override
            public boolean isThrottled(TopicPartition topicPartition) {
                return false;
            }
        };
        fetcher = new ReplicaFetcherBenchThread(config, replicaManager, replicaQuota, pool);
        fetcher.addPartitions(initialFetchStates);
        // force a pass to move partitions to fetching state. We do this in the setup phase
        // so that we do not measure this time as part of the steady state work
        fetcher.doWork();
        // handle response to engage the incremental fetch session handler
        ((RemoteLeaderEndPoint) fetcher.leader()).fetchSessionHandler().handleResponse(FetchResponse.of(Errors.NONE, 0, 999, initialFetched), ApiKeys.FETCH.latestVersion());
    }

    @TearDown(Level.Trial)
    public void tearDown() throws IOException {
        metrics.close();
        replicaManager.shutdown(false);
        logManager.shutdown();
        scheduler.shutdown();
        Utils.delete(logDir);
    }

    @Benchmark
    public long testFetcher() {
        fetcher.doWork();
        return fetcher.fetcherStats().requestRate().count();
    }

    // avoid mocked DelayedOperations to avoid mocked class affecting benchmark results
    private static class DelayedOperationsMock extends DelayedOperations {
        DelayedOperationsMock(TopicPartition topicPartition) {
            super(topicPartition, null, null, null);
        }

        @Override
        public int numDelayedDelete() {
            return 0;
        }
    }

    private static LogConfig createLogConfig() {
        Properties logProps = new Properties();
        logProps.put(LogConfig.SegmentMsProp(), Defaults.SegmentMs());
        logProps.put(LogConfig.SegmentBytesProp(), Defaults.SegmentSize());
        logProps.put(LogConfig.RetentionMsProp(), Defaults.RetentionMs());
        logProps.put(LogConfig.RetentionBytesProp(), Defaults.RetentionSize());
        logProps.put(LogConfig.SegmentJitterMsProp(), Defaults.SegmentJitterMs());
        logProps.put(LogConfig.CleanupPolicyProp(), Defaults.CleanupPolicy());
        logProps.put(LogConfig.MaxMessageBytesProp(), Defaults.MaxMessageSize());
        logProps.put(LogConfig.IndexIntervalBytesProp(), Defaults.IndexInterval());
        logProps.put(LogConfig.SegmentIndexBytesProp(), Defaults.MaxIndexSize());
        logProps.put(LogConfig.FileDeleteDelayMsProp(), Defaults.FileDeleteDelayMs());
        return LogConfig.apply(logProps, new scala.collection.immutable.HashSet<>());
    }


    static class ReplicaFetcherBenchThread extends ReplicaFetcherThread {
        private final Pool<TopicPartition, Partition> pool;

        ReplicaFetcherBenchThread(KafkaConfig config,
                                  ReplicaManager replicaManager,
                                  ReplicaQuota replicaQuota,
                                  Pool<TopicPartition,
                                  Partition> partitions) {
            super("name",
                    new RemoteLeaderEndPoint(
                            String.format("[ReplicaFetcher replicaId=%d, leaderId=%d, fetcherId=%d", config.brokerId(), 3, 3),
                            new BrokerBlockingSender(
                                    new BrokerEndPoint(3, "host", 3000),
                                    config,
                                    new Metrics(),
                                    Time.SYSTEM,
                                    3,
                                    String.format("broker-%d-fetcher-%d", 3, 3),
                                    new LogContext(String.format("[ReplicaFetcher replicaId=%d, leaderId=%d, fetcherId=%d", config.brokerId(), 3, 3))
                            ),
                            new FetchSessionHandler(
                                    new LogContext(String.format("[ReplicaFetcher replicaId=%d, leaderId=%d, fetcherId=%d", config.brokerId(), 3, 3)), 3),
                            config,
                            replicaManager,
                            replicaQuota
                    ) {
                        @Override
                        public long fetchEarliestOffset(TopicPartition topicPartition, int currentLeaderEpoch) {
                            return 0;
                        }

                        @Override
                        public Map<TopicPartition, EpochEndOffset> fetchEpochEndOffsets(Map<TopicPartition, OffsetForLeaderPartition> partitions) {
                            scala.collection.mutable.Map<TopicPartition, EpochEndOffset> endOffsets = new scala.collection.mutable.HashMap<>();
                            Iterator<TopicPartition> iterator = partitions.keys().iterator();
                            while (iterator.hasNext()) {
                                TopicPartition tp = iterator.next();
                                endOffsets.put(tp, new EpochEndOffset()
                                        .setPartition(tp.partition())
                                        .setErrorCode(Errors.NONE.code())
                                        .setLeaderEpoch(0)
                                        .setEndOffset(100));
                            }
                            return endOffsets;
                        }

                        @Override
                        public Map<TopicPartition, FetchResponseData.PartitionData> fetch(FetchRequest.Builder fetchRequest) {
                            return new scala.collection.mutable.HashMap<>();
                        }
                    },
<<<<<<< HEAD
                    config::interBrokerProtocolVersion,
                    Option.empty());
            
=======
                    config,
                    new FailedPartitions(),
                    replicaManager,
                    replicaQuota,
                    String.format("[ReplicaFetcher replicaId=%d, leaderId=%d, fetcherId=%d", config.brokerId(), 3, 3)
            );

>>>>>>> 0b3ab468
            pool = partitions;
        }

        @Override
        public Option<Object> latestEpoch(TopicPartition topicPartition) {
            return Option.apply(0);
        }

        @Override
        public long logStartOffset(TopicPartition topicPartition) {
            return pool.get(topicPartition).localLogOrException().logStartOffset();
        }

        @Override
        public long logEndOffset(TopicPartition topicPartition) {
            return 0;
        }

        @Override
        public void truncate(TopicPartition tp, OffsetTruncationState offsetTruncationState) {
            // pretend to truncate to move to Fetching state
        }

        @Override
        public Option<OffsetAndEpoch> endOffsetForEpoch(TopicPartition topicPartition, int epoch) {
            return Option.apply(new OffsetAndEpoch(0, 0));
        }

        @Override
        public Option<LogAppendInfo> processPartitionData(TopicPartition topicPartition, long fetchOffset,
                                                          FetchResponseData.PartitionData partitionData) {
            return Option.empty();
        }
    }
}<|MERGE_RESOLUTION|>--- conflicted
+++ resolved
@@ -352,19 +352,14 @@
                             return new scala.collection.mutable.HashMap<>();
                         }
                     },
-<<<<<<< HEAD
-                    config::interBrokerProtocolVersion,
-                    Option.empty());
-            
-=======
                     config,
                     new FailedPartitions(),
                     replicaManager,
                     replicaQuota,
-                    String.format("[ReplicaFetcher replicaId=%d, leaderId=%d, fetcherId=%d", config.brokerId(), 3, 3)
+                    String.format("[ReplicaFetcher replicaId=%d, leaderId=%d, fetcherId=%d", config.brokerId(), 3, 3),
+                    config::interBrokerProtocolVersion
             );
 
->>>>>>> 0b3ab468
             pool = partitions;
         }
 
