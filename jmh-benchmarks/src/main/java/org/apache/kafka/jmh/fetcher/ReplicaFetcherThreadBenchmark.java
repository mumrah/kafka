/*
 * Licensed to the Apache Software Foundation (ASF) under one or more
 * contributor license agreements. See the NOTICE file distributed with
 * this work for additional information regarding copyright ownership.
 * The ASF licenses this file to You under the Apache License, Version 2.0
 * (the "License"); you may not use this file except in compliance with
 * the License. You may obtain a copy of the License at
 *
 *    http://www.apache.org/licenses/LICENSE-2.0
 *
 * Unless required by applicable law or agreed to in writing, software
 * distributed under the License is distributed on an "AS IS" BASIS,
 * WITHOUT WARRANTIES OR CONDITIONS OF ANY KIND, either express or implied.
 * See the License for the specific language governing permissions and
 * limitations under the License.
 */

package org.apache.kafka.jmh.fetcher;

import kafka.cluster.BrokerEndPoint;
import kafka.cluster.DelayedOperations;
import kafka.cluster.AlterPartitionListener;
import kafka.cluster.Partition;
import kafka.log.CleanerConfig;
import kafka.log.Defaults;
import kafka.log.LogAppendInfo;
import kafka.log.LogConfig;
import kafka.log.LogManager;
import kafka.server.AlterPartitionManager;
import kafka.server.BrokerTopicStats;
import kafka.server.FailedPartitions;
import kafka.server.InitialFetchState;
import kafka.server.KafkaConfig;
import kafka.server.LogDirFailureChannel;
import kafka.server.MetadataCache;
import kafka.server.OffsetAndEpoch;
import kafka.server.OffsetTruncationState;
import kafka.server.QuotaFactory;
import kafka.server.ReplicaFetcherThread;
import kafka.server.ReplicaManager;
import kafka.server.ReplicaQuota;
import kafka.server.builders.LogManagerBuilder;
import kafka.server.builders.ReplicaManagerBuilder;
import kafka.server.checkpoints.OffsetCheckpoints;
import kafka.server.metadata.MockConfigRepository;
import kafka.server.metadata.ZkMetadataCache;
import kafka.utils.KafkaScheduler;
import kafka.utils.MockTime;
import kafka.utils.Pool;
import kafka.utils.TestUtils;
import kafka.zk.KafkaZkClient;
import org.apache.kafka.common.TopicPartition;
import org.apache.kafka.common.TopicIdPartition;
import org.apache.kafka.common.Uuid;
import org.apache.kafka.common.message.FetchResponseData;
import org.apache.kafka.common.message.LeaderAndIsrRequestData;
import org.apache.kafka.common.message.OffsetForLeaderEpochRequestData.OffsetForLeaderPartition;
import org.apache.kafka.common.message.OffsetForLeaderEpochResponseData.EpochEndOffset;
import org.apache.kafka.common.message.UpdateMetadataRequestData;
import org.apache.kafka.common.metrics.Metrics;
import org.apache.kafka.common.protocol.ApiKeys;
import org.apache.kafka.common.protocol.Errors;
import org.apache.kafka.common.record.BaseRecords;
import org.apache.kafka.common.record.RecordsSend;
import org.apache.kafka.common.requests.FetchRequest;
import org.apache.kafka.common.requests.FetchResponse;
import org.apache.kafka.common.requests.UpdateMetadataRequest;
import org.apache.kafka.common.utils.Time;
import org.apache.kafka.common.utils.Utils;
import org.apache.kafka.server.common.MetadataVersion;
import org.mockito.Mockito;
import org.openjdk.jmh.annotations.Benchmark;
import org.openjdk.jmh.annotations.BenchmarkMode;
import org.openjdk.jmh.annotations.Fork;
import org.openjdk.jmh.annotations.Level;
import org.openjdk.jmh.annotations.Measurement;
import org.openjdk.jmh.annotations.Mode;
import org.openjdk.jmh.annotations.OutputTimeUnit;
import org.openjdk.jmh.annotations.Param;
import org.openjdk.jmh.annotations.Scope;
import org.openjdk.jmh.annotations.Setup;
import org.openjdk.jmh.annotations.State;
import org.openjdk.jmh.annotations.TearDown;
import org.openjdk.jmh.annotations.Warmup;

import java.io.File;
import java.io.IOException;
import java.util.ArrayList;
import java.util.Arrays;
import java.util.Collections;
import java.util.HashMap;
import java.util.LinkedHashMap;
import java.util.List;
import java.util.Properties;
import java.util.UUID;
import java.util.concurrent.TimeUnit;
import scala.Option;
import scala.collection.Iterator;
import scala.collection.Map;

@State(Scope.Benchmark)
@Fork(value = 1)
@Warmup(iterations = 5)
@Measurement(iterations = 15)
@BenchmarkMode(Mode.AverageTime)
@OutputTimeUnit(TimeUnit.NANOSECONDS)

public class ReplicaFetcherThreadBenchmark {
    @Param({"100", "500", "1000", "5000"})
    private int partitionCount;

    private ReplicaFetcherBenchThread fetcher;
    private LogManager logManager;
    private File logDir = new File(System.getProperty("java.io.tmpdir"), UUID.randomUUID().toString());
    private KafkaScheduler scheduler = new KafkaScheduler(1, "scheduler", true);
    private Pool<TopicPartition, Partition> pool = new Pool<TopicPartition, Partition>(Option.empty());
    private Metrics metrics = new Metrics();
    private ReplicaManager replicaManager;
    private Option<Uuid> topicId = Option.apply(Uuid.randomUuid());

    @Setup(Level.Trial)
    public void setup() throws IOException {
        if (!logDir.mkdir())
            throw new IOException("error creating test directory");

        scheduler.startup();
        Properties props = new Properties();
        props.put("zookeeper.connect", "127.0.0.1:9999");
        KafkaConfig config = new KafkaConfig(props);
        LogConfig logConfig = createLogConfig();

        BrokerTopicStats brokerTopicStats = new BrokerTopicStats();
        LogDirFailureChannel logDirFailureChannel = Mockito.mock(LogDirFailureChannel.class);
        List<File> logDirs = Collections.singletonList(logDir);
        logManager = new LogManagerBuilder().
            setLogDirs(logDirs).
            setInitialOfflineDirs(Collections.emptyList()).
            setConfigRepository(new MockConfigRepository()).
            setInitialDefaultConfig(logConfig).
            setCleanerConfig(new CleanerConfig(0, 0, 0, 0, 0, 0.0, 0, false, "MD5")).
            setRecoveryThreadsPerDataDir(1).
            setFlushCheckMs(1000L).
            setFlushRecoveryOffsetCheckpointMs(10000L).
            setFlushStartOffsetCheckpointMs(10000L).
            setRetentionCheckMs(1000L).
            setMaxPidExpirationMs(60000).
            setInterBrokerProtocolVersion(MetadataVersion.latest()).
            setScheduler(scheduler).
            setBrokerTopicStats(brokerTopicStats).
            setLogDirFailureChannel(logDirFailureChannel).
            setTime(Time.SYSTEM).
            setKeepPartitionMetadataFile(true).
            build();

        LinkedHashMap<TopicIdPartition, FetchResponseData.PartitionData> initialFetched = new LinkedHashMap<>();
        HashMap<String, Uuid> topicIds = new HashMap<>();
        scala.collection.mutable.Map<TopicPartition, InitialFetchState> initialFetchStates = new scala.collection.mutable.HashMap<>();
        List<UpdateMetadataRequestData.UpdateMetadataPartitionState> updatePartitionState = new ArrayList<>();
        for (int i = 0; i < partitionCount; i++) {
            TopicPartition tp = new TopicPartition("topic", i);

            List<Integer> replicas = Arrays.asList(0, 1, 2);
            LeaderAndIsrRequestData.LeaderAndIsrPartitionState partitionState = new LeaderAndIsrRequestData.LeaderAndIsrPartitionState()
                    .setControllerEpoch(0)
                    .setLeader(0)
                    .setLeaderEpoch(0)
                    .setIsr(replicas)
                    .setPartitionEpoch(1)
                    .setReplicas(replicas)
                    .setIsNew(true);

            AlterPartitionListener alterPartitionListener = Mockito.mock(AlterPartitionListener.class);
            OffsetCheckpoints offsetCheckpoints = Mockito.mock(OffsetCheckpoints.class);
            Mockito.when(offsetCheckpoints.fetch(logDir.getAbsolutePath(), tp)).thenReturn(Option.apply(0L));
<<<<<<< HEAD
            AlterIsrManager isrChannelManager = Mockito.mock(AlterIsrManager.class);
            Partition partition = new Partition(tp, 100, MetadataVersion.latest(),
                    0, Time.SYSTEM, isrChangeListener, new DelayedOperationsMock(tp),
=======
            AlterPartitionManager isrChannelManager = Mockito.mock(AlterPartitionManager.class);
            Partition partition = new Partition(tp, 100, ApiVersion$.MODULE$.latestVersion(),
                    0, Time.SYSTEM, alterPartitionListener, new DelayedOperationsMock(tp),
>>>>>>> f2a782a4
                    Mockito.mock(MetadataCache.class), logManager, isrChannelManager);

            partition.makeFollower(partitionState, offsetCheckpoints, topicId);
            pool.put(tp, partition);
            initialFetchStates.put(tp, new InitialFetchState(topicId, new BrokerEndPoint(3, "host", 3000), 0, 0));
            BaseRecords fetched = new BaseRecords() {
                @Override
                public int sizeInBytes() {
                    return 0;
                }

                @Override
                public RecordsSend<? extends BaseRecords> toSend() {
                    return null;
                }
            };
            initialFetched.put(new TopicIdPartition(topicId.get(), tp), new FetchResponseData.PartitionData()
                    .setPartitionIndex(tp.partition())
                    .setLastStableOffset(0)
                    .setLogStartOffset(0)
                    .setRecords(fetched));

            updatePartitionState.add(
                    new UpdateMetadataRequestData.UpdateMetadataPartitionState()
                            .setTopicName("topic")
                            .setPartitionIndex(i)
                            .setControllerEpoch(0)
                            .setLeader(0)
                            .setLeaderEpoch(0)
                            .setIsr(replicas)
                            .setZkVersion(1)
                            .setReplicas(replicas));
        }
        UpdateMetadataRequest updateMetadataRequest = new UpdateMetadataRequest.Builder(ApiKeys.UPDATE_METADATA.latestVersion(),
                0, 0, 0, updatePartitionState, Collections.emptyList(), topicIds).build();

        // TODO: fix to support raft
        ZkMetadataCache metadataCache = new ZkMetadataCache(0);
        metadataCache.updateMetadata(0, updateMetadataRequest);

        replicaManager = new ReplicaManagerBuilder().
            setConfig(config).
            setMetrics(metrics).
            setTime(new MockTime()).
            setZkClient(Mockito.mock(KafkaZkClient.class)).
            setScheduler(scheduler).
            setLogManager(logManager).
            setQuotaManagers(Mockito.mock(QuotaFactory.QuotaManagers.class)).
            setBrokerTopicStats(brokerTopicStats).
            setMetadataCache(metadataCache).
            setLogDirFailureChannel(new LogDirFailureChannel(logDirs.size())).
            setAlterPartitionManager(TestUtils.createAlterIsrManager()).
            build();
        fetcher = new ReplicaFetcherBenchThread(config, replicaManager, pool);
        fetcher.addPartitions(initialFetchStates);
        // force a pass to move partitions to fetching state. We do this in the setup phase
        // so that we do not measure this time as part of the steady state work
        fetcher.doWork();
        // handle response to engage the incremental fetch session handler
        fetcher.fetchSessionHandler().handleResponse(FetchResponse.of(Errors.NONE, 0, 999, initialFetched), ApiKeys.FETCH.latestVersion());
    }

    @TearDown(Level.Trial)
    public void tearDown() throws IOException {
        metrics.close();
        replicaManager.shutdown(false);
        logManager.shutdown();
        scheduler.shutdown();
        Utils.delete(logDir);
    }

    @Benchmark
    public long testFetcher() {
        fetcher.doWork();
        return fetcher.fetcherStats().requestRate().count();
    }

    // avoid mocked DelayedOperations to avoid mocked class affecting benchmark results
    private static class DelayedOperationsMock extends DelayedOperations {
        DelayedOperationsMock(TopicPartition topicPartition) {
            super(topicPartition, null, null, null);
        }

        @Override
        public int numDelayedDelete() {
            return 0;
        }
    }

    private static LogConfig createLogConfig() {
        Properties logProps = new Properties();
        logProps.put(LogConfig.SegmentMsProp(), Defaults.SegmentMs());
        logProps.put(LogConfig.SegmentBytesProp(), Defaults.SegmentSize());
        logProps.put(LogConfig.RetentionMsProp(), Defaults.RetentionMs());
        logProps.put(LogConfig.RetentionBytesProp(), Defaults.RetentionSize());
        logProps.put(LogConfig.SegmentJitterMsProp(), Defaults.SegmentJitterMs());
        logProps.put(LogConfig.CleanupPolicyProp(), Defaults.CleanupPolicy());
        logProps.put(LogConfig.MaxMessageBytesProp(), Defaults.MaxMessageSize());
        logProps.put(LogConfig.IndexIntervalBytesProp(), Defaults.IndexInterval());
        logProps.put(LogConfig.SegmentIndexBytesProp(), Defaults.MaxIndexSize());
        logProps.put(LogConfig.FileDeleteDelayMsProp(), Defaults.FileDeleteDelayMs());
        return LogConfig.apply(logProps, new scala.collection.immutable.HashSet<>());
    }


    static class ReplicaFetcherBenchThread extends ReplicaFetcherThread {
        private final Pool<TopicPartition, Partition> pool;

        ReplicaFetcherBenchThread(KafkaConfig config,
                                  ReplicaManager replicaManager,
                                  Pool<TopicPartition,
                                  Partition> partitions) {
            super("name",
                    3,
                    new BrokerEndPoint(3, "host", 3000),
                    config,
                    new FailedPartitions(),
                    replicaManager,
                    new Metrics(),
                    Time.SYSTEM,
                    new ReplicaQuota() {
                        @Override
                        public boolean isQuotaExceeded() {
                            return false;
                        }

                        @Override
                        public void record(long value) {
                        }

                        @Override
                        public boolean isThrottled(TopicPartition topicPartition) {
                            return false;
                        }
                    },
                    Option.empty());
            
            pool = partitions;
        }

        @Override
        public Option<Object> latestEpoch(TopicPartition topicPartition) {
            return Option.apply(0);
        }

        @Override
        public long logStartOffset(TopicPartition topicPartition) {
            return pool.get(topicPartition).localLogOrException().logStartOffset();
        }

        @Override
        public long logEndOffset(TopicPartition topicPartition) {
            return 0;
        }

        @Override
        public void truncate(TopicPartition tp, OffsetTruncationState offsetTruncationState) {
            // pretend to truncate to move to Fetching state
        }

        @Override
        public Option<OffsetAndEpoch> endOffsetForEpoch(TopicPartition topicPartition, int epoch) {
            return Option.apply(new OffsetAndEpoch(0, 0));
        }

        @Override
        public Option<LogAppendInfo> processPartitionData(TopicPartition topicPartition, long fetchOffset,
                                                          FetchResponseData.PartitionData partitionData) {
            return Option.empty();
        }

        @Override
        public long fetchEarliestOffsetFromLeader(TopicPartition topicPartition, int currentLeaderEpoch) {
            return 0;
        }

        @Override
        public Map<TopicPartition, EpochEndOffset> fetchEpochEndOffsets(Map<TopicPartition, OffsetForLeaderPartition> partitions) {
            scala.collection.mutable.Map<TopicPartition, EpochEndOffset> endOffsets = new scala.collection.mutable.HashMap<>();
            Iterator<TopicPartition> iterator = partitions.keys().iterator();
            while (iterator.hasNext()) {
                TopicPartition tp = iterator.next();
                endOffsets.put(tp, new EpochEndOffset()
                    .setPartition(tp.partition())
                    .setErrorCode(Errors.NONE.code())
                    .setLeaderEpoch(0)
                    .setEndOffset(100));
            }
            return endOffsets;
        }

        @Override
        public Map<TopicPartition, FetchResponseData.PartitionData> fetchFromLeader(FetchRequest.Builder fetchRequest) {
            return new scala.collection.mutable.HashMap<>();
        }
    }
}<|MERGE_RESOLUTION|>--- conflicted
+++ resolved
@@ -172,15 +172,9 @@
             AlterPartitionListener alterPartitionListener = Mockito.mock(AlterPartitionListener.class);
             OffsetCheckpoints offsetCheckpoints = Mockito.mock(OffsetCheckpoints.class);
             Mockito.when(offsetCheckpoints.fetch(logDir.getAbsolutePath(), tp)).thenReturn(Option.apply(0L));
-<<<<<<< HEAD
-            AlterIsrManager isrChannelManager = Mockito.mock(AlterIsrManager.class);
+            AlterPartitionManager isrChannelManager = Mockito.mock(AlterPartitionManager.class);
             Partition partition = new Partition(tp, 100, MetadataVersion.latest(),
-                    0, Time.SYSTEM, isrChangeListener, new DelayedOperationsMock(tp),
-=======
-            AlterPartitionManager isrChannelManager = Mockito.mock(AlterPartitionManager.class);
-            Partition partition = new Partition(tp, 100, ApiVersion$.MODULE$.latestVersion(),
                     0, Time.SYSTEM, alterPartitionListener, new DelayedOperationsMock(tp),
->>>>>>> f2a782a4
                     Mockito.mock(MetadataCache.class), logManager, isrChannelManager);
 
             partition.makeFollower(partitionState, offsetCheckpoints, topicId);
