/*
 * Licensed to the Apache Software Foundation (ASF) under one or more
 * contributor license agreements. See the NOTICE file distributed with
 * this work for additional information regarding copyright ownership.
 * The ASF licenses this file to You under the Apache License, Version 2.0
 * (the "License"); you may not use this file except in compliance with
 * the License. You may obtain a copy of the License at
 *
 *    http://www.apache.org/licenses/LICENSE-2.0
 *
 * Unless required by applicable law or agreed to in writing, software
 * distributed under the License is distributed on an "AS IS" BASIS,
 * WITHOUT WARRANTIES OR CONDITIONS OF ANY KIND, either express or implied.
 * See the License for the specific language governing permissions and
 * limitations under the License.
 */

package org.apache.kafka.controller;

import org.apache.kafka.clients.admin.AlterConfigOp;
import org.apache.kafka.common.Uuid;
import org.apache.kafka.common.config.ConfigResource;
import org.apache.kafka.common.message.AllocateProducerIdsRequestData;
import org.apache.kafka.common.message.AllocateProducerIdsResponseData;
import org.apache.kafka.common.message.AlterIsrRequestData;
import org.apache.kafka.common.message.AlterIsrResponseData;
import org.apache.kafka.common.message.AlterPartitionReassignmentsRequestData;
import org.apache.kafka.common.message.AlterPartitionReassignmentsResponseData;
import org.apache.kafka.common.message.BrokerHeartbeatRequestData;
import org.apache.kafka.common.message.BrokerRegistrationRequestData;
import org.apache.kafka.common.message.CreatePartitionsRequestData.CreatePartitionsTopic;
import org.apache.kafka.common.message.CreatePartitionsResponseData.CreatePartitionsTopicResult;
import org.apache.kafka.common.message.CreateTopicsRequestData;
import org.apache.kafka.common.message.CreateTopicsResponseData;
import org.apache.kafka.common.message.ElectLeadersRequestData;
import org.apache.kafka.common.message.ElectLeadersResponseData;
import org.apache.kafka.common.message.ListPartitionReassignmentsRequestData;
import org.apache.kafka.common.message.ListPartitionReassignmentsResponseData;
import org.apache.kafka.common.quota.ClientQuotaAlteration;
import org.apache.kafka.common.quota.ClientQuotaEntity;
import org.apache.kafka.common.requests.ApiError;
import org.apache.kafka.metadata.BrokerHeartbeatReply;
import org.apache.kafka.metadata.BrokerRegistrationReply;
import org.apache.kafka.metadata.FeatureMapAndEpoch;

import java.util.Collection;
import java.util.List;
import java.util.Map;
import java.util.concurrent.CompletableFuture;


public interface Controller extends AutoCloseable {
    /**
     * Change partition ISRs.
     *
     * @param request       The AlterIsrRequest data.
     *
     * @return              A future yielding the response.
     */
    CompletableFuture<AlterIsrResponseData> alterIsr(AlterIsrRequestData request);

    /**
     * Create a batch of topics.
     *
     * @param request       The CreateTopicsRequest data.
     *
     * @return              A future yielding the response.
     */
    CompletableFuture<CreateTopicsResponseData>
        createTopics(CreateTopicsRequestData request);

    /**
     * Unregister a broker.
     *
     * @param brokerId      The broker id to unregister.
     *
     * @return              A future that is completed successfully when the broker is
     *                      unregistered.
     */
    CompletableFuture<Void> unregisterBroker(int brokerId);

    /**
     * Find the ids for topic names.
     *
     * @param topicNames    The topic names to resolve.
     * @return              A future yielding a map from topic name to id.
     */
    CompletableFuture<Map<String, ResultOrError<Uuid>>> findTopicIds(Collection<String> topicNames);

    /**
     * Find the names for topic ids.
     *
     * @param topicIds      The topic ids to resolve.
     * @return              A future yielding a map from topic id to name.
     */
    CompletableFuture<Map<Uuid, ResultOrError<String>>> findTopicNames(Collection<Uuid> topicIds);

    /**
     * Delete a batch of topics.
     *
     * @param topicIds      The IDs of the topics to delete.
     *
     * @return              A future yielding the response.
     */
    CompletableFuture<Map<Uuid, ApiError>> deleteTopics(Collection<Uuid> topicIds);

    /**
     * Describe the current configuration of various resources.
     *
     * @param resources     A map from resources to the collection of config keys that we
     *                      want to describe for each.  If the collection is empty, then
     *                      all configuration keys will be described.
     *
     * @return
     */
    CompletableFuture<Map<ConfigResource, ResultOrError<Map<String, String>>>>
        describeConfigs(Map<ConfigResource, Collection<String>> resources);

    /**
     * Elect new partition leaders.
     *
     * @param request       The request.
     *
     * @return              A future yielding the elect leaders response.
     */
    CompletableFuture<ElectLeadersResponseData> electLeaders(ElectLeadersRequestData request);

    /**
     * Get the current finalized feature ranges for each feature.
     *
     * @return              A future yielding the feature ranges.
     */
    CompletableFuture<FeatureMapAndEpoch> finalizedFeatures();

    /**
     * Perform some incremental configuration changes.
     *
     * @param configChanges The changes.
     * @param validateOnly  True if we should validate the changes but not apply them.
     *
     * @return              A future yielding a map from config resources to error results.
     */
    CompletableFuture<Map<ConfigResource, ApiError>> incrementalAlterConfigs(
        Map<ConfigResource, Map<String, Map.Entry<AlterConfigOp.OpType, String>>> configChanges,
        boolean validateOnly);

    /**
     * Start or stop some partition reassignments.
     *
     * @param request       The alter partition reassignments request.
     *
     * @return              A future yielding the results.
     */
    CompletableFuture<AlterPartitionReassignmentsResponseData>
        alterPartitionReassignments(AlterPartitionReassignmentsRequestData request);

    /**
     * List ongoing partition reassignments.
     *
     * @param request       The list partition reassignments request.
     *
     * @return              A future yielding the results.
     */
    CompletableFuture<ListPartitionReassignmentsResponseData>
        listPartitionReassignments(ListPartitionReassignmentsRequestData request);

    /**
     * Perform some configuration changes using the legacy API.
     *
     * @param newConfigs    The new configuration maps to apply.
     * @param validateOnly  True if we should validate the changes but not apply them.
     *
     * @return              A future yielding a map from config resources to error results.
     */
    CompletableFuture<Map<ConfigResource, ApiError>> legacyAlterConfigs(
        Map<ConfigResource, Map<String, String>> newConfigs, boolean validateOnly);

    /**
     * Process a heartbeat from a broker.
     *
     * @param request      The broker heartbeat request.
     *
     * @return             A future yielding the broker heartbeat reply.
     */
    CompletableFuture<BrokerHeartbeatReply> processBrokerHeartbeat(
        BrokerHeartbeatRequestData request);

    /**
     * Attempt to register the given broker.
     *
     * @param request      The registration request.
     *
     * @return             A future yielding the broker registration reply.
     */
    CompletableFuture<BrokerRegistrationReply> registerBroker(
        BrokerRegistrationRequestData request);

    /**
     * Wait for the given number of brokers to be registered and unfenced.
     * This is for testing.
     *
     * @param minBrokers    The minimum number of brokers to wait for.
     * @return              A future which is completed when the given number of brokers
     *                      is reached.
     */
    CompletableFuture<Void> waitForReadyBrokers(int minBrokers);

    /**
     * Perform some client quota changes
     *
     * @param quotaAlterations The list of quotas to alter
     * @param validateOnly     True if we should validate the changes but not apply them.
     * @return                 A future yielding a map of quota entities to error results.
     */
    CompletableFuture<Map<ClientQuotaEntity, ApiError>> alterClientQuotas(
        Collection<ClientQuotaAlteration> quotaAlterations, boolean validateOnly
    );

    /**
<<<<<<< HEAD
     * Allocate a block of producer IDs for transactional and idempotent producers
     * @param request   The allocate producer IDs request
     * @return          A future which yields a new producer ID block as a response
     */
    CompletableFuture<AllocateProducerIdsResponseData> allocateProducerIds(
        AllocateProducerIdsRequestData request
    );
=======
     * Begin writing a controller snapshot.  If there was already an ongoing snapshot, it
     * simply returns information about that snapshot rather than starting a new one.
     *
     * @return              A future yielding the epoch of the snapshot.
     */
    CompletableFuture<Long> beginWritingSnapshot();

    /**
     * Create partitions on certain topics.
     *
     * @param topics            The list of topics to create partitions for.
     * @return                  A future yielding per-topic results.
     */
    CompletableFuture<List<CreatePartitionsTopicResult>>
            createPartitions(List<CreatePartitionsTopic> topics);
>>>>>>> fa8b4b23

    /**
     * Begin shutting down, but don't block.  You must still call close to clean up all
     * resources.
     */
    void beginShutdown();

    /**
     * If this controller is active, this is the non-negative controller epoch.
     * Otherwise, this is -1.
     */
    long curClaimEpoch();

    /**
     * Returns true if this controller is currently active.
     */
    default boolean isActive() {
        return curClaimEpoch() != -1;
    }

    /**
     * Blocks until we have shut down and freed all resources.
     */
    void close() throws InterruptedException;
}<|MERGE_RESOLUTION|>--- conflicted
+++ resolved
@@ -217,7 +217,6 @@
     );
 
     /**
-<<<<<<< HEAD
      * Allocate a block of producer IDs for transactional and idempotent producers
      * @param request   The allocate producer IDs request
      * @return          A future which yields a new producer ID block as a response
@@ -225,7 +224,8 @@
     CompletableFuture<AllocateProducerIdsResponseData> allocateProducerIds(
         AllocateProducerIdsRequestData request
     );
-=======
+
+    /**
      * Begin writing a controller snapshot.  If there was already an ongoing snapshot, it
      * simply returns information about that snapshot rather than starting a new one.
      *
@@ -241,7 +241,6 @@
      */
     CompletableFuture<List<CreatePartitionsTopicResult>>
             createPartitions(List<CreatePartitionsTopic> topics);
->>>>>>> fa8b4b23
 
     /**
      * Begin shutting down, but don't block.  You must still call close to clean up all
