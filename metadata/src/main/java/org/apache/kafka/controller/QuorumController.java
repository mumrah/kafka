/*
 * Licensed to the Apache Software Foundation (ASF) under one or more
 * contributor license agreements. See the NOTICE file distributed with
 * this work for additional information regarding copyright ownership.
 * The ASF licenses this file to You under the Apache License, Version 2.0
 * (the "License"); you may not use this file except in compliance with
 * the License. You may obtain a copy of the License at
 *
 *    http://www.apache.org/licenses/LICENSE-2.0
 *
 * Unless required by applicable law or agreed to in writing, software
 * distributed under the License is distributed on an "AS IS" BASIS,
 * WITHOUT WARRANTIES OR CONDITIONS OF ANY KIND, either express or implied.
 * See the License for the specific language governing permissions and
 * limitations under the License.
 */

package org.apache.kafka.controller;

import java.util.Arrays;
import java.util.Collection;
import java.util.Collections;
import java.util.List;
import java.util.Map.Entry;
import java.util.Map;
import java.util.Optional;
import java.util.OptionalLong;
import java.util.Random;
import java.util.concurrent.CompletableFuture;
import java.util.concurrent.RejectedExecutionException;
import java.util.concurrent.TimeUnit;
import java.util.function.Function;
import java.util.function.Supplier;
import java.util.stream.Collectors;
import org.apache.kafka.clients.admin.AlterConfigOp.OpType;
import org.apache.kafka.common.Uuid;
import org.apache.kafka.common.config.ConfigDef;
import org.apache.kafka.common.config.ConfigResource;
import org.apache.kafka.common.errors.ApiException;
import org.apache.kafka.common.errors.NotControllerException;
import org.apache.kafka.common.errors.UnknownServerException;
import org.apache.kafka.common.message.AllocateProducerIdsRequestData;
import org.apache.kafka.common.message.AllocateProducerIdsResponseData;
import org.apache.kafka.common.message.AlterIsrRequestData;
import org.apache.kafka.common.message.AlterIsrResponseData;
import org.apache.kafka.common.message.AlterPartitionReassignmentsRequestData;
import org.apache.kafka.common.message.AlterPartitionReassignmentsResponseData;
import org.apache.kafka.common.message.BrokerHeartbeatRequestData;
import org.apache.kafka.common.message.BrokerRegistrationRequestData;
import org.apache.kafka.common.message.CreatePartitionsRequestData.CreatePartitionsTopic;
import org.apache.kafka.common.message.CreatePartitionsResponseData.CreatePartitionsTopicResult;
import org.apache.kafka.common.message.CreateTopicsRequestData;
import org.apache.kafka.common.message.CreateTopicsResponseData;
import org.apache.kafka.common.message.ElectLeadersRequestData;
import org.apache.kafka.common.message.ElectLeadersResponseData;
import org.apache.kafka.common.message.ListPartitionReassignmentsRequestData;
import org.apache.kafka.common.message.ListPartitionReassignmentsResponseData;
import org.apache.kafka.common.metadata.ConfigRecord;
import org.apache.kafka.common.metadata.FeatureLevelRecord;
import org.apache.kafka.common.metadata.FenceBrokerRecord;
import org.apache.kafka.common.metadata.MetadataRecordType;
import org.apache.kafka.common.metadata.PartitionChangeRecord;
import org.apache.kafka.common.metadata.PartitionRecord;
import org.apache.kafka.common.metadata.ProducerIdRecord;
import org.apache.kafka.common.metadata.QuotaRecord;
import org.apache.kafka.common.metadata.RegisterBrokerRecord;
import org.apache.kafka.common.metadata.RemoveTopicRecord;
import org.apache.kafka.common.metadata.TopicRecord;
import org.apache.kafka.common.metadata.UnfenceBrokerRecord;
import org.apache.kafka.common.metadata.UnregisterBrokerRecord;
import org.apache.kafka.common.protocol.ApiMessage;
import org.apache.kafka.common.quota.ClientQuotaAlteration;
import org.apache.kafka.common.quota.ClientQuotaEntity;
import org.apache.kafka.common.requests.ApiError;
import org.apache.kafka.common.utils.ExponentialBackoff;
import org.apache.kafka.common.utils.LogContext;
import org.apache.kafka.common.utils.Time;
import org.apache.kafka.common.utils.Utils;
import org.apache.kafka.controller.SnapshotGenerator.Section;
import org.apache.kafka.metadata.ApiMessageAndVersion;
import org.apache.kafka.metadata.BrokerHeartbeatReply;
import org.apache.kafka.metadata.BrokerRegistrationReply;
import org.apache.kafka.metadata.FeatureMapAndEpoch;
import org.apache.kafka.metadata.VersionRange;
import org.apache.kafka.metalog.MetaLogLeader;
import org.apache.kafka.metalog.MetaLogListener;
import org.apache.kafka.metalog.MetaLogManager;
import org.apache.kafka.queue.EventQueue.EarliestDeadlineFunction;
import org.apache.kafka.queue.EventQueue;
import org.apache.kafka.queue.KafkaEventQueue;
import org.apache.kafka.timeline.SnapshotRegistry;
import org.slf4j.Logger;

import static java.util.concurrent.TimeUnit.MICROSECONDS;
import static java.util.concurrent.TimeUnit.NANOSECONDS;


/**
 * QuorumController implements the main logic of the KRaft (Kafka Raft Metadata) mode controller.
 *
 * The node which is the leader of the metadata log becomes the active controller.  All
 * other nodes remain in standby mode.  Standby controllers cannot create new metadata log
 * entries.  They just replay the metadata log entries that the current active controller
 * has created.
 *
 * The QuorumController is single-threaded.  A single event handler thread performs most
 * operations.  This avoids the need for complex locking.
 *
 * The controller exposes an asynchronous, futures-based API to the world.  This reflects
 * the fact that the controller may have several operations in progress at any given
 * point.  The future associated with each operation will not be completed until the
 * results of the operation have been made durable to the metadata log.
 */
public final class QuorumController implements Controller {
    /**
     * A builder class which creates the QuorumController.
     */
    static public class Builder {
        private final int nodeId;
        private Time time = Time.SYSTEM;
        private String threadNamePrefix = null;
        private LogContext logContext = null;
        private Map<ConfigResource.Type, ConfigDef> configDefs = Collections.emptyMap();
        private MetaLogManager logManager = null;
        private Map<String, VersionRange> supportedFeatures = Collections.emptyMap();
        private short defaultReplicationFactor = 3;
        private int defaultNumPartitions = 1;
        private ReplicaPlacementPolicy replicaPlacementPolicy =
            new SimpleReplicaPlacementPolicy(new Random());
        private Function<Long, SnapshotWriter> snapshotWriterBuilder;
        private SnapshotReader snapshotReader;
        private long sessionTimeoutNs = NANOSECONDS.convert(18, TimeUnit.SECONDS);
        private ControllerMetrics controllerMetrics = null;

        public Builder(int nodeId) {
            this.nodeId = nodeId;
        }

        public Builder setTime(Time time) {
            this.time = time;
            return this;
        }

        public Builder setThreadNamePrefix(String threadNamePrefix) {
            this.threadNamePrefix = threadNamePrefix;
            return this;
        }

        public Builder setLogContext(LogContext logContext) {
            this.logContext = logContext;
            return this;
        }

        public Builder setConfigDefs(Map<ConfigResource.Type, ConfigDef> configDefs) {
            this.configDefs = configDefs;
            return this;
        }

        public Builder setLogManager(MetaLogManager logManager) {
            this.logManager = logManager;
            return this;
        }

        public Builder setSupportedFeatures(Map<String, VersionRange> supportedFeatures) {
            this.supportedFeatures = supportedFeatures;
            return this;
        }

        public Builder setDefaultReplicationFactor(short defaultReplicationFactor) {
            this.defaultReplicationFactor = defaultReplicationFactor;
            return this;
        }

        public Builder setDefaultNumPartitions(int defaultNumPartitions) {
            this.defaultNumPartitions = defaultNumPartitions;
            return this;
        }

        public Builder setReplicaPlacementPolicy(ReplicaPlacementPolicy replicaPlacementPolicy) {
            this.replicaPlacementPolicy = replicaPlacementPolicy;
            return this;
        }

        public Builder setSnapshotWriterBuilder(Function<Long, SnapshotWriter> snapshotWriterBuilder) {
            this.snapshotWriterBuilder = snapshotWriterBuilder;
            return this;
        }

        public Builder setSnapshotReader(SnapshotReader snapshotReader) {
            this.snapshotReader = snapshotReader;
            return this;
        }

        public Builder setSessionTimeoutNs(long sessionTimeoutNs) {
            this.sessionTimeoutNs = sessionTimeoutNs;
            return this;
        }

        public Builder setMetrics(ControllerMetrics controllerMetrics) {
            this.controllerMetrics = controllerMetrics;
            return this;
        }

        @SuppressWarnings("unchecked")
        public QuorumController build() throws Exception {
            if (logManager == null) {
                throw new RuntimeException("You must set a metadata log manager.");
            }
            if (threadNamePrefix == null) {
                threadNamePrefix = String.format("Node%d_", nodeId);
            }
            if (logContext == null) {
                logContext = new LogContext(String.format("[Controller %d] ", nodeId));
            }
            if (controllerMetrics == null) {
                controllerMetrics = (ControllerMetrics) Class.forName(
                    "org.apache.kafka.controller.MockControllerMetrics").getConstructor().newInstance();
            }
            if (snapshotWriterBuilder == null) {
                snapshotWriterBuilder = new NoOpSnapshotWriterBuilder();
            }
            if (snapshotReader == null) {
                snapshotReader = new EmptySnapshotReader(-1);
            }
            KafkaEventQueue queue = null;
            try {
                queue = new KafkaEventQueue(time, logContext, threadNamePrefix);
                return new QuorumController(logContext, nodeId, queue, time, configDefs,
                    logManager, supportedFeatures, defaultReplicationFactor,
                    defaultNumPartitions, replicaPlacementPolicy, snapshotWriterBuilder,
                    snapshotReader, sessionTimeoutNs, controllerMetrics);
            } catch (Exception e) {
                Utils.closeQuietly(queue, "event queue");
                throw e;
            } finally {
                Utils.closeQuietly(snapshotReader, "snapshotReader");
            }
        }
    }

    private static final String ACTIVE_CONTROLLER_EXCEPTION_TEXT_PREFIX =
        "The active controller appears to be node ";

    private NotControllerException newNotControllerException() {
        int latestController = logManager.leader().nodeId();
        if (latestController < 0) {
            return new NotControllerException("No controller appears to be active.");
        } else {
            return new NotControllerException(ACTIVE_CONTROLLER_EXCEPTION_TEXT_PREFIX +
                latestController);
        }
    }

    public static int exceptionToApparentController(NotControllerException e) {
        if (e.getMessage().startsWith(ACTIVE_CONTROLLER_EXCEPTION_TEXT_PREFIX)) {
            return Integer.parseInt(e.getMessage().substring(
                ACTIVE_CONTROLLER_EXCEPTION_TEXT_PREFIX.length()));
        } else {
            return -1;
        }
    }

    private void handleEventEnd(String name, long startProcessingTimeNs) {
        long endProcessingTime = time.nanoseconds();
        long deltaNs = endProcessingTime - startProcessingTimeNs;
        log.debug("Processed {} in {} us", name,
            MICROSECONDS.convert(deltaNs, NANOSECONDS));
        controllerMetrics.updateEventQueueProcessingTime(NANOSECONDS.toMillis(deltaNs));
    }

    private Throwable handleEventException(String name,
                                           Optional<Long> startProcessingTimeNs,
                                           Throwable exception) {
        if (!startProcessingTimeNs.isPresent()) {
            log.info("unable to start processing {} because of {}.", name,
                exception.getClass().getSimpleName());
            if (exception instanceof ApiException) {
                return exception;
            } else {
                return new UnknownServerException(exception);
            }
        }
        long endProcessingTime = time.nanoseconds();
        long deltaNs = endProcessingTime - startProcessingTimeNs.get();
        long deltaUs = MICROSECONDS.convert(deltaNs, NANOSECONDS);
        if (exception instanceof ApiException) {
            log.info("{}: failed with {} in {} us", name,
                exception.getClass().getSimpleName(), deltaUs);
            return exception;
        }
        log.warn("{}: failed with unknown server exception {} at epoch {} in {} us.  " +
            "Reverting to last committed offset {}.",
            this, exception.getClass().getSimpleName(), curClaimEpoch, deltaUs,
            lastCommittedOffset, exception);
        renounce();
        return new UnknownServerException(exception);
    }

    /**
     * A controller event for handling internal state changes, such as Raft inputs.
     */
    class ControlEvent implements EventQueue.Event {
        private final String name;
        private final Runnable handler;
        private final long eventCreatedTimeNs = time.nanoseconds();
        private Optional<Long> startProcessingTimeNs = Optional.empty();

        ControlEvent(String name, Runnable handler) {
            this.name = name;
            this.handler = handler;
        }

        @Override
        public void run() throws Exception {
            long now = time.nanoseconds();
            controllerMetrics.updateEventQueueTime(NANOSECONDS.toMillis(now - eventCreatedTimeNs));
            startProcessingTimeNs = Optional.of(now);
            log.debug("Executing {}.", this);
            handler.run();
            handleEventEnd(this.toString(), startProcessingTimeNs.get());
        }

        @Override
        public void handleException(Throwable exception) {
            handleEventException(name, startProcessingTimeNs, exception);
        }

        @Override
        public String toString() {
            return name;
        }
    }

    private void appendControlEvent(String name, Runnable handler) {
        ControlEvent event = new ControlEvent(name, handler);
        queue.append(event);
    }

    private static final String GENERATE_SNAPSHOT = "generateSnapshot";

    private static final int MAX_BATCHES_PER_GENERATE_CALL = 10;

    class SnapshotGeneratorManager implements Runnable {
        private final Function<Long, SnapshotWriter> writerBuilder;
        private final ExponentialBackoff exponentialBackoff =
            new ExponentialBackoff(10, 2, 5000, 0);
        private SnapshotGenerator generator = null;

        SnapshotGeneratorManager(Function<Long, SnapshotWriter> writerBuilder) {
            this.writerBuilder = writerBuilder;
        }

        void createSnapshotGenerator(long epoch) {
            if (generator != null) {
                throw new RuntimeException("Snapshot generator already exists.");
            }
            if (!snapshotRegistry.hasSnapshot(epoch)) {
                throw new RuntimeException("Can't generate a snapshot at epoch " + epoch +
                    " because no such epoch exists in the snapshot registry.");
            }
            generator = new SnapshotGenerator(logContext,
                writerBuilder.apply(epoch),
                MAX_BATCHES_PER_GENERATE_CALL,
                exponentialBackoff,
                Arrays.asList(
                    new Section("features", featureControl.iterator(epoch)),
                    new Section("cluster", clusterControl.iterator(epoch)),
                    new Section("replication", replicationControl.iterator(epoch)),
                    new Section("configuration", configurationControl.iterator(epoch)),
                    new Section("clientQuotas", clientQuotaControlManager.iterator(epoch))));
            reschedule(0);
        }

        void cancel() {
            if (generator == null) return;
            log.error("Cancelling snapshot {}", generator.epoch());
            generator.writer().close();
            generator = null;
            queue.cancelDeferred(GENERATE_SNAPSHOT);
        }

        void reschedule(long delayNs) {
            ControlEvent event = new ControlEvent(GENERATE_SNAPSHOT, this);
            queue.scheduleDeferred(event.name,
                new EarliestDeadlineFunction(time.nanoseconds() + delayNs), event);
        }

        @Override
        public void run() {
            if (generator == null) {
                log.debug("No snapshot is in progress.");
                return;
            }
            OptionalLong nextDelay;
            try {
                nextDelay = generator.generateBatches();
            } catch (Exception e) {
                log.error("Error while generating snapshot {}", generator.epoch(), e);
                generator.writer().close();
                generator = null;
                return;
            }
            if (!nextDelay.isPresent()) {
                try {
                    generator.writer().completeSnapshot();
                    log.info("Finished generating snapshot {}.", generator.epoch());
                } catch (Exception e) {
                    log.error("Error while completing snapshot {}", generator.epoch(), e);
                } finally {
                    generator.writer().close();
                    generator = null;
                }
                return;
            }
            reschedule(nextDelay.getAsLong());
        }

        long snapshotEpoch() {
            if (generator == null) {
                return Long.MAX_VALUE;
            }
            return generator.epoch();
        }
    }

    /**
     * A controller event that reads the committed internal state in order to expose it
     * to an API.
     */
    class ControllerReadEvent<T> implements EventQueue.Event {
        private final String name;
        private final CompletableFuture<T> future;
        private final Supplier<T> handler;
        private final long eventCreatedTimeNs = time.nanoseconds();
        private Optional<Long> startProcessingTimeNs = Optional.empty();

        ControllerReadEvent(String name, Supplier<T> handler) {
            this.name = name;
            this.future = new CompletableFuture<T>();
            this.handler = handler;
        }

        CompletableFuture<T> future() {
            return future;
        }

        @Override
        public void run() throws Exception {
            long now = time.nanoseconds();
            controllerMetrics.updateEventQueueTime(NANOSECONDS.toMillis(now - eventCreatedTimeNs));
            startProcessingTimeNs = Optional.of(now);
            T value = handler.get();
            handleEventEnd(this.toString(), startProcessingTimeNs.get());
            future.complete(value);
        }

        @Override
        public void handleException(Throwable exception) {
            future.completeExceptionally(
                handleEventException(name, startProcessingTimeNs, exception));
        }

        @Override
        public String toString() {
            return name + "(" + System.identityHashCode(this) + ")";
        }
    }

    // VisibleForTesting
    ReplicationControlManager replicationControl() {
        return replicationControl;
    }

    // VisibleForTesting
    <T> CompletableFuture<T> appendReadEvent(String name, Supplier<T> handler) {
        ControllerReadEvent<T> event = new ControllerReadEvent<T>(name, handler);
        queue.append(event);
        return event.future();
    }

    interface ControllerWriteOperation<T> {
        /**
         * Generate the metadata records needed to implement this controller write
         * operation.  In general, this operation should not modify the "hard state" of
         * the controller.  That modification will happen later on, when we replay the
         * records generated by this function.
         *
         * There are cases where this function modifies the "soft state" of the
         * controller.  Mainly, this happens when we process cluster heartbeats.
         *
         * This function also generates an RPC result.  In general, if the RPC resulted in
         * an error, the RPC result will be an error, and the generated record list will
         * be empty.  This would happen if we tried to create a topic with incorrect
         * parameters, for example.  Of course, partial errors are possible for batch
         * operations.
         *
         * @return              A result containing a list of records, and the RPC result.
         */
        ControllerResult<T> generateRecordsAndResult() throws Exception;

        /**
         * Once we've passed the records to the Raft layer, we will invoke this function
         * with the end offset at which those records were placed.  If there were no
         * records to write, we'll just pass the last write offset.
         */
        default void processBatchEndOffset(long offset) {}
    }

    /**
     * A controller event that modifies the controller state.
     */
    class ControllerWriteEvent<T> implements EventQueue.Event, DeferredEvent {
        private final String name;
        private final CompletableFuture<T> future;
        private final ControllerWriteOperation<T> op;
        private final long eventCreatedTimeNs = time.nanoseconds();
        private Optional<Long> startProcessingTimeNs = Optional.empty();
        private ControllerResultAndOffset<T> resultAndOffset;

        ControllerWriteEvent(String name, ControllerWriteOperation<T> op) {
            this.name = name;
            this.future = new CompletableFuture<T>();
            this.op = op;
            this.resultAndOffset = null;
        }

        CompletableFuture<T> future() {
            return future;
        }

        @Override
        public void run() throws Exception {
            long now = time.nanoseconds();
            controllerMetrics.updateEventQueueTime(NANOSECONDS.toMillis(now - eventCreatedTimeNs));
            long controllerEpoch = curClaimEpoch;
            if (controllerEpoch == -1) {
                throw newNotControllerException();
            }
            startProcessingTimeNs = Optional.of(now);
            ControllerResult<T> result = op.generateRecordsAndResult();
            if (result.records().isEmpty()) {
                op.processBatchEndOffset(writeOffset);
                // If the operation did not return any records, then it was actually just
                // a read after all, and not a read + write.  However, this read was done
                // from the latest in-memory state, which might contain uncommitted data.
                Optional<Long> maybeOffset = purgatory.highestPendingOffset();
                if (!maybeOffset.isPresent()) {
                    // If the purgatory is empty, there are no pending operations and no
                    // uncommitted state.  We can return immediately.
                    resultAndOffset = ControllerResultAndOffset.of(-1, result);
                    log.debug("Completing read-only operation {} immediately because " +
                        "the purgatory is empty.", this);
                    complete(null);
                    return;
                }
                // If there are operations in the purgatory, we want to wait for the latest
                // one to complete before returning our result to the user.
                resultAndOffset = ControllerResultAndOffset.of(maybeOffset.get(), result);
                log.debug("Read-only operation {} will be completed when the log " +
                    "reaches offset {}", this, resultAndOffset.offset());
            } else {
                // If the operation returned a batch of records, those records need to be
                // written before we can return our result to the user.  Here, we hand off
                // the batch of records to the metadata log manager.  They will be written
                // out asynchronously.
                final long offset;
                if (result.isAtomic()) {
                    offset = logManager.scheduleAtomicWrite(controllerEpoch, result.records());
                } else {
                    offset = logManager.scheduleWrite(controllerEpoch, result.records());
                }
                op.processBatchEndOffset(offset);
                writeOffset = offset;
                resultAndOffset = ControllerResultAndOffset.of(offset, result);
                for (ApiMessageAndVersion message : result.records()) {
                    replay(message.message(), -1, offset);
                }
                snapshotRegistry.createSnapshot(offset);
                log.debug("Read-write operation {} will be completed when the log " +
                    "reaches offset {}.", this, resultAndOffset.offset());
            }
            purgatory.add(resultAndOffset.offset(), this);
        }

        @Override
        public void handleException(Throwable exception) {
            complete(exception);
        }

        @Override
        public void complete(Throwable exception) {
            if (exception == null) {
                handleEventEnd(this.toString(), startProcessingTimeNs.get());
                future.complete(resultAndOffset.response());
            } else {
                future.completeExceptionally(
                    handleEventException(name, startProcessingTimeNs, exception));
            }
        }

        @Override
        public String toString() {
            return name + "(" + System.identityHashCode(this) + ")";
        }
    }

    private <T> CompletableFuture<T> appendWriteEvent(String name,
                                                      long timeoutMs,
                                                      ControllerWriteOperation<T> op) {
        ControllerWriteEvent<T> event = new ControllerWriteEvent<>(name, op);
        queue.appendWithDeadline(time.nanoseconds() +
            NANOSECONDS.convert(timeoutMs, TimeUnit.MILLISECONDS), event);
        return event.future();
    }

    private <T> CompletableFuture<T> appendWriteEvent(String name,
                                                      ControllerWriteOperation<T> op) {
        ControllerWriteEvent<T> event = new ControllerWriteEvent<>(name, op);
        queue.append(event);
        return event.future();
    }

    class QuorumMetaLogListener implements MetaLogListener {
        @Override
        public void handleCommits(long offset, List<ApiMessage> messages) {
            appendControlEvent("handleCommits[" + offset + "]", () -> {
                if (curClaimEpoch == -1) {
                    // If the controller is a standby, replay the records that were
                    // created by the active controller.
                    if (log.isDebugEnabled()) {
                        if (log.isTraceEnabled()) {
                            log.trace("Replaying commits from the active node up to " +
                                "offset {}: {}.", offset, messages.stream().
                                map(m -> m.toString()).collect(Collectors.joining(", ")));
                        } else {
                            log.debug("Replaying commits from the active node up to " +
                                "offset {}.", offset);
                        }
                    }
                    for (ApiMessage message : messages) {
                        replay(message, -1, offset);
                    }
                } else {
                    // If the controller is active, the records were already replayed,
                    // so we don't need to do it here.
                    log.debug("Completing purgatory items up to offset {}.", offset);

                    // Complete any events in the purgatory that were waiting for this offset.
                    purgatory.completeUpTo(offset);

                    // Delete all the in-memory snapshots that we no longer need.
                    // If we are writing a new snapshot, then we need to keep that around;
                    // otherwise, we should delete up to the current committed offset.
                    snapshotRegistry.deleteSnapshotsUpTo(
                        Math.min(offset, snapshotGeneratorManager.snapshotEpoch()));
                }
                lastCommittedOffset = offset;
            });
        }

        @Override
        public void handleNewLeader(MetaLogLeader newLeader) {
            if (newLeader.nodeId() == nodeId) {
                final long newEpoch = newLeader.epoch();
                appendControlEvent("handleClaim[" + newEpoch + "]", () -> {
                    long curEpoch = curClaimEpoch;
                    if (curEpoch != -1) {
                        throw new RuntimeException("Tried to claim controller epoch " +
                            newEpoch + ", but we never renounced controller epoch " +
                            curEpoch);
                    }
                    log.warn("Becoming active at controller epoch {}.", newEpoch);
                    curClaimEpoch = newEpoch;
                    controllerMetrics.setActive(true);
                    writeOffset = lastCommittedOffset;
                    clusterControl.activate();
                });
            }
        }

        @Override
        public void handleRenounce(long oldEpoch) {
            appendControlEvent("handleRenounce[" + oldEpoch + "]", () -> {
                if (curClaimEpoch == oldEpoch) {
                    log.warn("Renouncing the leadership at oldEpoch {} due to a metadata " +
                             "log event. Reverting to last committed offset {}.", curClaimEpoch,
                             lastCommittedOffset);
                    renounce();
                }
            });
        }

        @Override
        public void beginShutdown() {
            queue.beginShutdown("MetaLogManager.Listener");
        }
    }

    private void renounce() {
        curClaimEpoch = -1;
        controllerMetrics.setActive(false);
        purgatory.failAll(newNotControllerException());
        snapshotRegistry.revertToSnapshot(lastCommittedOffset);
        snapshotRegistry.deleteSnapshotsUpTo(lastCommittedOffset);
        writeOffset = -1;
        clusterControl.deactivate();
        cancelMaybeFenceReplicas();
    }

    private <T> void scheduleDeferredWriteEvent(String name, long deadlineNs,
                                                ControllerWriteOperation<T> op) {
        ControllerWriteEvent<T> event = new ControllerWriteEvent<>(name, op);
        queue.scheduleDeferred(name, new EarliestDeadlineFunction(deadlineNs), event);
        event.future.exceptionally(e -> {
            if (e instanceof UnknownServerException && e.getCause() != null &&
                    e.getCause() instanceof RejectedExecutionException) {
                log.error("Cancelling deferred write event {} because the event queue " +
                    "is now closed.", name);
                return null;
            } else if (e instanceof NotControllerException) {
                log.debug("Cancelling deferred write event {} because this controller " +
                    "is no longer active.", name);
                return null;
            }
            log.error("Unexpected exception while executing deferred write event {}. " +
                "Rescheduling for a minute from now.", name, e);
            scheduleDeferredWriteEvent(name,
                deadlineNs + NANOSECONDS.convert(1, TimeUnit.MINUTES), op);
            return null;
        });
    }

    static final String MAYBE_FENCE_REPLICAS = "maybeFenceReplicas";

    private void rescheduleMaybeFenceStaleBrokers() {
        long nextCheckTimeNs = clusterControl.heartbeatManager().nextCheckTimeNs();
        if (nextCheckTimeNs == Long.MAX_VALUE) {
            cancelMaybeFenceReplicas();
            return;
        }
        scheduleDeferredWriteEvent(MAYBE_FENCE_REPLICAS, nextCheckTimeNs, () -> {
            ControllerResult<Void> result = replicationControl.maybeFenceStaleBrokers();
            rescheduleMaybeFenceStaleBrokers();
            return result;
        });
    }

    private void cancelMaybeFenceReplicas() {
        queue.cancelDeferred(MAYBE_FENCE_REPLICAS);
    }

    @SuppressWarnings("unchecked")
    private void replay(ApiMessage message, long snapshotEpoch, long offset) {
        try {
            MetadataRecordType type = MetadataRecordType.fromId(message.apiKey());
            switch (type) {
                case REGISTER_BROKER_RECORD:
                    clusterControl.replay((RegisterBrokerRecord) message);
                    break;
                case UNREGISTER_BROKER_RECORD:
                    clusterControl.replay((UnregisterBrokerRecord) message);
                    break;
                case TOPIC_RECORD:
                    replicationControl.replay((TopicRecord) message);
                    break;
                case PARTITION_RECORD:
                    replicationControl.replay((PartitionRecord) message);
                    break;
                case CONFIG_RECORD:
                    configurationControl.replay((ConfigRecord) message);
                    break;
                case PARTITION_CHANGE_RECORD:
                    replicationControl.replay((PartitionChangeRecord) message);
                    break;
                case FENCE_BROKER_RECORD:
                    clusterControl.replay((FenceBrokerRecord) message);
                    break;
                case UNFENCE_BROKER_RECORD:
                    clusterControl.replay((UnfenceBrokerRecord) message);
                    break;
                case REMOVE_TOPIC_RECORD:
                    replicationControl.replay((RemoveTopicRecord) message);
                    break;
                case FEATURE_LEVEL_RECORD:
                    featureControl.replay((FeatureLevelRecord) message);
                    break;
                case QUOTA_RECORD:
                    clientQuotaControlManager.replay((QuotaRecord) message);
                    break;
                case PRODUCER_ID_RECORD:
                    producerIdControlManager.replay((ProducerIdRecord) message);
                    break;
                default:
                    throw new RuntimeException("Unhandled record type " + type);
            }
        } catch (Exception e) {
            if (snapshotEpoch < 0) {
                log.error("Error replaying record {} at offset {}.",
                    message.toString(), offset, e);
            } else {
                log.error("Error replaying record {} from snapshot {} at index {}.",
                    message.toString(), snapshotEpoch, offset, e);
            }
        }
    }

    private final LogContext logContext;

    private final Logger log;

    /**
     * The ID of this controller node.
     */
    private final int nodeId;

    /**
     * The single-threaded queue that processes all of our events.
     * It also processes timeouts.
     */
    private final KafkaEventQueue queue;

    /**
     * The Kafka clock object to use.
     */
    private final Time time;

    /**
     * The controller metrics.
     */
    private final ControllerMetrics controllerMetrics;

    /**
     * A registry for snapshot data.  This must be accessed only by the event queue thread.
     */
    private final SnapshotRegistry snapshotRegistry;

    /**
     * The purgatory which holds deferred operations which are waiting for the metadata
     * log's high water mark to advance.  This must be accessed only by the event queue thread.
     */
    private final ControllerPurgatory purgatory;

    /**
     * An object which stores the controller's dynamic configuration.
     * This must be accessed only by the event queue thread.
     */
    private final ConfigurationControlManager configurationControl;

    /**
     * An object which stores the controller's dynamic client quotas.
     * This must be accessed only by the event queue thread.
     */
    private final ClientQuotaControlManager clientQuotaControlManager;

    /**
     * An object which stores the controller's view of the cluster.
     * This must be accessed only by the event queue thread.
     */
    private final ClusterControlManager clusterControl;

    /**
     * An object which stores the controller's view of the cluster features.
     * This must be accessed only by the event queue thread.
     */
    private final FeatureControlManager featureControl;

    /**
     * An object which stores the controller's view of the latest producer ID
     * that has been generated. This must be accessed only by the event queue thread.
     */
    private final ProducerIdControlManager producerIdControlManager;

    /**
     * An object which stores the controller's view of topics and partitions.
     * This must be accessed only by the event queue thread.
     */
    private final ReplicationControlManager replicationControl;

    /**
     * Manages generating controller snapshots.
     */
    private final SnapshotGeneratorManager snapshotGeneratorManager;

    /**
     * The interface that we use to mutate the Raft log.
     */
    private final MetaLogManager logManager;

    /**
     * The interface that receives callbacks from the Raft log.  These callbacks are
     * invoked from the Raft thread(s), not from the controller thread.
     */
    private final QuorumMetaLogListener metaLogListener;

    /**
     * If this controller is active, this is the non-negative controller epoch.
     * Otherwise, this is -1.  This variable must be modified only from the controller
     * thread, but it can be read from other threads.
     */
    private volatile long curClaimEpoch;

    /**
     * The last offset we have committed, or -1 if we have not committed any offsets.
     */
    private long lastCommittedOffset;

    /**
     * If we have called scheduleWrite, this is the last offset we got back from it.
     */
    private long writeOffset;

    private QuorumController(LogContext logContext,
                             int nodeId,
                             KafkaEventQueue queue,
                             Time time,
                             Map<ConfigResource.Type, ConfigDef> configDefs,
                             MetaLogManager logManager,
                             Map<String, VersionRange> supportedFeatures,
                             short defaultReplicationFactor,
                             int defaultNumPartitions,
                             ReplicaPlacementPolicy replicaPlacementPolicy,
                             Function<Long, SnapshotWriter> snapshotWriterBuilder,
                             SnapshotReader snapshotReader,
                             long sessionTimeoutNs,
                             ControllerMetrics controllerMetrics) throws Exception {
        this.logContext = logContext;
        this.log = logContext.logger(QuorumController.class);
        this.nodeId = nodeId;
        this.queue = queue;
        this.time = time;
        this.controllerMetrics = controllerMetrics;
        this.snapshotRegistry = new SnapshotRegistry(logContext);
        this.purgatory = new ControllerPurgatory();
        this.configurationControl = new ConfigurationControlManager(logContext,
            snapshotRegistry, configDefs);
        this.clientQuotaControlManager = new ClientQuotaControlManager(snapshotRegistry);
        this.clusterControl = new ClusterControlManager(logContext, time,
            snapshotRegistry, sessionTimeoutNs, replicaPlacementPolicy);
        this.featureControl = new FeatureControlManager(supportedFeatures, snapshotRegistry);
<<<<<<< HEAD
        this.producerIdControlManager = new ProducerIdControlManager(snapshotRegistry);
=======
        this.snapshotGeneratorManager = new SnapshotGeneratorManager(snapshotWriterBuilder);
>>>>>>> fa8b4b23
        this.replicationControl = new ReplicationControlManager(snapshotRegistry,
            logContext, defaultReplicationFactor, defaultNumPartitions,
            configurationControl, clusterControl);
        this.logManager = logManager;
        this.metaLogListener = new QuorumMetaLogListener();
        this.curClaimEpoch = -1L;
        this.lastCommittedOffset = snapshotReader.epoch();
        this.writeOffset = -1L;

        while (snapshotReader.hasNext()) {
            List<ApiMessage> batch = snapshotReader.next();
            long index = 0;
            for (ApiMessage message : batch) {
                replay(message, snapshotReader.epoch(), index++);
            }
        }
        snapshotRegistry.createSnapshot(lastCommittedOffset);
        this.logManager.register(metaLogListener);
    }

    @Override
    public CompletableFuture<AlterIsrResponseData> alterIsr(AlterIsrRequestData request) {
        if (request.topics().isEmpty()) {
            return CompletableFuture.completedFuture(new AlterIsrResponseData());
        }
        return appendWriteEvent("alterIsr", () ->
            replicationControl.alterIsr(request));
    }

    @Override
    public CompletableFuture<CreateTopicsResponseData>
            createTopics(CreateTopicsRequestData request) {
        if (request.topics().isEmpty()) {
            return CompletableFuture.completedFuture(new CreateTopicsResponseData());
        }
        return appendWriteEvent("createTopics", () ->
            replicationControl.createTopics(request));
    }

    @Override
    public CompletableFuture<Void> unregisterBroker(int brokerId) {
        return appendWriteEvent("unregisterBroker",
            () -> replicationControl.unregisterBroker(brokerId));
    }

    @Override
    public CompletableFuture<Map<String, ResultOrError<Uuid>>> findTopicIds(Collection<String> names) {
        if (names.isEmpty()) return CompletableFuture.completedFuture(Collections.emptyMap());
        return appendReadEvent("findTopicIds",
            () -> replicationControl.findTopicIds(lastCommittedOffset, names));
    }

    @Override
    public CompletableFuture<Map<Uuid, ResultOrError<String>>> findTopicNames(Collection<Uuid> ids) {
        if (ids.isEmpty()) return CompletableFuture.completedFuture(Collections.emptyMap());
        return appendReadEvent("findTopicNames",
            () -> replicationControl.findTopicNames(lastCommittedOffset, ids));
    }

    @Override
    public CompletableFuture<Map<Uuid, ApiError>> deleteTopics(Collection<Uuid> ids) {
        if (ids.isEmpty()) return CompletableFuture.completedFuture(Collections.emptyMap());
        return appendWriteEvent("deleteTopics",
            () -> replicationControl.deleteTopics(ids));
    }

    @Override
    public CompletableFuture<Map<ConfigResource, ResultOrError<Map<String, String>>>>
            describeConfigs(Map<ConfigResource, Collection<String>> resources) {
        return appendReadEvent("describeConfigs", () ->
            configurationControl.describeConfigs(lastCommittedOffset, resources));
    }

    @Override
    public CompletableFuture<ElectLeadersResponseData>
            electLeaders(ElectLeadersRequestData request) {
        return appendWriteEvent("electLeaders", request.timeoutMs(),
            () -> replicationControl.electLeaders(request));
    }

    @Override
    public CompletableFuture<FeatureMapAndEpoch> finalizedFeatures() {
        return appendReadEvent("getFinalizedFeatures",
            () -> featureControl.finalizedFeatures(lastCommittedOffset));
    }

    @Override
    public CompletableFuture<Map<ConfigResource, ApiError>> incrementalAlterConfigs(
        Map<ConfigResource, Map<String, Entry<OpType, String>>> configChanges,
        boolean validateOnly) {
        return appendWriteEvent("incrementalAlterConfigs", () -> {
            ControllerResult<Map<ConfigResource, ApiError>> result =
                configurationControl.incrementalAlterConfigs(configChanges);
            if (validateOnly) {
                return result.withoutRecords();
            } else {
                return result;
            }
        });
    }

    @Override
    public CompletableFuture<AlterPartitionReassignmentsResponseData>
            alterPartitionReassignments(AlterPartitionReassignmentsRequestData request) {
        CompletableFuture<AlterPartitionReassignmentsResponseData> future = new CompletableFuture<>();
        future.completeExceptionally(new UnsupportedOperationException());
        return future;
    }

    @Override
    public CompletableFuture<ListPartitionReassignmentsResponseData>
            listPartitionReassignments(ListPartitionReassignmentsRequestData request) {
        CompletableFuture<ListPartitionReassignmentsResponseData> future = new CompletableFuture<>();
        future.completeExceptionally(new UnsupportedOperationException());
        return future;
    }

    @Override
    public CompletableFuture<Map<ConfigResource, ApiError>> legacyAlterConfigs(
            Map<ConfigResource, Map<String, String>> newConfigs, boolean validateOnly) {
        if (newConfigs.isEmpty()) {
            return CompletableFuture.completedFuture(Collections.emptyMap());
        }
        return appendWriteEvent("legacyAlterConfigs", () -> {
            ControllerResult<Map<ConfigResource, ApiError>> result =
                configurationControl.legacyAlterConfigs(newConfigs);
            if (validateOnly) {
                return result.withoutRecords();
            } else {
                return result;
            }
        });
    }

    @Override
    public CompletableFuture<BrokerHeartbeatReply>
            processBrokerHeartbeat(BrokerHeartbeatRequestData request) {
        return appendWriteEvent("processBrokerHeartbeat",
            new ControllerWriteOperation<BrokerHeartbeatReply>() {
                private final int brokerId = request.brokerId();
                private boolean inControlledShutdown = false;

                @Override
                public ControllerResult<BrokerHeartbeatReply> generateRecordsAndResult() {
                    ControllerResult<BrokerHeartbeatReply> result = replicationControl.
                        processBrokerHeartbeat(request, lastCommittedOffset);
                    inControlledShutdown = result.response().inControlledShutdown();
                    rescheduleMaybeFenceStaleBrokers();
                    return result;
                }

                @Override
                public void processBatchEndOffset(long offset) {
                    if (inControlledShutdown) {
                        clusterControl.heartbeatManager().
                            updateControlledShutdownOffset(brokerId, offset);
                    }
                }
            });
    }

    @Override
    public CompletableFuture<BrokerRegistrationReply>
            registerBroker(BrokerRegistrationRequestData request) {
        return appendWriteEvent("registerBroker", () -> {
            ControllerResult<BrokerRegistrationReply> result = clusterControl.
                registerBroker(request, writeOffset + 1, featureControl.
                    finalizedFeatures(Long.MAX_VALUE));
            rescheduleMaybeFenceStaleBrokers();
            return result;
        });
    }

    @Override
    public CompletableFuture<Map<ClientQuotaEntity, ApiError>> alterClientQuotas(
            Collection<ClientQuotaAlteration> quotaAlterations, boolean validateOnly) {
        if (quotaAlterations.isEmpty()) {
            return CompletableFuture.completedFuture(Collections.emptyMap());
        }
        return appendWriteEvent("alterClientQuotas", () -> {
            ControllerResult<Map<ClientQuotaEntity, ApiError>> result =
                clientQuotaControlManager.alterClientQuotas(quotaAlterations);
            if (validateOnly) {
                return result.withoutRecords();
            } else {
                return result;
            }
        });
    }

    @Override
<<<<<<< HEAD
    public CompletableFuture<AllocateProducerIdsResponseData> allocateProducerIds(
            AllocateProducerIdsRequestData request) {
        return appendWriteEvent("allocateProducerIds",
            () -> producerIdControlManager.generateNextProducerId(request.brokerId(), request.brokerEpoch()))
                .thenApply(range -> {
                    if (range.isError()) {
                        return new AllocateProducerIdsResponseData().setErrorCode(range.error().error().code());
                    } else {
                        return new AllocateProducerIdsResponseData()
                            .setProducerIdStart(range.result().producerIdStart())
                            .setProducerIdLen(range.result().producerIdLen());
                    }
                });
=======
    public CompletableFuture<List<CreatePartitionsTopicResult>>
            createPartitions(List<CreatePartitionsTopic> topics) {
        if (topics.isEmpty()) {
            return CompletableFuture.completedFuture(Collections.emptyList());
        }
        return appendWriteEvent("createPartitions", () ->
            replicationControl.createPartitions(topics));
    }

    @Override
    public CompletableFuture<Long> beginWritingSnapshot() {
        CompletableFuture<Long> future = new CompletableFuture<>();
        appendControlEvent("beginWritingSnapshot", () -> {
            if (snapshotGeneratorManager.generator == null) {
                snapshotGeneratorManager.createSnapshotGenerator(lastCommittedOffset);
            }
            future.complete(snapshotGeneratorManager.generator.epoch());
        });
        return future;
>>>>>>> fa8b4b23
    }

    @Override
    public CompletableFuture<Void> waitForReadyBrokers(int minBrokers) {
        final CompletableFuture<Void> future = new CompletableFuture<>();
        appendControlEvent("waitForReadyBrokers", () -> {
            clusterControl.addReadyBrokersFuture(future, minBrokers);
        });
        return future;
    }

    @Override
    public void beginShutdown() {
        queue.beginShutdown("QuorumController#beginShutdown");
    }

    public int nodeId() {
        return nodeId;
    }

    @Override
    public long curClaimEpoch() {
        return curClaimEpoch;
    }

    @Override
    public void close() throws InterruptedException {
        queue.close();
    }
}<|MERGE_RESOLUTION|>--- conflicted
+++ resolved
@@ -937,11 +937,8 @@
         this.clusterControl = new ClusterControlManager(logContext, time,
             snapshotRegistry, sessionTimeoutNs, replicaPlacementPolicy);
         this.featureControl = new FeatureControlManager(supportedFeatures, snapshotRegistry);
-<<<<<<< HEAD
         this.producerIdControlManager = new ProducerIdControlManager(snapshotRegistry);
-=======
         this.snapshotGeneratorManager = new SnapshotGeneratorManager(snapshotWriterBuilder);
->>>>>>> fa8b4b23
         this.replicationControl = new ReplicationControlManager(snapshotRegistry,
             logContext, defaultReplicationFactor, defaultNumPartitions,
             configurationControl, clusterControl);
@@ -1133,7 +1130,6 @@
     }
 
     @Override
-<<<<<<< HEAD
     public CompletableFuture<AllocateProducerIdsResponseData> allocateProducerIds(
             AllocateProducerIdsRequestData request) {
         return appendWriteEvent("allocateProducerIds",
@@ -1147,7 +1143,9 @@
                             .setProducerIdLen(range.result().producerIdLen());
                     }
                 });
-=======
+    }
+
+    @Override
     public CompletableFuture<List<CreatePartitionsTopicResult>>
             createPartitions(List<CreatePartitionsTopic> topics) {
         if (topics.isEmpty()) {
@@ -1167,7 +1165,6 @@
             future.complete(snapshotGeneratorManager.generator.epoch());
         });
         return future;
->>>>>>> fa8b4b23
     }
 
     @Override
