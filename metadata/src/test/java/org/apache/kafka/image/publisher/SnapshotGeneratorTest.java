/*
 * Licensed to the Apache Software Foundation (ASF) under one or more
 * contributor license agreements. See the NOTICE file distributed with
 * this work for additional information regarding copyright ownership.
 * The ASF licenses this file to You under the Apache License, Version 2.0
 * (the "License"); you may not use this file except in compliance with
 * the License. You may obtain a copy of the License at
 *
 *    http://www.apache.org/licenses/LICENSE-2.0
 *
 * Unless required by applicable law or agreed to in writing, software
 * distributed under the License is distributed on an "AS IS" BASIS,
 * WITHOUT WARRANTIES OR CONDITIONS OF ANY KIND, either express or implied.
 * See the License for the specific language governing permissions and
 * limitations under the License.
 */

package org.apache.kafka.image.publisher;

import org.apache.kafka.common.utils.MockTime;
import org.apache.kafka.image.MetadataDelta;
import org.apache.kafka.image.MetadataImage;
import org.apache.kafka.image.MetadataProvenance;
import org.apache.kafka.image.loader.LogDeltaManifest;
import org.apache.kafka.metadata.RecordTestUtils;
import org.apache.kafka.raft.LeaderAndEpoch;
import org.apache.kafka.server.fault.FaultHandlerException;
import org.apache.kafka.server.fault.MockFaultHandler;
import org.apache.kafka.test.TestUtils;
import org.junit.jupiter.api.Test;
import org.junit.jupiter.api.Timeout;

import java.util.ArrayList;
import java.util.Arrays;
import java.util.Collections;
import java.util.List;
import java.util.concurrent.CopyOnWriteArrayList;
import java.util.concurrent.CountDownLatch;
import java.util.concurrent.TimeUnit;
import java.util.concurrent.atomic.AtomicReference;

import static org.junit.jupiter.api.Assertions.assertEquals;
import static org.junit.jupiter.api.Assertions.assertNotNull;


@Timeout(value = 40)
public class SnapshotGeneratorTest {
    static class MockEmitter implements SnapshotGenerator.Emitter {
        private final CountDownLatch latch = new CountDownLatch(1);
<<<<<<< HEAD
        private final List<MetadataImage> images = new ArrayList<>();
        private volatile RuntimeException problem = null;
=======
        private final List<MetadataImage> images = new CopyOnWriteArrayList<>();
        private RuntimeException problem = null;
>>>>>>> 887d0555

        MockEmitter setReady() {
            latch.countDown();
            return this;
        }

        synchronized MockEmitter setProblem(RuntimeException problem) {
            this.problem = problem;
            return this;
        }

        @Override
        public synchronized void maybeEmit(MetadataImage image) {
            RuntimeException currentProblem = problem;
            if (currentProblem != null) {
                throw currentProblem;
            }
            try {
<<<<<<< HEAD
                if (!latch.await(1, TimeUnit.MINUTES)) {
                    throw new RuntimeException("Timed out waiting for setReady latch");
                }
=======
                latch.await(30, TimeUnit.SECONDS);
>>>>>>> 887d0555
            } catch (Throwable e) {
                throw new RuntimeException(e);
            }
            images.add(image);
        }

        List<MetadataImage> images() {
            return new ArrayList<>(images);
        }
    }

    private final static MetadataDelta TEST_DELTA;

    static {
        TEST_DELTA = new MetadataDelta.Builder().
                setImage(MetadataImage.EMPTY).
                build();
        TEST_DELTA.replay(RecordTestUtils.testRecord(0).message());
    }

    private final static MetadataImage TEST_IMAGE = TEST_DELTA.apply(MetadataProvenance.EMPTY);

    @Test
    public void testCreateSnapshot() throws Exception {
        MockFaultHandler faultHandler = new MockFaultHandler("SnapshotGenerator");
        MockEmitter emitter = new MockEmitter();
        try (SnapshotGenerator generator = new SnapshotGenerator.Builder(emitter).
                setFaultHandler(faultHandler).
                setMaxBytesSinceLastSnapshot(200).
                setMaxTimeSinceLastSnapshotNs(TimeUnit.DAYS.toNanos(10)).
                build()) {
            // Publish a log delta batch. This one will not trigger a snapshot yet.
            generator.publishLogDelta(TEST_DELTA, TEST_IMAGE,
                    new LogDeltaManifest(MetadataProvenance.EMPTY, LeaderAndEpoch.UNKNOWN, 1, 100, 100));
            // Publish a log delta batch. This will trigger a snapshot.
            generator.publishLogDelta(TEST_DELTA, TEST_IMAGE,
                    new LogDeltaManifest(MetadataProvenance.EMPTY, LeaderAndEpoch.UNKNOWN, 1, 100, 100));
            // Publish a log delta batch. This one will be ignored because there are other images
            // queued for writing.
            generator.publishLogDelta(TEST_DELTA, TEST_IMAGE,
                    new LogDeltaManifest(MetadataProvenance.EMPTY, LeaderAndEpoch.UNKNOWN, 1, 100, 2000));
            assertEquals(Collections.emptyList(), emitter.images());
            emitter.setReady();
        }
        assertEquals(Arrays.asList(TEST_IMAGE), emitter.images());
        faultHandler.maybeRethrowFirstException();
    }

    @Test
    public void testSnapshotsDisabled() throws Exception {
        MockFaultHandler faultHandler = new MockFaultHandler("SnapshotGenerator");
        MockEmitter emitter = new MockEmitter().setReady();
        AtomicReference<String> disabledReason = new AtomicReference<>();
        try (SnapshotGenerator generator = new SnapshotGenerator.Builder(emitter).
                setFaultHandler(faultHandler).
                setMaxBytesSinceLastSnapshot(1).
                setMaxTimeSinceLastSnapshotNs(0).
                setDisabledReason(disabledReason).
                build()) {
            disabledReason.compareAndSet(null, "we are testing disable()");
            // No snapshots are generated because snapshots are disabled.
            generator.publishLogDelta(TEST_DELTA, TEST_IMAGE,
                    new LogDeltaManifest(MetadataProvenance.EMPTY, LeaderAndEpoch.UNKNOWN, 1, 100, 100));
        }
        assertEquals(Collections.emptyList(), emitter.images());
        faultHandler.maybeRethrowFirstException();
    }

    @Test
    public void testTimeBasedSnapshots() throws Exception {
        MockFaultHandler faultHandler = new MockFaultHandler("SnapshotGenerator");
        MockEmitter emitter = new MockEmitter().setReady();
        MockTime mockTime = new MockTime();
        try (SnapshotGenerator generator = new SnapshotGenerator.Builder(emitter).
                setTime(mockTime).
                setFaultHandler(faultHandler).
                setMaxBytesSinceLastSnapshot(200).
                setMaxTimeSinceLastSnapshotNs(TimeUnit.MINUTES.toNanos(30)).
                build()) {
            // This image isn't published yet.
            generator.publishLogDelta(TEST_DELTA, TEST_IMAGE,
                    new LogDeltaManifest(MetadataProvenance.EMPTY, LeaderAndEpoch.UNKNOWN, 1, 100, 50));
            assertEquals(Collections.emptyList(), emitter.images());
            mockTime.sleep(TimeUnit.MINUTES.toNanos(40));
            // Next image is published because of the time delay.
            generator.publishLogDelta(TEST_DELTA, TEST_IMAGE,
                    new LogDeltaManifest(MetadataProvenance.EMPTY, LeaderAndEpoch.UNKNOWN, 1, 100, 50));
            TestUtils.waitForCondition(() -> emitter.images().size() == 1, "images.size == 1");
            // bytesSinceLastSnapshot was reset to 0 by the previous snapshot,
            // so this does not trigger a new snapshot.
            generator.publishLogDelta(TEST_DELTA, TEST_IMAGE,
                    new LogDeltaManifest(MetadataProvenance.EMPTY, LeaderAndEpoch.UNKNOWN, 1, 100, 150));
        }
        assertEquals(Arrays.asList(TEST_IMAGE), emitter.images());
        faultHandler.maybeRethrowFirstException();
    }

    @Test
    public void testEmitterProblem() throws Exception {
        MockFaultHandler faultHandler = new MockFaultHandler("SnapshotGenerator");
        MockEmitter emitter = new MockEmitter().setProblem(new RuntimeException("oops"));
        try (SnapshotGenerator generator = new SnapshotGenerator.Builder(emitter).
                setFaultHandler(faultHandler).
                setMaxBytesSinceLastSnapshot(200).
                build()) {
            for (int i = 0; i < 2; i++) {
                generator.publishLogDelta(TEST_DELTA, TEST_IMAGE,
                        new LogDeltaManifest(MetadataProvenance.EMPTY, LeaderAndEpoch.UNKNOWN, 1, 10000, 50000));
            }
        }
        assertEquals(Collections.emptyList(), emitter.images());
        assertNotNull(faultHandler.firstException());
        assertEquals(FaultHandlerException.class, faultHandler.firstException().getClass());
        assertEquals("SnapshotGenerator: KRaft snapshot file generation error: oops",
                faultHandler.firstException().getMessage());
    }
}<|MERGE_RESOLUTION|>--- conflicted
+++ resolved
@@ -47,13 +47,8 @@
 public class SnapshotGeneratorTest {
     static class MockEmitter implements SnapshotGenerator.Emitter {
         private final CountDownLatch latch = new CountDownLatch(1);
-<<<<<<< HEAD
-        private final List<MetadataImage> images = new ArrayList<>();
+        private final List<MetadataImage> images = new CopyOnWriteArrayList<>();
         private volatile RuntimeException problem = null;
-=======
-        private final List<MetadataImage> images = new CopyOnWriteArrayList<>();
-        private RuntimeException problem = null;
->>>>>>> 887d0555
 
         MockEmitter setReady() {
             latch.countDown();
@@ -72,13 +67,7 @@
                 throw currentProblem;
             }
             try {
-<<<<<<< HEAD
-                if (!latch.await(1, TimeUnit.MINUTES)) {
-                    throw new RuntimeException("Timed out waiting for setReady latch");
-                }
-=======
                 latch.await(30, TimeUnit.SECONDS);
->>>>>>> 887d0555
             } catch (Throwable e) {
                 throw new RuntimeException(e);
             }
