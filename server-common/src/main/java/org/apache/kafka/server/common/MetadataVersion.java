/*
 * Licensed to the Apache Software Foundation (ASF) under one or more
 * contributor license agreements. See the NOTICE file distributed with
 * this work for additional information regarding copyright ownership.
 * The ASF licenses this file to You under the Apache License, Version 2.0
 * (the "License"); you may not use this file except in compliance with
 * the License. You may obtain a copy of the License at
 *
 *    http://www.apache.org/licenses/LICENSE-2.0
 *
 * Unless required by applicable law or agreed to in writing, software
 * distributed under the License is distributed on an "AS IS" BASIS,
 * WITHOUT WARRANTIES OR CONDITIONS OF ANY KIND, either express or implied.
 * See the License for the specific language governing permissions and
 * limitations under the License.
 */
package org.apache.kafka.server.common;

import java.util.Arrays;
import java.util.HashMap;
import java.util.Map;
import java.util.Optional;
import java.util.regex.Pattern;
import org.apache.kafka.common.record.RecordVersion;

/**
 * This class contains the different Kafka versions.
 * Right now, we use them for upgrades - users can configure the version of the API brokers will use to communicate between themselves.
 * This is only for inter-broker communications - when communicating with clients, the client decides on the API version.
 *
 * Note that the ID we initialize for each version is important.
 * We consider a version newer than another if it is lower in the enum list (to avoid depending on lexicographic order)
 *
 * Since the api protocol may change more than once within the same release and to facilitate people deploying code from
 * trunk, we have the concept of internal versions (first introduced during the 0.10.0 development cycle). For example,
 * the first time we introduce a version change in a release, say 0.10.0, we will add a config value "0.10.0-IV0" and a
 * corresponding enum constant IBP_0_10_0-IV0. We will also add a config value "0.10.0" that will be mapped to the
 * latest internal version object, which is IBP_0_10_0-IV0. When we change the protocol a second time while developing
 * 0.10.0, we will add a new config value "0.10.0-IV1" and a corresponding enum constant IBP_0_10_0-IV1. We will change
 * the config value "0.10.0" to map to the latest internal version IBP_0_10_0-IV1. The config value of
 * "0.10.0-IV0" is still mapped to IBP_0_10_0-IV0. This way, if people are deploying from trunk, they can use
 * "0.10.0-IV0" and "0.10.0-IV1" to upgrade one internal version at a time. For most people who just want to use
 * released version, they can use "0.10.0" when upgrading to the 0.10.0 release.
 */
public enum MetadataVersion {
    UNINITIALIZED(-1, "0.0", ""),

    IBP_0_8_0(-1, "0.8.0", ""),
    IBP_0_8_1(-1, "0.8.1", ""),
    IBP_0_8_2(-1, "0.8.2", ""),
    IBP_0_9_0(-1, "0.9.0", ""),

    // 0.10.0-IV0 is introduced for KIP-31/32 which changes the message format.
    IBP_0_10_0_IV0(-1, "0.10.0", "IV0"),

    // 0.10.0-IV1 is introduced for KIP-36(rack awareness) and KIP-43(SASL handshake).
    IBP_0_10_0_IV1(-1, "0.10.0", "IV1"),

    // introduced for JoinGroup protocol change in KIP-62
    IBP_0_10_1_IV0(-1, "0.10.1", "IV0"),

    // 0.10.1-IV1 is introduced for KIP-74(fetch response size limit).
    IBP_0_10_1_IV1(-1, "0.10.1", "IV1"),

    // introduced ListOffsetRequest v1 in KIP-79
    IBP_0_10_1_IV2(-1, "0.10.1", "IV2"),

    // introduced UpdateMetadataRequest v3 in KIP-103
    IBP_0_10_2_IV0(-1, "0.10.2", "IV0"),

    // KIP-98 (idempotent and transactional producer support)
    IBP_0_11_0_IV0(-1, "0.11.0", "IV0"),

    // introduced DeleteRecordsRequest v0 and FetchRequest v4 in KIP-107
    IBP_0_11_0_IV1(-1, "0.11.0", "IV1"),

    // Introduced leader epoch fetches to the replica fetcher via KIP-101
    IBP_0_11_0_IV2(-1, "0.11.0", "IV2"),

    // Introduced LeaderAndIsrRequest V1, UpdateMetadataRequest V4 and FetchRequest V6 via KIP-112
    IBP_1_0_IV0(-1, "1.0", "IV0"),

    // Introduced DeleteGroupsRequest V0 via KIP-229, plus KIP-227 incremental fetch requests,
    // and KafkaStorageException for fetch requests.
    IBP_1_1_IV0(-1, "1.1", "IV0"),

    // Introduced OffsetsForLeaderEpochRequest V1 via KIP-279 (Fix log divergence between leader and follower after fast leader fail over)
    IBP_2_0_IV0(-1, "2.0", "IV0"),

    // Several request versions were bumped due to KIP-219 (Improve quota communication)
    IBP_2_0_IV1(-1, "2.0", "IV1"),

    // Introduced new schemas for group offset (v2) and group metadata (v2) (KIP-211)
    IBP_2_1_IV0(-1, "2.1", "IV0"),

    // New Fetch, OffsetsForLeaderEpoch, and ListOffsets schemas (KIP-320)
    IBP_2_1_IV1(-1, "2.1", "IV1"),

    // Support ZStandard Compression Codec (KIP-110)
    IBP_2_1_IV2(-1, "2.1", "IV2"),

    // Introduced broker generation (KIP-380), and
    // LeaderAdnIsrRequest V2, UpdateMetadataRequest V5, StopReplicaRequest V1
    IBP_2_2_IV0(-1, "2.2", "IV0"),

    // New error code for ListOffsets when a new leader is lagging behind former HW (KIP-207)
    IBP_2_2_IV1(-1, "2.2", "IV1"),

    // Introduced static membership.
    IBP_2_3_IV0(-1, "2.3", "IV0"),

    // Add rack_id to FetchRequest, preferred_read_replica to FetchResponse, and replica_id to OffsetsForLeaderRequest
    IBP_2_3_IV1(-1, "2.3", "IV1"),

    // Add adding_replicas and removing_replicas fields to LeaderAndIsrRequest
    IBP_2_4_IV0(-1, "2.4", "IV0"),

    // Flexible version support in inter-broker APIs
    IBP_2_4_IV1(-1, "2.4", "IV1"),

    // No new APIs, equivalent to 2.4-IV1
    IBP_2_5_IV0(-1, "2.5", "IV0"),

    // Introduced StopReplicaRequest V3 containing the leader epoch for each partition (KIP-570)
    IBP_2_6_IV0(-1, "2.6", "IV0"),

    // Introduced feature versioning support (KIP-584)
    IBP_2_7_IV0(-1, "2.7", "IV0"),

    // Bup Fetch protocol for Raft protocol (KIP-595)
    IBP_2_7_IV1(-1, "2.7", "IV1"),

    // Introduced AlterPartition (KIP-497)
    IBP_2_7_IV2(-1, "2.7", "IV2"),

    // Flexible versioning on ListOffsets, WriteTxnMarkers and OffsetsForLeaderEpoch. Also adds topic IDs (KIP-516)
    IBP_2_8_IV0(-1, "2.8", "IV0"),

    // Introduced topic IDs to LeaderAndIsr and UpdateMetadata requests/responses (KIP-516)
    IBP_2_8_IV1(-1, "2.8", "IV1"),

    // Introduce AllocateProducerIds (KIP-730)
    IBP_3_0_IV0(1, "3.0", "IV0", true),

    // Introduce ListOffsets V7 which supports listing offsets by max timestamp (KIP-734)
    // Assume message format version is 3.0 (KIP-724)
    IBP_3_0_IV1(2, "3.0", "IV1", false),

    // Adds topic IDs to Fetch requests/responses (KIP-516)
    IBP_3_1_IV0(3, "3.1", "IV0", false),

    // Support for leader recovery for unclean leader election (KIP-704)
<<<<<<< HEAD
    IBP_3_2_IV0(4, "3.2", "IV0", false),

    IBP_3_3_IV0(5, "3.3", "IV0", false);

    public static final String FEATURE_NAME = "metadata.version";
=======
    IBP_3_2_IV0(4, "3.2", "IV0");
>>>>>>> 611c3af1

    private static final MetadataVersion[] METADATA_VERSIONS = MetadataVersion.values();
    private final Optional<Short> featureLevel;
<<<<<<< HEAD
    private final String apacheRelease;
    private final String name;
    private final boolean didMetadataChange;

    MetadataVersion(int featureLevel, String apacheRelease, String subVersion) {
        this(featureLevel, apacheRelease, subVersion, true);
    }

    MetadataVersion(int featureLevel, String apacheRelease, String subVersion, boolean didMetadataChange) {
=======
    private final String release;
    private final String ibpVersion;

    MetadataVersion(int featureLevel, String release, String subVersion) {
>>>>>>> 611c3af1
        if (featureLevel > 0) {
            this.featureLevel = Optional.of((short) featureLevel);
        } else {
            this.featureLevel = Optional.empty();
        }
        this.release = release;
        if (subVersion.isEmpty()) {
            this.ibpVersion = release;
        } else {
            this.ibpVersion = String.format("%s-%s", release, subVersion);
        }
        this.didMetadataChange = didMetadataChange;
    }

    public boolean isSaslInterBrokerHandshakeRequestEnabled() {
        return this.isAtLeast(IBP_0_10_0_IV1);
    }

    public boolean isOffsetForLeaderEpochSupported() {
        return this.isAtLeast(IBP_0_11_0_IV2);
    }

    public boolean isFeatureVersioningSupported() {
        return this.isAtLeast(IBP_2_7_IV0);
    }

    public boolean isTruncationOnFetchSupported() {
        return this.isAtLeast(IBP_2_7_IV1);
    }

    public boolean isAlterIsrSupported() {
        return this.isAtLeast(IBP_2_7_IV2);
    }

    public boolean isTopicIdsSupported() {
        return this.isAtLeast(IBP_2_8_IV0);
    }

    public boolean isAllocateProducerIdsSupported() {
        return this.isAtLeast(IBP_3_0_IV0);
    }


    public RecordVersion highestSupportedRecordVersion() {
        if (this.isLessThan(IBP_0_10_0_IV0)) {
            return RecordVersion.V0;
        } else if (this.isLessThan(IBP_0_11_0_IV0)) {
            return RecordVersion.V1;
        } else {
            return RecordVersion.V2;
        }
    }

    private static final Map<String, MetadataVersion> IBP_VERSIONS;
    static {
        {
            IBP_VERSIONS = new HashMap<>();
            Map<String, MetadataVersion> maxInterVersion = new HashMap<>();
            for (MetadataVersion metadataVersion : MetadataVersion.values()) {
<<<<<<< HEAD
                if (metadataVersion.equals(MetadataVersion.UNINITIALIZED)) {
                    continue;
                }
                maxInterVersion.put(metadataVersion.apacheRelease, metadataVersion);
                IBP_VERSIONS.put(metadataVersion.name, metadataVersion);
=======
                maxInterVersion.put(metadataVersion.release, metadataVersion);
                IBP_VERSIONS.put(metadataVersion.ibpVersion, metadataVersion);
>>>>>>> 611c3af1
            }
            IBP_VERSIONS.putAll(maxInterVersion);
        }
    }

    public short featureLevel() {
        return featureLevel.orElse((short) -1);
    }

    public boolean isKraftVersion() {
        return featureLevel.isPresent();
    }

    public String shortVersion() {
        return release;
    }

    public String version() {
        return ibpVersion;
    }

    /**
     * Return an `MetadataVersion` instance for `versionString`, which can be in a variety of formats (e.g. "0.8.0", "0.8.0.x",
     * "0.10.0", "0.10.0-IV1"). `IllegalArgumentException` is thrown if `versionString` cannot be mapped to an `MetadataVersion`.
     * Note that 'misconfigured' values such as "1.0.1" will be parsed to `IBP_1_0_IV0` as we ignore anything after the first
     * two digits for versions that don't start with "0."
     */
    public static MetadataVersion fromVersionString(String versionString) {
        String[] versionSegments = versionString.split(Pattern.quote("."));
        int numSegments = (versionString.startsWith("0.")) ? 3 : 2;
        String key;
        if (numSegments >= versionSegments.length) {
            key = versionString;
        } else {
            key = String.join(".", Arrays.copyOfRange(versionSegments, 0, numSegments));
        }
        return Optional.ofNullable(IBP_VERSIONS.get(key)).orElseThrow(() ->
            new IllegalArgumentException("Version " + versionString + " is not a valid version")
        );
    }

    public static MetadataVersion fromFeatureLevel(short version) {
        for (MetadataVersion metadataVersion: MetadataVersion.values()) {
            if (metadataVersion.featureLevel() == version) {
                return metadataVersion;
            }
        }
        throw new IllegalArgumentException("No MetadataVersion with metadata version " + version);
    }

    /**
     * Return the minimum `MetadataVersion` that supports `RecordVersion`.
     */
    public static MetadataVersion minSupportedFor(RecordVersion recordVersion) {
        switch (recordVersion) {
            case V0:
                return IBP_0_8_0;
            case V1:
                return IBP_0_10_0_IV0;
            case V2:
                return IBP_0_11_0_IV0;
            default:
                throw new IllegalArgumentException("Invalid message format version " + recordVersion);
        }
    }

    public static MetadataVersion latest() {
        return METADATA_VERSIONS[METADATA_VERSIONS.length - 1];
    }

    public Optional<MetadataVersion> previous() {
        int idx = this.ordinal();
        if (idx > 2) {
            return Optional.of(MetadataVersion.values()[idx - 1]);
        } else {
            return Optional.empty();
        }
    }

    public static boolean checkIfMetadataChanged(MetadataVersion sourceVersion, MetadataVersion targetVersion) {
        if (sourceVersion == targetVersion) {
            return false;
        }

        final MetadataVersion highVersion, lowVersion;
        if (sourceVersion.compareTo(targetVersion) < 0) {
            highVersion = targetVersion;
            lowVersion = sourceVersion;
        } else {
            highVersion = sourceVersion;
            lowVersion = targetVersion;
        }
        MetadataVersion version = highVersion;
        while (!version.didMetadataChange() && version != lowVersion) {
            Optional<MetadataVersion> prev = version.previous();
            if (prev.isPresent()) {
                version = prev.get();
            } else {
                break;
            }
        }
        return version != targetVersion;
    }

    public boolean isAtLeast(MetadataVersion otherVersion) {
        return this.compareTo(otherVersion) >= 0;
    }

    public boolean isLessThan(MetadataVersion otherVersion) {
        return this.compareTo(otherVersion) < 0;
    }

    public boolean didMetadataChange() {
        return didMetadataChange;
    }

    @Override
    public String toString() {
        return ibpVersion;
    }
}<|MERGE_RESOLUTION|>--- conflicted
+++ resolved
@@ -150,34 +150,24 @@
     IBP_3_1_IV0(3, "3.1", "IV0", false),
 
     // Support for leader recovery for unclean leader election (KIP-704)
-<<<<<<< HEAD
     IBP_3_2_IV0(4, "3.2", "IV0", false),
 
     IBP_3_3_IV0(5, "3.3", "IV0", false);
 
     public static final String FEATURE_NAME = "metadata.version";
-=======
-    IBP_3_2_IV0(4, "3.2", "IV0");
->>>>>>> 611c3af1
 
     private static final MetadataVersion[] METADATA_VERSIONS = MetadataVersion.values();
+
     private final Optional<Short> featureLevel;
-<<<<<<< HEAD
-    private final String apacheRelease;
-    private final String name;
-    private final boolean didMetadataChange;
-
-    MetadataVersion(int featureLevel, String apacheRelease, String subVersion) {
-        this(featureLevel, apacheRelease, subVersion, true);
-    }
-
-    MetadataVersion(int featureLevel, String apacheRelease, String subVersion, boolean didMetadataChange) {
-=======
     private final String release;
     private final String ibpVersion;
+    private final boolean didMetadataChange;
 
     MetadataVersion(int featureLevel, String release, String subVersion) {
->>>>>>> 611c3af1
+        this(featureLevel, release, subVersion, true);
+    }
+
+    MetadataVersion(int featureLevel, String release, String subVersion, boolean didMetadataChange) {
         if (featureLevel > 0) {
             this.featureLevel = Optional.of((short) featureLevel);
         } else {
@@ -237,16 +227,11 @@
             IBP_VERSIONS = new HashMap<>();
             Map<String, MetadataVersion> maxInterVersion = new HashMap<>();
             for (MetadataVersion metadataVersion : MetadataVersion.values()) {
-<<<<<<< HEAD
                 if (metadataVersion.equals(MetadataVersion.UNINITIALIZED)) {
                     continue;
                 }
-                maxInterVersion.put(metadataVersion.apacheRelease, metadataVersion);
-                IBP_VERSIONS.put(metadataVersion.name, metadataVersion);
-=======
                 maxInterVersion.put(metadataVersion.release, metadataVersion);
                 IBP_VERSIONS.put(metadataVersion.ibpVersion, metadataVersion);
->>>>>>> 611c3af1
             }
             IBP_VERSIONS.putAll(maxInterVersion);
         }
