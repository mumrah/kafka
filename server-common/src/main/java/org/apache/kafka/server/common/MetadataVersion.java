/*
 * Licensed to the Apache Software Foundation (ASF) under one or more
 * contributor license agreements. See the NOTICE file distributed with
 * this work for additional information regarding copyright ownership.
 * The ASF licenses this file to You under the Apache License, Version 2.0
 * (the "License"); you may not use this file except in compliance with
 * the License. You may obtain a copy of the License at
 *
 *    http://www.apache.org/licenses/LICENSE-2.0
 *
 * Unless required by applicable law or agreed to in writing, software
 * distributed under the License is distributed on an "AS IS" BASIS,
 * WITHOUT WARRANTIES OR CONDITIONS OF ANY KIND, either express or implied.
 * See the License for the specific language governing permissions and
 * limitations under the License.
 */
package org.apache.kafka.server.common;

import java.util.Arrays;
import java.util.HashMap;
import java.util.Map;
import java.util.Optional;
import java.util.regex.Pattern;
import org.apache.kafka.common.record.RecordVersion;

/**
 * This class contains the different Kafka versions.
 * Right now, we use them for upgrades - users can configure the version of the API brokers will use to communicate between themselves.
 * This is only for inter-broker communications - when communicating with clients, the client decides on the API version.
 *
 * Note that the ID we initialize for each version is important.
 * We consider a version newer than another if it is lower in the enum list (to avoid depending on lexicographic order)
 *
 * Since the api protocol may change more than once within the same release and to facilitate people deploying code from
 * trunk, we have the concept of internal versions (first introduced during the 0.10.0 development cycle). For example,
 * the first time we introduce a version change in a release, say 0.10.0, we will add a config value "0.10.0-IV0" and a
 * corresponding enum constant IBP_0_10_0-IV0. We will also add a config value "0.10.0" that will be mapped to the
 * latest internal version object, which is IBP_0_10_0-IV0. When we change the protocol a second time while developing
 * 0.10.0, we will add a new config value "0.10.0-IV1" and a corresponding enum constant IBP_0_10_0-IV1. We will change
 * the config value "0.10.0" to map to the latest internal version IBP_0_10_0-IV1. The config value of
 * "0.10.0-IV0" is still mapped to IBP_0_10_0-IV0. This way, if people are deploying from trunk, they can use
 * "0.10.0-IV0" and "0.10.0-IV1" to upgrade one internal version at a time. For most people who just want to use
 * released version, they can use "0.10.0" when upgrading to the 0.10.0 release.
 */
public enum MetadataVersion {
    UNINITIALIZED(-1, "0.0", ""),

    IBP_0_8_0(-1, "0.8.0", ""),
    IBP_0_8_1(-1, "0.8.1", ""),
    IBP_0_8_2(-1, "0.8.2", ""),
    IBP_0_9_0(-1, "0.9.0", ""),

    // 0.10.0-IV0 is introduced for KIP-31/32 which changes the message format.
    IBP_0_10_0_IV0(-1, "0.10.0", "IV0"),

    // 0.10.0-IV1 is introduced for KIP-36(rack awareness) and KIP-43(SASL handshake).
    IBP_0_10_0_IV1(-1, "0.10.0", "IV1"),

    // introduced for JoinGroup protocol change in KIP-62
    IBP_0_10_1_IV0(-1, "0.10.1", "IV0"),

    // 0.10.1-IV1 is introduced for KIP-74(fetch response size limit).
    IBP_0_10_1_IV1(-1, "0.10.1", "IV1"),

    // introduced ListOffsetRequest v1 in KIP-79
    IBP_0_10_1_IV2(-1, "0.10.1", "IV2"),

    // introduced UpdateMetadataRequest v3 in KIP-103
    IBP_0_10_2_IV0(-1, "0.10.2", "IV0"),

    // KIP-98 (idempotent and transactional producer support)
    IBP_0_11_0_IV0(-1, "0.11.0", "IV0"),

    // introduced DeleteRecordsRequest v0 and FetchRequest v4 in KIP-107
    IBP_0_11_0_IV1(-1, "0.11.0", "IV1"),

    // Introduced leader epoch fetches to the replica fetcher via KIP-101
    IBP_0_11_0_IV2(-1, "0.11.0", "IV2"),

    // Introduced LeaderAndIsrRequest V1, UpdateMetadataRequest V4 and FetchRequest V6 via KIP-112
    IBP_1_0_IV0(-1, "1.0", "IV0"),

    // Introduced DeleteGroupsRequest V0 via KIP-229, plus KIP-227 incremental fetch requests,
    // and KafkaStorageException for fetch requests.
    IBP_1_1_IV0(-1, "1.1", "IV0"),

    // Introduced OffsetsForLeaderEpochRequest V1 via KIP-279 (Fix log divergence between leader and follower after fast leader fail over)
    IBP_2_0_IV0(-1, "2.0", "IV0"),

    // Several request versions were bumped due to KIP-219 (Improve quota communication)
    IBP_2_0_IV1(-1, "2.0", "IV1"),

    // Introduced new schemas for group offset (v2) and group metadata (v2) (KIP-211)
    IBP_2_1_IV0(-1, "2.1", "IV0"),

    // New Fetch, OffsetsForLeaderEpoch, and ListOffsets schemas (KIP-320)
    IBP_2_1_IV1(-1, "2.1", "IV1"),

    // Support ZStandard Compression Codec (KIP-110)
    IBP_2_1_IV2(-1, "2.1", "IV2"),

    // Introduced broker generation (KIP-380), and
    // LeaderAdnIsrRequest V2, UpdateMetadataRequest V5, StopReplicaRequest V1
    IBP_2_2_IV0(-1, "2.2", "IV0"),

    // New error code for ListOffsets when a new leader is lagging behind former HW (KIP-207)
    IBP_2_2_IV1(-1, "2.2", "IV1"),

    // Introduced static membership.
    IBP_2_3_IV0(-1, "2.3", "IV0"),

    // Add rack_id to FetchRequest, preferred_read_replica to FetchResponse, and replica_id to OffsetsForLeaderRequest
    IBP_2_3_IV1(-1, "2.3", "IV1"),

    // Add adding_replicas and removing_replicas fields to LeaderAndIsrRequest
    IBP_2_4_IV0(-1, "2.4", "IV0"),

    // Flexible version support in inter-broker APIs
    IBP_2_4_IV1(-1, "2.4", "IV1"),

    // No new APIs, equivalent to 2.4-IV1
    IBP_2_5_IV0(-1, "2.5", "IV0"),

    // Introduced StopReplicaRequest V3 containing the leader epoch for each partition (KIP-570)
    IBP_2_6_IV0(-1, "2.6", "IV0"),

    // Introduced feature versioning support (KIP-584)
    IBP_2_7_IV0(-1, "2.7", "IV0"),

    // Bup Fetch protocol for Raft protocol (KIP-595)
    IBP_2_7_IV1(-1, "2.7", "IV1"),

    // Introduced AlterPartition (KIP-497)
    IBP_2_7_IV2(-1, "2.7", "IV2"),

    // Flexible versioning on ListOffsets, WriteTxnMarkers and OffsetsForLeaderEpoch. Also adds topic IDs (KIP-516)
    IBP_2_8_IV0(-1, "2.8", "IV0"),

    // Introduced topic IDs to LeaderAndIsr and UpdateMetadata requests/responses (KIP-516)
    IBP_2_8_IV1(-1, "2.8", "IV1"),

    // Introduce AllocateProducerIds (KIP-730)
    IBP_3_0_IV0(1, "3.0", "IV0", true),

    // Introduce ListOffsets V7 which supports listing offsets by max timestamp (KIP-734)
    // Assume message format version is 3.0 (KIP-724)
    IBP_3_0_IV1(2, "3.0", "IV1", false),

    // Adds topic IDs to Fetch requests/responses (KIP-516)
    IBP_3_1_IV0(3, "3.1", "IV0", false),

    // Support for leader recovery for unclean leader election (KIP-704)
    IBP_3_2_IV0(4, "3.2", "IV0", false),

    IBP_3_3_IV0(5, "3.3", "IV0", false);

    public static final String FEATURE_NAME = "metadata.version";

<<<<<<< HEAD
    private final Optional<Short> metadataVersion;
    private final String shortVersion;
    private final String version;
    private final boolean didMetadataChange;

    MetadataVersion(int metadataVersion, String shortVersion, String subVersion) {
        this(metadataVersion, shortVersion, subVersion, true);
    }

    MetadataVersion(int metadataVersion, String shortVersion, String subVersion, boolean didMetadataChange) {
        if (metadataVersion > 0) {
            this.metadataVersion = Optional.of((short) metadataVersion);
=======
    private final Optional<Short> featureLevel;
    private final String apacheRelease;
    private final String name;

    MetadataVersion(int featureLevel, String apacheRelease, String subVersion) {
        if (featureLevel > 0) {
            this.featureLevel = Optional.of((short) featureLevel);
>>>>>>> e1b951c9
        } else {
            this.featureLevel = Optional.empty();
        }
        this.apacheRelease = apacheRelease;
        if (subVersion.isEmpty()) {
            this.name = apacheRelease;
        } else {
            this.name = String.format("%s-%s", apacheRelease, subVersion);
        }
        this.didMetadataChange = didMetadataChange;
    }

    public Optional<Short> featureLevel() {
        return featureLevel;
    }

    public boolean isSaslInterBrokerHandshakeRequestEnabled() {
        return this.isAtLeast(IBP_0_10_0_IV1);
    }

    public boolean isOffsetForLeaderEpochSupported() {
        return this.isAtLeast(IBP_0_11_0_IV2);
    }

    public boolean isFeatureVersioningSupported() {
        return this.isAtLeast(IBP_2_7_IV0);
    }

    public boolean isTruncationOnFetchSupported() {
        return this.isAtLeast(IBP_2_7_IV1);
    }

    public boolean isAlterIsrSupported() {
        return this.isAtLeast(IBP_2_7_IV2);
    }

    public boolean isTopicIdsSupported() {
        return this.isAtLeast(IBP_2_8_IV0);
    }

    public boolean isAllocateProducerIdsSupported() {
        return this.isAtLeast(IBP_3_0_IV0);
    }


    public RecordVersion highestSupportedRecordVersion() {
        if (this.isLessThan(IBP_0_10_0_IV0)) {
            return RecordVersion.V0;
        } else if (this.isLessThan(IBP_0_11_0_IV0)) {
            return RecordVersion.V1;
        } else {
            return RecordVersion.V2;
        }
    }

    private static final Map<String, MetadataVersion> IBP_VERSIONS;
    static {
        {
            IBP_VERSIONS = new HashMap<>();
            Map<String, MetadataVersion> maxInterVersion = new HashMap<>();
            for (MetadataVersion metadataVersion : MetadataVersion.values()) {
<<<<<<< HEAD
                if (metadataVersion.equals(MetadataVersion.UNINITIALIZED)) {
                    continue;
                }
                maxInterVersion.compute(metadataVersion.shortVersion, (__, currentMetadataVersion) -> {
                    if (currentMetadataVersion == null) {
                        return metadataVersion;
                    } else if (metadataVersion.compareTo(currentMetadataVersion) > 0) {
                        return metadataVersion;
                    } else {
                        return currentMetadataVersion;
                    }
                });
                IBP_VERSIONS.put(metadataVersion.version, metadataVersion);
=======
                maxInterVersion.put(metadataVersion.apacheRelease, metadataVersion);
                IBP_VERSIONS.put(metadataVersion.name, metadataVersion);
>>>>>>> e1b951c9
            }
            IBP_VERSIONS.putAll(maxInterVersion);
        }
    }

    public short kraftVersion() {
        return metadataVersion.orElse((short) -1);
    }

    public boolean isKraftVersion() {
        return metadataVersion.isPresent();
    }

    public String shortVersion() {
        return apacheRelease;
    }

    public String version() {
        return name;
    }

    /**
     * Return an `MetadataVersion` instance for `versionString`, which can be in a variety of formats (e.g. "0.8.0", "0.8.0.x",
     * "0.10.0", "0.10.0-IV1"). `IllegalArgumentException` is thrown if `versionString` cannot be mapped to an `MetadataVersion`.
     * Note that 'misconfigured' values such as "1.0.1" will be parsed to `IBP_1_0_IV0` as we ignore anything after the first
     * two digits for versions that don't start with "0."
     */
    public static MetadataVersion fromVersionString(String versionString) {
        String[] versionSegments = versionString.split(Pattern.quote("."));
        int numSegments = (versionString.startsWith("0.")) ? 3 : 2;
        String key;
        if (numSegments >= versionSegments.length) {
            key = versionString;
        } else {
            key = String.join(".", Arrays.copyOfRange(versionSegments, 0, numSegments));
        }
        return Optional.ofNullable(IBP_VERSIONS.get(key)).orElseThrow(() ->
            new IllegalArgumentException("Version " + versionString + " is not a valid version")
        );
    }

    public static MetadataVersion fromFeatureLevel(short version) {
        for (MetadataVersion metadataVersion: MetadataVersion.values()) {
            if (metadataVersion.metadataVersion.isPresent() && metadataVersion.metadataVersion.get() == version) {
                return metadataVersion;
            }
        }
        throw new IllegalArgumentException("No MetadataVersion with metadata version " + version);
    }

    /**
     * Return the minimum `MetadataVersion` that supports `RecordVersion`.
     */
    public static MetadataVersion minSupportedFor(RecordVersion recordVersion) {
        switch (recordVersion) {
            case V0:
                return IBP_0_8_0;
            case V1:
                return IBP_0_10_0_IV0;
            case V2:
                return IBP_0_11_0_IV0;
            default:
                throw new IllegalArgumentException("Invalid message format version " + recordVersion);
        }
    }

    public static MetadataVersion latest() {
        MetadataVersion[] values = MetadataVersion.values();
        return values[values.length - 1];
    }

    public Optional<MetadataVersion> previous() {
        int idx = this.ordinal();
        if (idx > 2) {
            return Optional.of(MetadataVersion.values()[idx - 1]);
        } else {
            return Optional.empty();
        }
    }

    public static boolean checkIfMetadataChanged(MetadataVersion sourceVersion, MetadataVersion targetVersion) {
        if (sourceVersion == targetVersion) {
            return false;
        }

        final MetadataVersion highVersion, lowVersion;
        if (sourceVersion.compareTo(targetVersion) < 0) {
            highVersion = targetVersion;
            lowVersion = sourceVersion;
        } else {
            highVersion = sourceVersion;
            lowVersion = targetVersion;
        }
        MetadataVersion version = highVersion;
        while (!version.didMetadataChange() && version != lowVersion) {
            Optional<MetadataVersion> prev = version.previous();
            if (prev.isPresent()) {
                version = prev.get();
            } else {
                break;
            }
        }
        return version != targetVersion;
    }

    public boolean isAtLeast(MetadataVersion otherVersion) {
        return this.compareTo(otherVersion) >= 0;
    }

    public boolean isLessThan(MetadataVersion otherVersion) {
        return this.compareTo(otherVersion) < 0;
    }

    public boolean didMetadataChange() {
        return didMetadataChange;
    }

    @Override
    public String toString() {
        return name;
    }
}<|MERGE_RESOLUTION|>--- conflicted
+++ resolved
@@ -156,28 +156,18 @@
 
     public static final String FEATURE_NAME = "metadata.version";
 
-<<<<<<< HEAD
-    private final Optional<Short> metadataVersion;
-    private final String shortVersion;
-    private final String version;
-    private final boolean didMetadataChange;
-
-    MetadataVersion(int metadataVersion, String shortVersion, String subVersion) {
-        this(metadataVersion, shortVersion, subVersion, true);
-    }
-
-    MetadataVersion(int metadataVersion, String shortVersion, String subVersion, boolean didMetadataChange) {
-        if (metadataVersion > 0) {
-            this.metadataVersion = Optional.of((short) metadataVersion);
-=======
     private final Optional<Short> featureLevel;
     private final String apacheRelease;
     private final String name;
+    private final boolean didMetadataChange;
 
     MetadataVersion(int featureLevel, String apacheRelease, String subVersion) {
+        this(featureLevel, apacheRelease, subVersion, true);
+    }
+
+    MetadataVersion(int featureLevel, String apacheRelease, String subVersion, boolean didMetadataChange) {
         if (featureLevel > 0) {
             this.featureLevel = Optional.of((short) featureLevel);
->>>>>>> e1b951c9
         } else {
             this.featureLevel = Optional.empty();
         }
@@ -239,35 +229,22 @@
             IBP_VERSIONS = new HashMap<>();
             Map<String, MetadataVersion> maxInterVersion = new HashMap<>();
             for (MetadataVersion metadataVersion : MetadataVersion.values()) {
-<<<<<<< HEAD
                 if (metadataVersion.equals(MetadataVersion.UNINITIALIZED)) {
                     continue;
                 }
-                maxInterVersion.compute(metadataVersion.shortVersion, (__, currentMetadataVersion) -> {
-                    if (currentMetadataVersion == null) {
-                        return metadataVersion;
-                    } else if (metadataVersion.compareTo(currentMetadataVersion) > 0) {
-                        return metadataVersion;
-                    } else {
-                        return currentMetadataVersion;
-                    }
-                });
-                IBP_VERSIONS.put(metadataVersion.version, metadataVersion);
-=======
                 maxInterVersion.put(metadataVersion.apacheRelease, metadataVersion);
                 IBP_VERSIONS.put(metadataVersion.name, metadataVersion);
->>>>>>> e1b951c9
             }
             IBP_VERSIONS.putAll(maxInterVersion);
         }
     }
 
     public short kraftVersion() {
-        return metadataVersion.orElse((short) -1);
+        return featureLevel.orElse((short) -1);
     }
 
     public boolean isKraftVersion() {
-        return metadataVersion.isPresent();
+        return featureLevel.isPresent();
     }
 
     public String shortVersion() {
