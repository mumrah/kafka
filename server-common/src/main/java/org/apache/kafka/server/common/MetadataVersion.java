--- conflicted
+++ resolved
@@ -149,12 +149,8 @@
     // Adds topic IDs to Fetch requests/responses (KIP-516)
     IBP_3_1_IV0(3, "3.1", "IV0", false),
 
-<<<<<<< HEAD
     // Support for leader recovery for unclean leader election (KIP-704).
     // Added LeaderRecoveryState tagged field to PartitionRecord and PartitionChangeRecord
-=======
-    // Support for leader recovery for unclean leader election (KIP-704)
->>>>>>> 7d1b0926
     IBP_3_2_IV0(4, "3.2", "IV0", true),
 
     // Support for metadata.version feature flag and Removes min_version_level from the finalized version range that is written to ZooKeeper (KIP-778)
@@ -220,15 +216,11 @@
     }
 
     public boolean isLeaderRecoverySupported() {
-<<<<<<< HEAD
-        return this.isAtLeast(MetadataVersion.IBP_3_2_IV0);
-=======
         return this.isAtLeast(IBP_3_2_IV0);
     }
 
     public boolean isNoOpRecordSupported() {
         return this.isAtLeast(IBP_3_3_IV1);
->>>>>>> 7d1b0926
     }
 
     public boolean isKRaftSupported() {
