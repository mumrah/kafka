# Licensed to the Apache Software Foundation (ASF) under one or more
# contributor license agreements.  See the NOTICE file distributed with
# this work for additional information regarding copyright ownership.
# The ASF licenses this file to You under the Apache License, Version 2.0
# (the "License"); you may not use this file except in compliance with
# the License.  You may obtain a copy of the License at
#
#    http://www.apache.org/licenses/LICENSE-2.0
#
# Unless required by applicable law or agreed to in writing, software
# distributed under the License is distributed on an "AS IS" BASIS,
# WITHOUT WARRANTIES OR CONDITIONS OF ANY KIND, either express or implied.
# See the License for the specific language governing permissions and
# limitations under the License.

import json
import os.path
import re
import signal
import time

from ducktape.services.service import Service
from ducktape.utils.util import wait_until
from ducktape.cluster.remoteaccount import RemoteCommandError

from .config import KafkaConfig
from kafkatest.directory_layout.kafka_path import KafkaPathResolverMixin
from kafkatest.services.kafka import config_property, quorum
from kafkatest.services.monitor.jmx import JmxMixin
from kafkatest.services.security.minikdc import MiniKdc
from kafkatest.services.security.listener_security_config import ListenerSecurityConfig
from kafkatest.services.security.security_config import SecurityConfig
from kafkatest.version import DEV_BRANCH
from kafkatest.version import KafkaVersion
from kafkatest.services.kafka.util import fix_opts_for_new_jvm


class KafkaListener:

    def __init__(self, name, port_number, security_protocol, open=False, sasl_mechanism = None):
        self.name = name
        self.port_number = port_number
        self.security_protocol = security_protocol
        self.open = open
        self.sasl_mechanism = sasl_mechanism

    def listener(self):
        return "%s://:%s" % (self.name, str(self.port_number))

    def advertised_listener(self, node):
        return "%s://%s:%s" % (self.name, node.account.hostname, str(self.port_number))

    def listener_security_protocol(self):
        return "%s:%s" % (self.name, self.security_protocol)

class KafkaService(KafkaPathResolverMixin, JmxMixin, Service):
    """
    Ducktape system test service for Brokers and KRaft Controllers

    Metadata Quorums
    ----------------
    Kafka can use either ZooKeeper or a KRaft Controller quorum for its
    metadata.  See the kafkatest.services.kafka.quorum.ServiceQuorumInfo
    class for details.

    Attributes
    ----------

    quorum_info : kafkatest.services.kafka.quorum.ServiceQuorumInfo
        Information about the service and it's metadata quorum
    num_nodes_broker_role : int
        The number of nodes in the service that include 'broker'
        in process.roles (0 when using Zookeeper)
    num_nodes_controller_role : int
        The number of nodes in the service that include 'controller'
        in process.roles (0 when using Zookeeper)
    controller_quorum : KafkaService
        None when using ZooKeeper, otherwise the Kafka service for the
        co-located case or the remote controller quorum service
        instance for the remote case
    remote_controller_quorum : KafkaService
        None for the co-located case or when using ZooKeeper, otherwise
        the remote controller quorum service instance

    Kafka Security Protocols
    ------------------------
    The security protocol advertised to clients and the inter-broker
    security protocol can be set in the constructor and can be changed
    afterwards as well.  Set these attributes to make changes; they
    take effect when starting each node:

    security_protocol : str
        default PLAINTEXT
    client_sasl_mechanism : str
        default GSSAPI, ignored unless using SASL_PLAINTEXT or SASL_SSL
    interbroker_security_protocol : str
        default PLAINTEXT
    interbroker_sasl_mechanism : str
        default GSSAPI, ignored unless using SASL_PLAINTEXT or SASL_SSL

    ZooKeeper
    ---------
    Create an instance of ZookeeperService when metadata_quorum is ZK
    (ZK is the default if metadata_quorum is not a test parameter).

    KRaft Quorums
    ------------
    Set metadata_quorum accordingly (to COLOCATED_KRAFT or REMOTE_KRAFT).
    Do not instantiate a ZookeeperService instance.

    Starting Kafka will cause any remote controller quorum to
    automatically start first.  Explicitly stopping Kafka does not stop
    any remote controller quorum, but Ducktape will stop both when
    tearing down the test (it will stop Kafka first).

    KRaft Security Protocols
    --------------------------------
    The broker-to-controller and inter-controller security protocols
    will both initially be set to the inter-broker security protocol.
    The broker-to-controller and inter-controller security protocols
    must be identical for the co-located case (an exception will be
    thrown when trying to start the service if they are not identical).
    The broker-to-controller and inter-controller security protocols
    can differ in the remote case.

    Set these attributes for the co-located case.  Changes take effect
    when starting each node:

    controller_security_protocol : str
        default PLAINTEXT
    controller_sasl_mechanism : str
        default GSSAPI, ignored unless using SASL_PLAINTEXT or SASL_SSL
    intercontroller_security_protocol : str
        default PLAINTEXT
    intercontroller_sasl_mechanism : str
        default GSSAPI, ignored unless using SASL_PLAINTEXT or SASL_SSL

    Set the same attributes for the remote case (changes take effect
    when starting each quorum node), but you must first obtain the
    service instance for the remote quorum via one of the
    'controller_quorum' or 'remote_controller_quorum' attributes as
    defined above.

    """
    PERSISTENT_ROOT = "/mnt/kafka"
    STDOUT_STDERR_CAPTURE = os.path.join(PERSISTENT_ROOT, "server-start-stdout-stderr.log")
    LOG4J_CONFIG = os.path.join(PERSISTENT_ROOT, "kafka-log4j.properties")
    # Logs such as controller.log, server.log, etc all go here
    OPERATIONAL_LOG_DIR = os.path.join(PERSISTENT_ROOT, "kafka-operational-logs")
    OPERATIONAL_LOG_INFO_DIR = os.path.join(OPERATIONAL_LOG_DIR, "info")
    OPERATIONAL_LOG_DEBUG_DIR = os.path.join(OPERATIONAL_LOG_DIR, "debug")
    # Kafka log segments etc go here
    DATA_LOG_DIR_PREFIX = os.path.join(PERSISTENT_ROOT, "kafka-data-logs")
    DATA_LOG_DIR_1 = "%s-1" % (DATA_LOG_DIR_PREFIX)
    DATA_LOG_DIR_2 = "%s-2" % (DATA_LOG_DIR_PREFIX)
    CONFIG_FILE = os.path.join(PERSISTENT_ROOT, "kafka.properties")
    # Kafka Authorizer
    ACL_AUTHORIZER = "kafka.security.authorizer.AclAuthorizer"
    HEAP_DUMP_FILE = os.path.join(PERSISTENT_ROOT, "kafka_heap_dump.bin")
    INTERBROKER_LISTENER_NAME = 'INTERNAL'
    JAAS_CONF_PROPERTY = "java.security.auth.login.config=/mnt/security/jaas.conf"
    ADMIN_CLIENT_AS_BROKER_JAAS_CONF_PROPERTY = "java.security.auth.login.config=/mnt/security/admin_client_as_broker_jaas.conf"
    KRB5_CONF = "java.security.krb5.conf=/mnt/security/krb5.conf"
    SECURITY_PROTOCOLS = [SecurityConfig.PLAINTEXT, SecurityConfig.SSL, SecurityConfig.SASL_PLAINTEXT, SecurityConfig.SASL_SSL]

    logs = {
        "kafka_server_start_stdout_stderr": {
            "path": STDOUT_STDERR_CAPTURE,
            "collect_default": True},
        "kafka_operational_logs_info": {
            "path": OPERATIONAL_LOG_INFO_DIR,
            "collect_default": True},
        "kafka_operational_logs_debug": {
            "path": OPERATIONAL_LOG_DEBUG_DIR,
            "collect_default": False},
        "kafka_data_1": {
            "path": DATA_LOG_DIR_1,
            "collect_default": False},
        "kafka_data_2": {
            "path": DATA_LOG_DIR_2,
            "collect_default": False},
        "kafka_heap_dump_file": {
            "path": HEAP_DUMP_FILE,
            "collect_default": True}
    }

    def __init__(self, context, num_nodes, zk, security_protocol=SecurityConfig.PLAINTEXT,
                 interbroker_security_protocol=SecurityConfig.PLAINTEXT,
                 client_sasl_mechanism=SecurityConfig.SASL_MECHANISM_GSSAPI, interbroker_sasl_mechanism=SecurityConfig.SASL_MECHANISM_GSSAPI,
                 authorizer_class_name=None, topics=None, version=DEV_BRANCH, jmx_object_names=None,
                 jmx_attributes=None, zk_connect_timeout=18000, zk_session_timeout=18000, server_prop_overrides=None, zk_chroot=None,
                 zk_client_secure=False,
                 listener_security_config=ListenerSecurityConfig(), per_node_server_prop_overrides=None,
                 extra_kafka_opts="", tls_version=None,
                 remote_kafka=None,
                 controller_num_nodes_override=0,
                 allow_zk_with_kraft=False,
                 ):
        """
        :param context: test context
        :param int num_nodes: the number of nodes in the service.  There are 4 possibilities:
            1) Zookeeper quorum:
                The number of brokers is defined by this parameter.
                The broker.id values will be 1..num_nodes.
            2) Co-located KRaft quorum:
                The number of nodes having a broker role is defined by this parameter.
                The node.id values will be 1..num_nodes
                The number of nodes having a controller role will by default be 1, 3, or 5 depending on num_nodes
                (1 if num_nodes < 3, otherwise 3 if num_nodes < 5, otherwise 5).  This calculation
                can be overridden via controller_num_nodes_override, which must be between 1 and num_nodes,
                inclusive, when non-zero.  Here are some possibilities:
                num_nodes = 1:
                    broker having node.id=1: broker.roles=broker+controller
                num_nodes = 2:
                    broker having node.id=1: broker.roles=broker+controller
                    broker having node.id=2: broker.roles=broker
                num_nodes = 3:
                    broker having node.id=1: broker.roles=broker+controller
                    broker having node.id=2: broker.roles=broker+controller
                    broker having node.id=3: broker.roles=broker+controller
                num_nodes = 3, controller_num_nodes_override = 1
                    broker having node.id=1: broker.roles=broker+controller
                    broker having node.id=2: broker.roles=broker
                    broker having node.id=3: broker.roles=broker
            3) Remote KRaft quorum when instantiating the broker service:
                The number of nodes, all of which will have broker.roles=broker, is defined by this parameter.
                The node.id values will be 1..num_nodes
            4) Remote KRaft quorum when instantiating the controller service:
                The number of nodes, all of which will have broker.roles=controller, is defined by this parameter.
                The node.id values will be 3001..(3000 + num_nodes)
                The value passed in is determined by the broker service when that is instantiated, and it uses the
                same algorithm as described above: 1, 3, or 5 unless controller_num_nodes_override is provided.
        :param ZookeeperService zk:
        :param dict topics: which topics to create automatically
        :param str security_protocol: security protocol for clients to use
        :param str tls_version: version of the TLS protocol.
        :param str interbroker_security_protocol: security protocol to use for broker-to-broker (and KRaft controller-to-controller) communication
        :param str client_sasl_mechanism: sasl mechanism for clients to use
        :param str interbroker_sasl_mechanism: sasl mechanism to use for broker-to-broker (and to-controller) communication
        :param str authorizer_class_name: which authorizer class to use
        :param str version: which kafka version to use. Defaults to "dev" branch
        :param jmx_object_names:
        :param jmx_attributes:
        :param int zk_connect_timeout:
        :param int zk_session_timeout:
        :param list[list] server_prop_overrides: overrides for kafka.properties file
            e.g: [["config1", "true"], ["config2", "1000"]]
        :param str zk_chroot:
        :param bool zk_client_secure: connect to Zookeeper over secure client port (TLS) when True
        :param ListenerSecurityConfig listener_security_config: listener config to use
        :param dict per_node_server_prop_overrides: overrides for kafka.properties file keyed by 1-based node number
            e.g: {1: [["config1", "true"], ["config2", "1000"]], 2: [["config1", "false"], ["config2", "0"]]}
        :param str extra_kafka_opts: jvm args to add to KAFKA_OPTS variable
        :param KafkaService remote_kafka: process.roles=controller for this cluster when not None; ignored when using ZooKeeper
        :param int controller_num_nodes_override: the number of nodes to use in the cluster, instead of 5, 3, or 1 based on num_nodes, if positive, not using ZooKeeper, and remote_kafka is not None; ignored otherwise
        :param bool allow_zk_with_kraft: if True, then allow a KRaft broker or controller to also use ZooKeeper

        """

        self.zk = zk
        self.remote_kafka = remote_kafka
        self.allow_zk_with_kraft = allow_zk_with_kraft
        self.quorum_info = quorum.ServiceQuorumInfo(self, context)
        self.controller_quorum = None # will define below if necessary
        self.remote_controller_quorum = None # will define below if necessary

        if num_nodes < 1:
            raise Exception("Must set a positive number of nodes: %i" % num_nodes)
        self.num_nodes_broker_role = 0
        self.num_nodes_controller_role = 0

        if self.quorum_info.using_kraft:
            if self.quorum_info.has_brokers:
                num_nodes_broker_role = num_nodes
                if self.quorum_info.has_controllers:
                    self.num_nodes_controller_role = self.num_kraft_controllers(num_nodes_broker_role, controller_num_nodes_override)
                    if self.remote_kafka:
                        raise Exception("Must not specify remote Kafka service with co-located Controller quorum")
            else:
                self.num_nodes_controller_role = num_nodes
                if not self.remote_kafka:
                    raise Exception("Must specify remote Kafka service when instantiating remote Controller service (should not happen)")

            # Initially use the inter-broker security protocol for both
            # broker-to-controller and inter-controller communication. Both can be explicitly changed later if desired.
            # Note, however, that the two must the same if the controller quorum is co-located with the
            # brokers.  Different security protocols for the two are only supported with a remote controller quorum.
            self.controller_security_protocol = interbroker_security_protocol
            self.controller_sasl_mechanism = interbroker_sasl_mechanism
            self.intercontroller_security_protocol = interbroker_security_protocol
            self.intercontroller_sasl_mechanism = interbroker_sasl_mechanism

            # Ducktape tears down services in the reverse order in which they are created,
            # so create a service for the remote controller quorum (if we need one) first, before
            # invoking Service.__init__(), so that Ducktape will tear down the quorum last; otherwise
            # Ducktape will tear down the controller quorum first, which could lead to problems in
            # Kafka and delays in tearing it down (and who knows what else -- it's simply better
            # to correctly tear down Kafka first, before tearing down the remote controller).
            if self.quorum_info.has_controllers:
                self.controller_quorum = self
            else:
                num_remote_controller_nodes = self.num_kraft_controllers(num_nodes, controller_num_nodes_override)
                self.remote_controller_quorum = KafkaService(
                    context, num_remote_controller_nodes, self.zk, security_protocol=self.controller_security_protocol,
                    interbroker_security_protocol=self.intercontroller_security_protocol,
                    client_sasl_mechanism=self.controller_sasl_mechanism, interbroker_sasl_mechanism=self.intercontroller_sasl_mechanism,
                    authorizer_class_name=authorizer_class_name, version=version, jmx_object_names=jmx_object_names,
                    jmx_attributes=jmx_attributes,
                    listener_security_config=listener_security_config,
                    extra_kafka_opts=extra_kafka_opts, tls_version=tls_version,
                    remote_kafka=self, allow_zk_with_kraft=self.allow_zk_with_kraft
                )
                self.controller_quorum = self.remote_controller_quorum

        Service.__init__(self, context, num_nodes)
        JmxMixin.__init__(self, num_nodes=num_nodes, jmx_object_names=jmx_object_names, jmx_attributes=(jmx_attributes or []),
                          root=KafkaService.PERSISTENT_ROOT)

        self.security_protocol = security_protocol
        self.tls_version = tls_version
        self.client_sasl_mechanism = client_sasl_mechanism
        self.topics = topics
        self.minikdc = None
        self.concurrent_start = True # start concurrently by default
        self.authorizer_class_name = authorizer_class_name
        self.zk_set_acl = False
        if server_prop_overrides is None:
            self.server_prop_overrides = []
        else:
            self.server_prop_overrides = server_prop_overrides
        if per_node_server_prop_overrides is None:
            self.per_node_server_prop_overrides = {}
        else:
            self.per_node_server_prop_overrides = per_node_server_prop_overrides
        self.log_level = "DEBUG"
        self.zk_chroot = zk_chroot
        self.zk_client_secure = zk_client_secure
        self.listener_security_config = listener_security_config
        self.extra_kafka_opts = extra_kafka_opts

        #
        # In a heavily loaded and not very fast machine, it is
        # sometimes necessary to give more time for the zk client
        # to have its session established, especially if the client
        # is authenticating and waiting for the SaslAuthenticated
        # in addition to the SyncConnected event.
        #
        # The default value for zookeeper.connect.timeout.ms is
        # 2 seconds and here we increase it to 5 seconds, but
        # it can be overridden by setting the corresponding parameter
        # for this constructor.
        self.zk_connect_timeout = zk_connect_timeout

        # Also allow the session timeout to be provided explicitly,
        # primarily so that test cases can depend on it when waiting
        # e.g. brokers to deregister after a hard kill.
        self.zk_session_timeout = zk_session_timeout

        broker_only_port_mappings = {
            KafkaService.INTERBROKER_LISTENER_NAME:
                KafkaListener(KafkaService.INTERBROKER_LISTENER_NAME, config_property.FIRST_BROKER_PORT + 7, None, False)
        }
        controller_only_port_mappings = {}
        for idx, sec_protocol in enumerate(KafkaService.SECURITY_PROTOCOLS):
            name_for_controller = self.controller_listener_name(sec_protocol)
            broker_only_port_mappings[sec_protocol] = KafkaListener(sec_protocol, config_property.FIRST_BROKER_PORT + idx, sec_protocol, False)
            controller_only_port_mappings[name_for_controller] = KafkaListener(name_for_controller, config_property.FIRST_CONTROLLER_PORT + idx, sec_protocol, False)

        if self.quorum_info.using_zk or self.quorum_info.has_brokers and not self.quorum_info.has_controllers: # ZK or KRaft broker-only
            self.port_mappings = broker_only_port_mappings
        elif self.quorum_info.has_brokers_and_controllers: # KRaft broker+controller
            self.port_mappings = broker_only_port_mappings.copy()
            self.port_mappings.update(controller_only_port_mappings)
        else: # KRaft controller-only
            self.port_mappings = controller_only_port_mappings

        self.interbroker_listener = None
        if self.quorum_info.using_zk or self.quorum_info.has_brokers:
            self.setup_interbroker_listener(interbroker_security_protocol, self.listener_security_config.use_separate_interbroker_listener)
        self.interbroker_sasl_mechanism = interbroker_sasl_mechanism
        self._security_config = None

        for node in self.nodes:
            node_quorum_info = quorum.NodeQuorumInfo(self.quorum_info, node)

            node.version = version
            zk_broker_configs = {
                config_property.PORT: config_property.FIRST_BROKER_PORT,
                config_property.BROKER_ID: self.idx(node),
                config_property.ZOOKEEPER_CONNECTION_TIMEOUT_MS: zk_connect_timeout,
                config_property.ZOOKEEPER_SESSION_TIMEOUT_MS: zk_session_timeout
            }
            kraft_broker_configs = {
                config_property.PORT: config_property.FIRST_BROKER_PORT,
                config_property.NODE_ID: self.idx(node),
            }
            kraft_broker_plus_zk_configs = kraft_broker_configs.copy()
            kraft_broker_plus_zk_configs.update(zk_broker_configs)
            kraft_broker_plus_zk_configs.pop(config_property.BROKER_ID)
            controller_only_configs = {
                config_property.NODE_ID: self.idx(node) + config_property.FIRST_CONTROLLER_ID - 1,
            }
            kraft_controller_plus_zk_configs = controller_only_configs.copy()
            kraft_controller_plus_zk_configs.update(zk_broker_configs)
            kraft_controller_plus_zk_configs.pop(config_property.BROKER_ID)
            if node_quorum_info.service_quorum_info.using_zk:
                node.config = KafkaConfig(**zk_broker_configs)
            elif not node_quorum_info.has_broker_role: # KRaft controller-only role
                if self.zk:
                    node.config = KafkaConfig(**kraft_controller_plus_zk_configs)
                else:
                    node.config = KafkaConfig(**controller_only_configs)
            else: # KRaft broker-only role or combined broker+controller roles
                if self.zk:
                    node.config = KafkaConfig(**kraft_broker_plus_zk_configs)
                else:
                    node.config = KafkaConfig(**kraft_broker_configs)
        self.colocated_nodes_started = 0
        self.nodes_to_start = self.nodes

    def num_kraft_controllers(self, num_nodes_broker_role, controller_num_nodes_override):
        if controller_num_nodes_override < 0:
            raise Exception("controller_num_nodes_override must not be negative: %i" % controller_num_nodes_override)
        if controller_num_nodes_override > num_nodes_broker_role and self.quorum_info.quorum_type == quorum.colocated_kraft:
            raise Exception("controller_num_nodes_override must not exceed the service's node count in the co-located case: %i > %i" %
                            (controller_num_nodes_override, num_nodes_broker_role))
        if controller_num_nodes_override:
            return controller_num_nodes_override
        if num_nodes_broker_role < 3:
            return 1
        if num_nodes_broker_role < 5:
            return 3
        return 5

    def set_version(self, version):
        for node in self.nodes:
            node.version = version

    def controller_listener_name(self, security_protocol_name):
        return "CONTROLLER_%s" % security_protocol_name

    @property
    def interbroker_security_protocol(self):
        # TODO: disentangle interbroker and intercontroller protocol information
        return self.interbroker_listener.security_protocol if self.quorum_info.using_zk or self.quorum_info.has_brokers else self.intercontroller_security_protocol

    # this is required for backwards compatibility - there are a lot of tests that set this property explicitly
    # meaning 'use one of the existing listeners that match given security protocol, do not use custom listener'
    @interbroker_security_protocol.setter
    def interbroker_security_protocol(self, security_protocol):
        self.setup_interbroker_listener(security_protocol, use_separate_listener=False)

    def setup_interbroker_listener(self, security_protocol, use_separate_listener=False):
        self.listener_security_config.use_separate_interbroker_listener = use_separate_listener

        if self.listener_security_config.use_separate_interbroker_listener:
            # do not close existing port here since it is not used exclusively for interbroker communication
            self.interbroker_listener = self.port_mappings[KafkaService.INTERBROKER_LISTENER_NAME]
            self.interbroker_listener.security_protocol = security_protocol
        else:
            # close dedicated interbroker port, so it's not dangling in 'listeners' and 'advertised.listeners'
            self.close_port(KafkaService.INTERBROKER_LISTENER_NAME)
            self.interbroker_listener = self.port_mappings[security_protocol]

    @property
    def security_config(self):
        if not self._security_config:
            # we will later change the security protocols to PLAINTEXT if this is a remote KRaft controller case since
            # those security protocols are irrelevant there and we don't want to falsely indicate the use of SASL or TLS
            security_protocol_to_use=self.security_protocol
            interbroker_security_protocol_to_use=self.interbroker_security_protocol
            # determine uses/serves controller sasl mechanisms
            serves_controller_sasl_mechanism=None
            serves_intercontroller_sasl_mechanism=None
            uses_controller_sasl_mechanism=None
            if self.quorum_info.has_brokers:
                if self.controller_quorum.controller_security_protocol in SecurityConfig.SASL_SECURITY_PROTOCOLS:
                    uses_controller_sasl_mechanism = self.controller_quorum.controller_sasl_mechanism
            if self.quorum_info.has_controllers:
                if self.intercontroller_security_protocol in SecurityConfig.SASL_SECURITY_PROTOCOLS:
                    serves_intercontroller_sasl_mechanism = self.intercontroller_sasl_mechanism
                    uses_controller_sasl_mechanism = self.intercontroller_sasl_mechanism # won't change from above in co-located case
                if self.controller_security_protocol in SecurityConfig.SASL_SECURITY_PROTOCOLS:
                    serves_controller_sasl_mechanism = self.controller_sasl_mechanism
            # determine if KRaft uses TLS
            kraft_tls = False
            if self.quorum_info.has_brokers and not self.quorum_info.has_controllers:
                # KRaft broker only
                kraft_tls = self.controller_quorum.controller_security_protocol in SecurityConfig.SSL_SECURITY_PROTOCOLS
            if self.quorum_info.has_controllers:
                # remote or co-located KRaft controller
                kraft_tls = self.controller_security_protocol in SecurityConfig.SSL_SECURITY_PROTOCOLS \
                           or self.intercontroller_security_protocol in SecurityConfig.SSL_SECURITY_PROTOCOLS
            # clear irrelevant security protocols of SASL/TLS implications for remote controller quorum case
            if self.quorum_info.has_controllers and not self.quorum_info.has_brokers:
                security_protocol_to_use=SecurityConfig.PLAINTEXT
                interbroker_security_protocol_to_use=SecurityConfig.PLAINTEXT

            self._security_config = SecurityConfig(self.context, security_protocol_to_use, interbroker_security_protocol_to_use,
                                                   zk_sasl=self.zk.zk_sasl if self.quorum_info.using_zk else False, zk_tls=self.zk_client_secure,
                                                   client_sasl_mechanism=self.client_sasl_mechanism,
                                                   interbroker_sasl_mechanism=self.interbroker_sasl_mechanism,
                                                   listener_security_config=self.listener_security_config,
                                                   tls_version=self.tls_version,
                                                   serves_controller_sasl_mechanism=serves_controller_sasl_mechanism,
                                                   serves_intercontroller_sasl_mechanism=serves_intercontroller_sasl_mechanism,
                                                   uses_controller_sasl_mechanism=uses_controller_sasl_mechanism,
                                                   kraft_tls=kraft_tls)
        # Ensure we have the correct client security protocol and SASL mechanism because they may have been mutated
        self._security_config.properties['security.protocol'] = self.security_protocol
        self._security_config.properties['sasl.mechanism'] = self.client_sasl_mechanism
        # Ensure we have the right inter-broker security protocol because it may have been mutated
        # since we cached our security config (ignore if this is a remote KRaft controller quorum case; the
        # inter-broker security protocol is not used there).
        if (self.quorum_info.using_zk or self.quorum_info.has_brokers):
            # in case inter-broker SASL mechanism has changed without changing the inter-broker security protocol
            self._security_config.properties['sasl.mechanism.inter.broker.protocol'] = self.interbroker_sasl_mechanism
            if self._security_config.interbroker_security_protocol != self.interbroker_security_protocol:
                self._security_config.interbroker_security_protocol = self.interbroker_security_protocol
                self._security_config.calc_has_sasl()
                self._security_config.calc_has_ssl()
        for port in self.port_mappings.values():
            if port.open:
                self._security_config.enable_security_protocol(port.security_protocol, port.sasl_mechanism)
        if self.quorum_info.using_zk:
            if self.zk.zk_sasl:
                self._security_config.enable_sasl()
                self._security_config.zk_sasl = self.zk.zk_sasl
            if self.zk_client_secure:
                self._security_config.enable_ssl()
                self._security_config.zk_tls = self.zk_client_secure
        return self._security_config

    def open_port(self, listener_name):
        self.port_mappings[listener_name].open = True

    def close_port(self, listener_name):
        self.port_mappings[listener_name].open = False

    def start_minikdc_if_necessary(self, add_principals=""):
        has_sasl = self.security_config.has_sasl
        if has_sasl:
            if self.minikdc is None:
                other_service = self.remote_kafka if self.remote_kafka else self.controller_quorum if self.quorum_info.using_kraft else None
                if not other_service or not other_service.minikdc:
                    nodes_for_kdc = self.nodes.copy()
                    if other_service and other_service != self:
                        nodes_for_kdc += other_service.nodes
                    self.minikdc = MiniKdc(self.context, nodes_for_kdc, extra_principals = add_principals)
                    self.minikdc.start()
        else:
            self.minikdc = None
            if self.quorum_info.using_kraft:
                self.controller_quorum.minikdc = None
                if self.remote_kafka:
                    self.remote_kafka.minikdc = None

    def alive(self, node):
        return len(self.pids(node)) > 0

    def start(self, add_principals="", nodes_to_skip=[], timeout_sec=60):
        """
        Start the Kafka broker and wait until it registers its ID in ZooKeeper
        Startup will be skipped for any nodes in nodes_to_skip. These nodes can be started later via add_broker
        """
        if self.quorum_info.using_zk and self.zk_client_secure and not self.zk.zk_client_secure_port:
            raise Exception("Unable to start Kafka: TLS to Zookeeper requested but Zookeeper secure port not enabled")

        if not all([node in self.nodes for node in nodes_to_skip]):
            raise Exception("nodes_to_skip should be a subset of this service's nodes")

        if self.quorum_info.has_brokers_and_controllers and (
                self.controller_security_protocol != self.intercontroller_security_protocol or
                self.controller_security_protocol in SecurityConfig.SASL_SECURITY_PROTOCOLS and self.controller_sasl_mechanism != self.intercontroller_sasl_mechanism):
            # This is not supported because both the broker and the controller take the first entry from
            # controller.listener.names and the value from sasl.mechanism.controller.protocol;
            # they share a single config, so they must both see/use identical values.
            raise Exception("Co-located KRaft Brokers (%s/%s) and Controllers (%s/%s) cannot talk to Controllers via different security protocols" %
                            (self.controller_security_protocol, self.controller_sasl_mechanism,
                             self.intercontroller_security_protocol, self.intercontroller_sasl_mechanism))
        if self.quorum_info.using_zk or self.quorum_info.has_brokers:
            self.open_port(self.security_protocol)
            self.interbroker_listener.open = True
        # we have to wait to decide whether to open the controller port(s)
        # because it could be dependent on the particular node in the
        # co-located case where the number of controllers could be less
        # than the number of nodes in the service

        self.start_minikdc_if_necessary(add_principals)

        # save the nodes we want to start in a member variable so we know which nodes to start and which to skip
        # in start_node
        self.nodes_to_start = [node for node in self.nodes if node not in nodes_to_skip]

        if self.quorum_info.using_zk:
            self._ensure_zk_chroot()

        if self.remote_controller_quorum:
            self.remote_controller_quorum.start()
        Service.start(self)
        if self.concurrent_start:
            # We didn't wait while starting each individual node, so wait for them all now
            for node in self.nodes_to_start:
                with node.account.monitor_log(KafkaService.STDOUT_STDERR_CAPTURE) as monitor:
                    monitor.offset = 0
                    self.wait_for_start(node, monitor, timeout_sec)

        if self.quorum_info.using_zk:
            self.logger.info("Waiting for brokers to register at ZK")

            expected_broker_ids = set(self.nodes_to_start)
            wait_until(lambda: {node for node in self.nodes_to_start if self.is_registered(node)} == expected_broker_ids,
                       timeout_sec=30, backoff_sec=1, err_msg="Kafka servers didn't register at ZK within 30 seconds")

        # Create topics if necessary
        if self.topics is not None:
            for topic, topic_cfg in self.topics.items():
                if topic_cfg is None:
                    topic_cfg = {}

                topic_cfg["topic"] = topic
                self.create_topic(topic_cfg)
        self.concurrent_start = False # in case it was True and this method was invoked directly instead of via start_concurrently()

    def start_concurrently(self, add_principals="", timeout_sec=60):
        self.concurrent_start = True # ensure it is True in case it has been explicitly disabled elsewhere
        self.start(add_principals = add_principals, timeout_sec=timeout_sec)
        self.concurrent_start = False

    def add_broker(self, node):
        """
        Starts an individual node. add_broker should only be used for nodes skipped during initial kafka service startup
        """
        if node in self.nodes_to_start:
            raise Exception("Add broker should only be used for nodes that haven't already been started")

        self.logger.debug(self.who_am_i() + ": killing processes and attempting to clean up before starting")
        # Added precaution - kill running processes, clean persistent files
        # try/except for each step, since each of these steps may fail if there are no processes
        # to kill or no files to remove
        try:
            self.stop_node(node)
        except Exception:
            pass

        try:
            self.clean_node(node)
        except Exception:
            pass

        if node not in self.nodes_to_start:
            self.nodes_to_start += [node]
        self.logger.debug("%s: starting node" % self.who_am_i(node))
        # ensure we wait for the broker to start by setting concurrent start to False for the invocation of start_node()
        orig_concurrent_start = self.concurrent_start
        self.concurrent_start = False
        self.start_node(node)
        self.concurrent_start = orig_concurrent_start
        wait_until(lambda: self.is_registered(node), 30, 1)

    def _ensure_zk_chroot(self):
        self.logger.info("Ensuring zk_chroot %s exists", self.zk_chroot)
        if self.zk_chroot:
            if not self.zk_chroot.startswith('/'):
                raise Exception("Zookeeper chroot must start with '/' but found " + self.zk_chroot)

            parts = self.zk_chroot.split('/')[1:]
            for i in range(len(parts)):
                self.zk.create('/' + '/'.join(parts[:i+1]))

    def set_protocol_and_port(self, node):
        listeners = []
        advertised_listeners = []
        protocol_map = []

        controller_listener_names = self.controller_listener_name_list()

        for port in self.port_mappings.values():
            if port.open:
                listeners.append(port.listener())
                if not port.name in controller_listener_names:
                    advertised_listeners.append(port.advertised_listener(node))
                protocol_map.append(port.listener_security_protocol())
        controller_sec_protocol = self.remote_controller_quorum.controller_security_protocol if self.remote_controller_quorum \
            else self.controller_security_protocol if self.quorum_info.has_brokers_and_controllers and not quorum.NodeQuorumInfo(self.quorum_info, node).has_controller_role \
            else None
        if controller_sec_protocol:
            protocol_map.append("%s:%s" % (self.controller_listener_name(controller_sec_protocol), controller_sec_protocol))

        self.listeners = ','.join(listeners)
        self.advertised_listeners = ','.join(advertised_listeners)
        self.listener_security_protocol_map = ','.join(protocol_map)
        if self.quorum_info.using_zk or self.quorum_info.has_brokers:
            self.interbroker_bootstrap_servers = self.__bootstrap_servers(self.interbroker_listener, True)

    def prop_file(self, node):
        self.set_protocol_and_port(node)

        #load template configs as dictionary
        config_template = self.render('kafka.properties', node=node, broker_id=self.idx(node),
                                      security_config=self.security_config, num_nodes=self.num_nodes,
                                      listener_security_config=self.listener_security_config)

        configs = dict( l.rstrip().split('=', 1) for l in config_template.split('\n')
                        if not l.startswith("#") and "=" in l )

        #load specific test override configs
        override_configs = KafkaConfig(**node.config)
        if self.quorum_info.using_zk or self.quorum_info.has_brokers:
            override_configs[config_property.ADVERTISED_HOSTNAME] = node.account.hostname
        if self.quorum_info.using_zk or self.zk:
            override_configs[config_property.ZOOKEEPER_CONNECT] = self.zk_connect_setting()
            if self.zk_client_secure:
                override_configs[config_property.ZOOKEEPER_SSL_CLIENT_ENABLE] = 'true'
                override_configs[config_property.ZOOKEEPER_CLIENT_CNXN_SOCKET] = 'org.apache.zookeeper.ClientCnxnSocketNetty'
            else:
                override_configs[config_property.ZOOKEEPER_SSL_CLIENT_ENABLE] = 'false'

        for prop in self.server_prop_overrides:
            override_configs[prop[0]] = prop[1]

        for prop in self.per_node_server_prop_overrides.get(self.idx(node), []):
            override_configs[prop[0]] = prop[1]

        #update template configs with test override configs
        configs.update(override_configs)

        prop_file = self.render_configs(configs)
        return prop_file

    def render_configs(self, configs):
        """Render self as a series of lines key=val\n, and do so in a consistent order. """
        keys = [k for k in configs.keys()]
        keys.sort()

        s = ""
        for k in keys:
            s += "%s=%s\n" % (k, str(configs[k]))
        return s

    def start_cmd(self, node):
        cmd = "export JMX_PORT=%d; " % self.jmx_port
        cmd += "export KAFKA_LOG4J_OPTS=\"-Dlog4j.configuration=file:%s\"; " % self.LOG4J_CONFIG
        heap_kafka_opts = "-XX:+HeapDumpOnOutOfMemoryError -XX:HeapDumpPath=%s" % \
                          self.logs["kafka_heap_dump_file"]["path"]
        security_kafka_opts = self.security_config.kafka_opts.strip('\"')

        cmd += fix_opts_for_new_jvm(node)
        cmd += "export KAFKA_OPTS=\"%s %s %s\"; " % (heap_kafka_opts, security_kafka_opts, self.extra_kafka_opts)
        cmd += "%s %s 1>> %s 2>> %s &" % \
               (self.path.script("kafka-server-start.sh", node),
                KafkaService.CONFIG_FILE,
                KafkaService.STDOUT_STDERR_CAPTURE,
                KafkaService.STDOUT_STDERR_CAPTURE)
        return cmd

    def controller_listener_name_list(self):
        if self.quorum_info.using_zk:
            return []
        broker_to_controller_listener_name = self.controller_listener_name(self.controller_quorum.controller_security_protocol)
        return [broker_to_controller_listener_name] if (self.controller_quorum.intercontroller_security_protocol == self.controller_quorum.controller_security_protocol) \
            else [broker_to_controller_listener_name, self.controller_listener_name(self.controller_quorum.intercontroller_security_protocol)]

    def start_node(self, node, timeout_sec=60):
        if node not in self.nodes_to_start:
            return
        node.account.mkdirs(KafkaService.PERSISTENT_ROOT)

        self.node_quorum_info = quorum.NodeQuorumInfo(self.quorum_info, node)
        if self.quorum_info.has_controllers:
            for controller_listener in self.controller_listener_name_list():
                if self.node_quorum_info.has_controller_role:
                    self.open_port(controller_listener)
                else: # co-located case where node doesn't have a controller
                    self.close_port(controller_listener)

        self.security_config.setup_node(node)
        if self.quorum_info.using_zk or self.quorum_info.has_brokers: # TODO: SCRAM currently unsupported for controller quorum
            self.maybe_setup_broker_scram_credentials(node)

        if self.quorum_info.using_kraft:
            # define controller.quorum.voters text
            security_protocol_to_use = self.controller_quorum.controller_security_protocol
            first_node_id = 1 if self.quorum_info.has_brokers_and_controllers else config_property.FIRST_CONTROLLER_ID
            self.controller_quorum_voters = ','.join(["%s@%s:%s" %
                                                      (self.controller_quorum.idx(node) + first_node_id - 1,
                                                       node.account.hostname,
                                                       config_property.FIRST_CONTROLLER_PORT +
                                                       KafkaService.SECURITY_PROTOCOLS.index(security_protocol_to_use))
                                                      for node in self.controller_quorum.nodes[:self.controller_quorum.num_nodes_controller_role]])
            # define controller.listener.names
            self.controller_listener_names = ','.join(self.controller_listener_name_list())
            # define sasl.mechanism.controller.protocol to match remote quorum if one exists
            if self.remote_controller_quorum:
                self.controller_sasl_mechanism = self.remote_controller_quorum.controller_sasl_mechanism

        prop_file = self.prop_file(node)
        self.logger.info("kafka.properties:")
        self.logger.info(prop_file)
        node.account.create_file(KafkaService.CONFIG_FILE, prop_file)
        node.account.create_file(self.LOG4J_CONFIG, self.render('log4j.properties', log_dir=KafkaService.OPERATIONAL_LOG_DIR))

        if self.quorum_info.using_kraft:
            # format log directories if necessary
            kafka_storage_script = self.path.script("kafka-storage.sh", node)
            cmd = "%s format --ignore-formatted --config %s --cluster-id %s" % (kafka_storage_script, KafkaService.CONFIG_FILE, config_property.CLUSTER_ID)
            self.logger.info("Running log directory format command...\n%s" % cmd)
            node.account.ssh(cmd)

        cmd = self.start_cmd(node)
<<<<<<< HEAD
        self.logger.debug("Attempting to start KafkaService on %s with command: %s" % (str(node.account), cmd))
        with node.account.monitor_log(KafkaService.STDOUT_STDERR_CAPTURE) as monitor:
            node.account.ssh(cmd)
            # Kafka 1.0.0 and higher don't have a space between "Kafka" and "Server"
            monitor.wait_until("Kafka\s*Server.*started", timeout_sec=timeout_sec, backoff_sec=.25,
                               err_msg="Kafka server didn't finish startup in %d seconds" % timeout_sec)
            if self.quorum_info.using_kraft and not self.remote_kafka:
                monitor.wait_until("The broker is RUNNING", timeout_sec=timeout_sec, backoff_sec=.25,
                                   err_msg="Kafka server didn't finish startup in %d seconds" % timeout_sec)

        if self.quorum_info.using_kraft:
            # TODO remove this
            time.sleep(5)
=======
        self.logger.debug("Attempting to start KafkaService %s on %s with command: %s" %\
                          ("concurrently" if self.concurrent_start else "serially", str(node.account), cmd))
        if self.node_quorum_info.has_controller_role and self.node_quorum_info.has_broker_role:
            self.colocated_nodes_started += 1
        if self.concurrent_start:
            node.account.ssh(cmd) # and then don't wait for the startup message
        else:
            with node.account.monitor_log(KafkaService.STDOUT_STDERR_CAPTURE) as monitor:
                node.account.ssh(cmd)
                self.wait_for_start(node, monitor, timeout_sec)

    def wait_for_start(self, node, monitor, timeout_sec=60):
        # Kafka 1.0.0 and higher don't have a space between "Kafka" and "Server"
        monitor.wait_until("Kafka\s*Server.*started", timeout_sec=timeout_sec, backoff_sec=.25,
                           err_msg="Kafka server didn't finish startup in %d seconds" % timeout_sec)
>>>>>>> b0c243f0

        if self.quorum_info.using_zk or self.quorum_info.has_brokers: # TODO: SCRAM currently unsupported for controller quorum
            # Credentials for inter-broker communication are created before starting Kafka.
            # Client credentials are created after starting Kafka so that both loading of
            # existing credentials from ZK and dynamic update of credentials in Kafka are tested.
            # We use the admin client and connect as the broker user when creating the client (non-broker) credentials
            # if Kafka supports KIP-554, otherwise we use ZooKeeper.
            self.maybe_setup_client_scram_credentials(node)

        self.start_jmx_tool(self.idx(node), node)
        if len(self.pids(node)) == 0:
            raise Exception("No process ids recorded on node %s" % node.account.hostname)

    def pids(self, node):
        """Return process ids associated with running processes on the given node."""
        try:
            cmd = "jcmd | grep -e %s | awk '{print $1}'" % self.java_class_name()
            pid_arr = [pid for pid in node.account.ssh_capture(cmd, allow_fail=True, callback=int)]
            return pid_arr
        except (RemoteCommandError, ValueError) as e:
            return []

    def signal_node(self, node, sig=signal.SIGTERM):
        pids = self.pids(node)
        for pid in pids:
            node.account.signal(pid, sig)

    def signal_leader(self, topic, partition=0, sig=signal.SIGTERM):
        leader = self.leader(topic, partition)
        self.signal_node(leader, sig)

    def stop_node(self, node, clean_shutdown=True, timeout_sec=60):
        pids = self.pids(node)
        cluster_has_colocated_controllers = self.quorum_info.has_brokers and self.quorum_info.has_controllers
        force_sigkill_due_to_too_few_colocated_controllers =\
            clean_shutdown and cluster_has_colocated_controllers\
            and self.colocated_nodes_started < round(self.num_nodes_controller_role / 2)
        if force_sigkill_due_to_too_few_colocated_controllers:
            self.logger.info("Forcing node to stop via SIGKILL due to too few co-located KRaft controllers: %i/%i" %\
                             (self.colocated_nodes_started, self.num_nodes_controller_role))

        sig = signal.SIGTERM if clean_shutdown and not force_sigkill_due_to_too_few_colocated_controllers else signal.SIGKILL

        for pid in pids:
            node.account.signal(pid, sig, allow_fail=False)

        node_quorum_info = quorum.NodeQuorumInfo(self.quorum_info, node)
        node_has_colocated_controllers = node_quorum_info.has_controller_role and node_quorum_info.has_broker_role
        if pids and node_has_colocated_controllers:
            self.colocated_nodes_started -= 1

        try:
            wait_until(lambda: len(self.pids(node)) == 0, timeout_sec=timeout_sec,
                       err_msg="Kafka node failed to stop in %d seconds" % timeout_sec)
        except Exception:
            if node_has_colocated_controllers:
                # it didn't stop
                self.colocated_nodes_started += 1
            self.thread_dump(node)
            raise

    def thread_dump(self, node):
        for pid in self.pids(node):
            try:
                node.account.signal(pid, signal.SIGQUIT, allow_fail=True)
            except:
                self.logger.warn("Could not dump threads on node")

    def clean_node(self, node):
        JmxMixin.clean_node(self, node)
        self.security_config.clean_node(node)
        node.account.kill_java_processes(self.java_class_name(),
                                         clean_shutdown=False, allow_fail=True)
        node.account.ssh("sudo rm -rf -- %s" % KafkaService.PERSISTENT_ROOT, allow_fail=False)

    def kafka_topics_cmd_with_optional_security_settings(self, node, force_use_zk_connection, kafka_security_protocol = None):
        if self.quorum_info.using_kraft and not self.quorum_info.has_brokers:
            raise Exception("Must invoke kafka-topics against a broker, not a KRaft controller")
        if force_use_zk_connection:
            bootstrap_server_or_zookeeper = "--zookeeper %s" % (self.zk_connect_setting())
            skip_optional_security_settings = True
        else:
            if kafka_security_protocol is None:
                # it wasn't specified, so use the inter-broker security protocol if it is PLAINTEXT,
                # otherwise use the client security protocol
                if self.interbroker_security_protocol == SecurityConfig.PLAINTEXT:
                    security_protocol_to_use = SecurityConfig.PLAINTEXT
                else:
                    security_protocol_to_use = self.security_protocol
            else:
                security_protocol_to_use = kafka_security_protocol
            bootstrap_server_or_zookeeper = "--bootstrap-server %s" % (self.bootstrap_servers(security_protocol_to_use))
            skip_optional_security_settings = security_protocol_to_use == SecurityConfig.PLAINTEXT
        if skip_optional_security_settings:
            optional_jass_krb_system_props_prefix = ""
            optional_command_config_suffix = ""
        else:
            # we need security configs because aren't going to ZooKeeper and we aren't using PLAINTEXT
            if (security_protocol_to_use == self.interbroker_security_protocol):
                # configure JAAS to provide the broker's credentials
                # since this is an authenticating cluster and we are going to use the inter-broker security protocol
                jaas_conf_prop = KafkaService.ADMIN_CLIENT_AS_BROKER_JAAS_CONF_PROPERTY
                use_inter_broker_mechanism_for_client = True
            else:
                # configure JAAS to provide the typical client credentials
                jaas_conf_prop = KafkaService.JAAS_CONF_PROPERTY
                use_inter_broker_mechanism_for_client = False
            # We are either using SASL (SASL_SSL or SASL_PLAINTEXT) or we are using SSL
            using_sasl = security_protocol_to_use != "SSL"
            optional_jass_krb_system_props_prefix = "KAFKA_OPTS='-D%s -D%s' " % (jaas_conf_prop, KafkaService.KRB5_CONF) if using_sasl else ""
            optional_command_config_suffix = " --command-config <(echo '%s')" % (self.security_config.client_config(use_inter_broker_mechanism_for_client = use_inter_broker_mechanism_for_client))
        kafka_topic_script = self.path.script("kafka-topics.sh", node)
        return "%s%s %s%s" % \
               (optional_jass_krb_system_props_prefix, kafka_topic_script,
                bootstrap_server_or_zookeeper, optional_command_config_suffix)

    def kafka_configs_cmd_with_optional_security_settings(self, node, force_use_zk_connection, kafka_security_protocol = None):
        if self.quorum_info.using_kraft and not self.quorum_info.has_brokers:
            raise Exception("Must invoke kafka-configs against a broker, not a KRaft controller")
        if force_use_zk_connection:
            # kafka-configs supports a TLS config file, so include it if there is one
            bootstrap_server_or_zookeeper = "--zookeeper %s %s" % (self.zk_connect_setting(), self.zk.zkTlsConfigFileOption())
            skip_optional_security_settings = True
        else:
            if kafka_security_protocol is None:
                # it wasn't specified, so use the inter-broker security protocol if it is PLAINTEXT,
                # otherwise use the client security protocol
                if self.interbroker_security_protocol == SecurityConfig.PLAINTEXT:
                    security_protocol_to_use = SecurityConfig.PLAINTEXT
                else:
                    security_protocol_to_use = self.security_protocol
            else:
                security_protocol_to_use = kafka_security_protocol
            bootstrap_server_or_zookeeper = "--bootstrap-server %s" % (self.bootstrap_servers(security_protocol_to_use))
            skip_optional_security_settings = security_protocol_to_use == SecurityConfig.PLAINTEXT
        if skip_optional_security_settings:
            optional_jass_krb_system_props_prefix = ""
            optional_command_config_suffix = ""
        else:
            # we need security configs because aren't going to ZooKeeper and we aren't using PLAINTEXT
            if (security_protocol_to_use == self.interbroker_security_protocol):
                # configure JAAS to provide the broker's credentials
                # since this is an authenticating cluster and we are going to use the inter-broker security protocol
                jaas_conf_prop = KafkaService.ADMIN_CLIENT_AS_BROKER_JAAS_CONF_PROPERTY
                use_inter_broker_mechanism_for_client = True
            else:
                # configure JAAS to provide the typical client credentials
                jaas_conf_prop = KafkaService.JAAS_CONF_PROPERTY
                use_inter_broker_mechanism_for_client = False
            # We are either using SASL (SASL_SSL or SASL_PLAINTEXT) or we are using SSL
            using_sasl = security_protocol_to_use != "SSL"
            optional_jass_krb_system_props_prefix = "KAFKA_OPTS='-D%s -D%s' " % (jaas_conf_prop, KafkaService.KRB5_CONF) if using_sasl else ""
            optional_command_config_suffix = " --command-config <(echo '%s')" % (self.security_config.client_config(use_inter_broker_mechanism_for_client = use_inter_broker_mechanism_for_client))
        kafka_config_script = self.path.script("kafka-configs.sh", node)
        return "%s%s %s%s" % \
               (optional_jass_krb_system_props_prefix, kafka_config_script,
                bootstrap_server_or_zookeeper, optional_command_config_suffix)

    def maybe_setup_broker_scram_credentials(self, node):
        security_config = self.security_config
        # we only need to create broker credentials when the broker mechanism is SASL/SCRAM
        if security_config.is_sasl(self.interbroker_security_protocol) and security_config.is_sasl_scram(self.interbroker_sasl_mechanism):
            force_use_zk_connection = True # we are bootstrapping these credentials before Kafka is started
            cmd = fix_opts_for_new_jvm(node)
            cmd += "%(kafka_configs_cmd)s --entity-name %(user)s --entity-type users --alter --add-config %(mechanism)s=[password=%(password)s]" % {
                'kafka_configs_cmd': self.kafka_configs_cmd_with_optional_security_settings(node, force_use_zk_connection),
                'user': SecurityConfig.SCRAM_BROKER_USER,
                'mechanism': self.interbroker_sasl_mechanism,
                'password': SecurityConfig.SCRAM_BROKER_PASSWORD
            }
            node.account.ssh(cmd)

    def maybe_setup_client_scram_credentials(self, node):
        security_config = self.security_config
        # we only need to create client credentials when the client mechanism is SASL/SCRAM
        if security_config.is_sasl(self.security_protocol) and security_config.is_sasl_scram(self.client_sasl_mechanism):
            force_use_zk_connection = not self.all_nodes_configs_command_uses_bootstrap_server_scram()
            # ignored if forcing the use of Zookeeper, but we need a value to send, so calculate it anyway
            if self.interbroker_security_protocol == SecurityConfig.PLAINTEXT:
                kafka_security_protocol = self.interbroker_security_protocol
            else:
                kafka_security_protocol = self.security_protocol
            cmd = fix_opts_for_new_jvm(node)
            cmd += "%(kafka_configs_cmd)s --entity-name %(user)s --entity-type users --alter --add-config %(mechanism)s=[password=%(password)s]" % {
                'kafka_configs_cmd': self.kafka_configs_cmd_with_optional_security_settings(node, force_use_zk_connection, kafka_security_protocol),
                'user': SecurityConfig.SCRAM_CLIENT_USER,
                'mechanism': self.client_sasl_mechanism,
                'password': SecurityConfig.SCRAM_CLIENT_PASSWORD
            }
            node.account.ssh(cmd)

    def node_inter_broker_protocol_version(self, node):
        if config_property.INTER_BROKER_PROTOCOL_VERSION in node.config:
            return KafkaVersion(node.config[config_property.INTER_BROKER_PROTOCOL_VERSION])
        return node.version

    def all_nodes_topic_command_supports_bootstrap_server(self):
        for node in self.nodes:
            if not node.version.topic_command_supports_bootstrap_server():
                return False
        return True

    def all_nodes_topic_command_supports_if_not_exists_with_bootstrap_server(self):
        for node in self.nodes:
            if not node.version.topic_command_supports_if_not_exists_with_bootstrap_server():
                return False
        return True

    def all_nodes_configs_command_uses_bootstrap_server(self):
        for node in self.nodes:
            if not node.version.kafka_configs_command_uses_bootstrap_server():
                return False
        return True

    def all_nodes_configs_command_uses_bootstrap_server_scram(self):
        for node in self.nodes:
            if not node.version.kafka_configs_command_uses_bootstrap_server_scram():
                return False
        return True

    def all_nodes_acl_command_supports_bootstrap_server(self):
        for node in self.nodes:
            if not node.version.acl_command_supports_bootstrap_server():
                return False
        return True

    def all_nodes_reassign_partitions_command_supports_bootstrap_server(self):
        for node in self.nodes:
            if not node.version.reassign_partitions_command_supports_bootstrap_server():
                return False
        return True

    def all_nodes_support_topic_ids(self):
        if self.quorum_info.using_kraft: return True
        for node in self.nodes:
            if not self.node_inter_broker_protocol_version(node).supports_topic_ids_when_using_zk():
                return False
        return True

    def create_topic(self, topic_cfg, node=None):
        """Run the admin tool create topic command.
        Specifying node is optional, and may be done if for different kafka nodes have different versions,
        and we care where command gets run.

        If the node is not specified, run the command from self.nodes[0]
        """
        if node is None:
            node = self.nodes[0]
        self.logger.info("Creating topic %s with settings %s",
                         topic_cfg["topic"], topic_cfg)

        force_use_zk_connection = not self.all_nodes_topic_command_supports_bootstrap_server() or\
                            (topic_cfg.get('if-not-exists', False) and not self.all_nodes_topic_command_supports_if_not_exists_with_bootstrap_server())

        cmd = fix_opts_for_new_jvm(node)
        cmd += "%(kafka_topics_cmd)s --create --topic %(topic)s " % {
            'kafka_topics_cmd': self.kafka_topics_cmd_with_optional_security_settings(node, force_use_zk_connection),
            'topic': topic_cfg.get("topic"),
        }
        if 'replica-assignment' in topic_cfg:
            cmd += " --replica-assignment %(replica-assignment)s" % {
                'replica-assignment': topic_cfg.get('replica-assignment')
            }
        else:
            cmd += " --partitions %(partitions)d --replication-factor %(replication-factor)d" % {
                'partitions': topic_cfg.get('partitions', 1),
                'replication-factor': topic_cfg.get('replication-factor', 1)
            }

        if topic_cfg.get('if-not-exists', False):
            cmd += ' --if-not-exists'

        if "configs" in topic_cfg.keys() and topic_cfg["configs"] is not None:
            for config_name, config_value in topic_cfg["configs"].items():
                cmd += " --config %s=%s" % (config_name, str(config_value))

        self.logger.info("Running topic creation command...\n%s" % cmd)
        node.account.ssh(cmd)

    def delete_topic(self, topic, node=None):
        """
        Delete a topic with the topics command
        :param topic:
        :param node:
        :return:
        """
        if node is None:
            node = self.nodes[0]
        self.logger.info("Deleting topic %s" % topic)

        force_use_zk_connection = not self.all_nodes_topic_command_supports_bootstrap_server()

        cmd = fix_opts_for_new_jvm(node)
        cmd += "%s --topic %s --delete" % \
               (self.kafka_topics_cmd_with_optional_security_settings(node, force_use_zk_connection), topic)
        self.logger.info("Running topic delete command...\n%s" % cmd)
        node.account.ssh(cmd)

    def describe_topic(self, topic, node=None):
        if node is None:
            node = self.nodes[0]

        force_use_zk_connection = not self.all_nodes_topic_command_supports_bootstrap_server()

        cmd = fix_opts_for_new_jvm(node)
        cmd += "%s --topic %s --describe" % \
               (self.kafka_topics_cmd_with_optional_security_settings(node, force_use_zk_connection), topic)

        self.logger.info("Running topic describe command...\n%s" % cmd)
        output = ""
        for line in node.account.ssh_capture(cmd):
            output += line
        return output

    def list_topics(self, node=None):
        if node is None:
            node = self.nodes[0]

        force_use_zk_connection = not self.all_nodes_topic_command_supports_bootstrap_server()

        cmd = fix_opts_for_new_jvm(node)
        cmd += "%s --list" % (self.kafka_topics_cmd_with_optional_security_settings(node, force_use_zk_connection))
        for line in node.account.ssh_capture(cmd):
            if not line.startswith("SLF4J"):
                yield line.rstrip()

    def alter_message_format(self, topic, msg_format_version, node=None):
        if node is None:
            node = self.nodes[0]
        self.logger.info("Altering message format version for topic %s with format %s", topic, msg_format_version)

        force_use_zk_connection = not self.all_nodes_configs_command_uses_bootstrap_server()

        cmd = fix_opts_for_new_jvm(node)
        cmd += "%s --entity-name %s --entity-type topics --alter --add-config message.format.version=%s" % \
              (self.kafka_configs_cmd_with_optional_security_settings(node, force_use_zk_connection), topic, msg_format_version)
        self.logger.info("Running alter message format command...\n%s" % cmd)
        node.account.ssh(cmd)

    def set_unclean_leader_election(self, topic, value=True, node=None):
        if node is None:
            node = self.nodes[0]
        if value is True:
            self.logger.info("Enabling unclean leader election for topic %s", topic)
        else:
            self.logger.info("Disabling unclean leader election for topic %s", topic)

        force_use_zk_connection = not self.all_nodes_configs_command_uses_bootstrap_server()

        cmd = fix_opts_for_new_jvm(node)
        cmd += "%s --entity-name %s --entity-type topics --alter --add-config unclean.leader.election.enable=%s" % \
              (self.kafka_configs_cmd_with_optional_security_settings(node, force_use_zk_connection), topic, str(value).lower())
        self.logger.info("Running alter unclean leader command...\n%s" % cmd)
        node.account.ssh(cmd)

    def kafka_acls_cmd_with_optional_security_settings(self, node, force_use_zk_connection, kafka_security_protocol = None, override_command_config = None):
        if self.quorum_info.using_kraft and not self.quorum_info.has_brokers:
            raise Exception("Must invoke kafka-acls against a broker, not a KRaft controller")
        force_use_zk_connection = force_use_zk_connection or not self.all_nodes_acl_command_supports_bootstrap_server
        if force_use_zk_connection:
            bootstrap_server_or_authorizer_zk_props = "--authorizer-properties zookeeper.connect=%s" % (self.zk_connect_setting())
            skip_optional_security_settings = True
        else:
            if kafka_security_protocol is None:
                # it wasn't specified, so use the inter-broker security protocol if it is PLAINTEXT,
                # otherwise use the client security protocol
                if self.interbroker_security_protocol == SecurityConfig.PLAINTEXT:
                    security_protocol_to_use = SecurityConfig.PLAINTEXT
                else:
                    security_protocol_to_use = self.security_protocol
            else:
                security_protocol_to_use = kafka_security_protocol
            bootstrap_server_or_authorizer_zk_props = "--bootstrap-server %s" % (self.bootstrap_servers(security_protocol_to_use))
            skip_optional_security_settings = security_protocol_to_use == SecurityConfig.PLAINTEXT
        if skip_optional_security_settings:
            optional_jass_krb_system_props_prefix = ""
            optional_command_config_suffix = ""
        else:
            # we need security configs because aren't going to ZooKeeper and we aren't using PLAINTEXT
            if (security_protocol_to_use == self.interbroker_security_protocol):
                # configure JAAS to provide the broker's credentials
                # since this is an authenticating cluster and we are going to use the inter-broker security protocol
                jaas_conf_prop = KafkaService.ADMIN_CLIENT_AS_BROKER_JAAS_CONF_PROPERTY
                use_inter_broker_mechanism_for_client = True
            else:
                # configure JAAS to provide the typical client credentials
                jaas_conf_prop = KafkaService.JAAS_CONF_PROPERTY
                use_inter_broker_mechanism_for_client = False
            # We are either using SASL (SASL_SSL or SASL_PLAINTEXT) or we are using SSL
            using_sasl = security_protocol_to_use != "SSL"
            optional_jass_krb_system_props_prefix = "KAFKA_OPTS='-D%s -D%s' " % (jaas_conf_prop, KafkaService.KRB5_CONF) if using_sasl else ""
            if override_command_config is None:
                optional_command_config_suffix = " --command-config <(echo '%s')" % (self.security_config.client_config(use_inter_broker_mechanism_for_client = use_inter_broker_mechanism_for_client))
            else:
                optional_command_config_suffix = " --command-config %s" % (override_command_config)
        kafka_acls_script = self.path.script("kafka-acls.sh", node)
        return "%s%s %s%s" % \
               (optional_jass_krb_system_props_prefix, kafka_acls_script,
                bootstrap_server_or_authorizer_zk_props, optional_command_config_suffix)

    def run_cli_tool(self, node, cmd):
        output = ""
        self.logger.debug(cmd)
        for line in node.account.ssh_capture(cmd):
            if not line.startswith("SLF4J"):
                output += line
        self.logger.debug(output)
        return output

    def parse_describe_topic(self, topic_description):
        """Parse output of kafka-topics.sh --describe (or describe_topic() method above), which is a string of form
        Topic: test_topic\tTopicId: <topic_id>\tPartitionCount: 2\tReplicationFactor: 2\tConfigs:
            Topic: test_topic\tPartition: 0\tLeader: 3\tReplicas: 3,1\tIsr: 3,1
            Topic: test_topic\tPartition: 1\tLeader: 1\tReplicas: 1,2\tIsr: 1,2
        into a dictionary structure appropriate for use with reassign-partitions tool:
        {
            "partitions": [
                {"topic": "test_topic", "partition": 0, "replicas": [3, 1]},
                {"topic": "test_topic", "partition": 1, "replicas": [1, 2]}
            ]
        }
        """
        lines = map(lambda x: x.strip(), topic_description.split("\n"))
        partitions = []
        for line in lines:
            m = re.match(".*Leader:.*", line)
            if m is None:
                continue

            fields = line.split("\t")
            # ["Partition: 4", "Leader: 0"] -> ["4", "0"]
            fields = list(map(lambda x: x.split(" ")[1], fields))
            partitions.append(
                {"topic": fields[0],
                 "partition": int(fields[1]),
                 "replicas": list(map(int, fields[3].split(',')))})
        return {"partitions": partitions}


    def _connect_setting_reassign_partitions(self, node):
        if self.all_nodes_reassign_partitions_command_supports_bootstrap_server():
            return "--bootstrap-server %s " % self.bootstrap_servers(self.security_protocol)
        else:
            return "--zookeeper %s " % self.zk_connect_setting()

    def verify_reassign_partitions(self, reassignment, node=None):
        """Run the reassign partitions admin tool in "verify" mode
        """
        if node is None:
            node = self.nodes[0]

        json_file = "/tmp/%s_reassign.json" % str(time.time())

        # reassignment to json
        json_str = json.dumps(reassignment)
        json_str = json.dumps(json_str)

        # create command
        cmd = fix_opts_for_new_jvm(node)
        cmd += "echo %s > %s && " % (json_str, json_file)
        cmd += "%s " % self.path.script("kafka-reassign-partitions.sh", node)
        cmd += self._connect_setting_reassign_partitions(node)
        cmd += "--reassignment-json-file %s " % json_file
        cmd += "--verify "
        cmd += "&& sleep 1 && rm -f %s" % json_file

        # send command
        self.logger.info("Verifying partition reassignment...")
        self.logger.debug(cmd)
        output = ""
        for line in node.account.ssh_capture(cmd):
            output += line

        self.logger.debug(output)

        if re.match(".*Reassignment of partition.*failed.*",
                    output.replace('\n', '')) is not None:
            return False

        if re.match(".*is still in progress.*",
                    output.replace('\n', '')) is not None:
            return False

        return True

    def execute_reassign_partitions(self, reassignment, node=None,
                                    throttle=None):
        """Run the reassign partitions admin tool in "verify" mode
        """
        if node is None:
            node = self.nodes[0]
        json_file = "/tmp/%s_reassign.json" % str(time.time())

        # reassignment to json
        json_str = json.dumps(reassignment)
        json_str = json.dumps(json_str)

        # create command
        cmd = fix_opts_for_new_jvm(node)
        cmd += "echo %s > %s && " % (json_str, json_file)
        cmd += "%s " % self.path.script( "kafka-reassign-partitions.sh", node)
        cmd += self._connect_setting_reassign_partitions(node)
        cmd += "--reassignment-json-file %s " % json_file
        cmd += "--execute"
        if throttle is not None:
            cmd += " --throttle %d" % throttle
        cmd += " && sleep 1 && rm -f %s" % json_file

        # send command
        self.logger.info("Executing parition reassignment...")
        self.logger.debug(cmd)
        output = ""
        for line in node.account.ssh_capture(cmd):
            output += line

        self.logger.debug("Verify partition reassignment:")
        self.logger.debug(output)

    def search_data_files(self, topic, messages):
        """Check if a set of messages made it into the Kakfa data files. Note that
        this method takes no account of replication. It simply looks for the
        payload in all the partition files of the specified topic. 'messages' should be
        an array of numbers. The list of missing messages is returned.
        """
        payload_match = "payload: " + "$|payload: ".join(str(x) for x in messages) + "$"
        found = set([])
        self.logger.debug("number of unique missing messages we will search for: %d",
                          len(messages))
        for node in self.nodes:
            # Grab all .log files in directories prefixed with this topic
            files = node.account.ssh_capture("find %s* -regex  '.*/%s-.*/[^/]*.log'" % (KafkaService.DATA_LOG_DIR_PREFIX, topic))

            # Check each data file to see if it contains the messages we want
            for log in files:
                cmd = fix_opts_for_new_jvm(node)
                cmd += "%s kafka.tools.DumpLogSegments --print-data-log --files %s | grep -E \"%s\"" % \
                      (self.path.script("kafka-run-class.sh", node), log.strip(), payload_match)

                for line in node.account.ssh_capture(cmd, allow_fail=True):
                    for val in messages:
                        if line.strip().endswith("payload: "+str(val)):
                            self.logger.debug("Found %s in data-file [%s] in line: [%s]" % (val, log.strip(), line.strip()))
                            found.add(val)

        self.logger.debug("Number of unique messages found in the log: %d",
                          len(found))
        missing = list(set(messages) - found)

        if len(missing) > 0:
            self.logger.warn("The following values were not found in the data files: " + str(missing))

        return missing

    def restart_cluster(self, clean_shutdown=True, timeout_sec=60, after_each_broker_restart=None, *args):
        # We do not restart the remote controller quorum if it exists.
        # This is not widely used -- it typically appears in rolling upgrade tests --
        # so we will let tests explicitly decide if/when to restart any remote controller quorum.
        for node in self.nodes:
            self.restart_node(node, clean_shutdown=clean_shutdown, timeout_sec=timeout_sec)
            if after_each_broker_restart is not None:
                after_each_broker_restart(*args)

    def restart_node(self, node, clean_shutdown=True, timeout_sec=60):
        """Restart the given node."""
        # ensure we wait for the broker to start by setting concurrent start to False for the invocation of start_node()
        orig_concurrent_start = self.concurrent_start
        self.concurrent_start = False
        self.stop_node(node, clean_shutdown, timeout_sec)
        self.start_node(node, timeout_sec)
        self.concurrent_start = orig_concurrent_start

    def _describe_topic_line_for_partition(self, partition, describe_topic_output):
        # Lines look like this: Topic: test_topic	Partition: 0	Leader: 3	Replicas: 3,2	Isr: 3,2
        grep_for = "Partition: %i\t" % (partition) # be sure to include trailing tab, otherwise 1 might match 10 (for example)
        found_lines = [line for line in describe_topic_output.splitlines() if grep_for in line]
        return None if not found_lines else found_lines[0]

    def isr_idx_list(self, topic, partition=0):
        """ Get in-sync replica list the given topic and partition.
        """
        node = self.nodes[0]
        if not self.all_nodes_topic_command_supports_bootstrap_server():
            self.logger.debug("Querying zookeeper to find in-sync replicas for topic %s and partition %d" % (topic, partition))
            zk_path = "/brokers/topics/%s/partitions/%d/state" % (topic, partition)
            partition_state = self.zk.query(zk_path, chroot=self.zk_chroot)

            if partition_state is None:
                raise Exception("Error finding partition state for topic %s and partition %d." % (topic, partition))

            partition_state = json.loads(partition_state)
            self.logger.info(partition_state)

            isr_idx_list = partition_state["isr"]
        else:
            self.logger.debug("Querying Kafka Admin API to find in-sync replicas for topic %s and partition %d" % (topic, partition))
            describe_output = self.describe_topic(topic, node)
            self.logger.debug(describe_output)
            requested_partition_line = self._describe_topic_line_for_partition(partition, describe_output)
            # e.g. Topic: test_topic	Partition: 0	Leader: 3	Replicas: 3,2	Isr: 3,2
            if not requested_partition_line:
                raise Exception("Error finding partition state for topic %s and partition %d." % (topic, partition))
            isr_csv = requested_partition_line.split()[9] # 10th column from above
            isr_idx_list = [int(i) for i in isr_csv.split(",")]

        self.logger.info("Isr for topic %s and partition %d is now: %s" % (topic, partition, isr_idx_list))
        return isr_idx_list

    def replicas(self, topic, partition=0):
        """ Get the assigned replicas for the given topic and partition.
        """
        node = self.nodes[0]
        if not self.all_nodes_topic_command_supports_bootstrap_server():
            self.logger.debug("Querying zookeeper to find assigned replicas for topic %s and partition %d" % (topic, partition))
            zk_path = "/brokers/topics/%s" % (topic)
            assignment = self.zk.query(zk_path, chroot=self.zk_chroot)

            if assignment is None:
                raise Exception("Error finding partition state for topic %s and partition %d." % (topic, partition))

            assignment = json.loads(assignment)
            self.logger.info(assignment)

            replicas = assignment["partitions"][str(partition)]
        else:
            self.logger.debug("Querying Kafka Admin API to find replicas for topic %s and partition %d" % (topic, partition))
            describe_output = self.describe_topic(topic, node)
            self.logger.debug(describe_output)
            requested_partition_line = self._describe_topic_line_for_partition(partition, describe_output)
            # e.g. Topic: test_topic	Partition: 0	Leader: 3	Replicas: 3,2	Isr: 3,2
            if not requested_partition_line:
                raise Exception("Error finding partition state for topic %s and partition %d." % (topic, partition))
            isr_csv = requested_partition_line.split()[7] # 8th column from above
            replicas = [int(i) for i in isr_csv.split(",")]

        self.logger.info("Assigned replicas for topic %s and partition %d is now: %s" % (topic, partition, replicas))
        return [self.get_node(replica) for replica in replicas]

    def leader(self, topic, partition=0):
        """ Get the leader replica for the given topic and partition.
        """
        node = self.nodes[0]
        if not self.all_nodes_topic_command_supports_bootstrap_server():
            self.logger.debug("Querying zookeeper to find leader replica for topic %s and partition %d" % (topic, partition))
            zk_path = "/brokers/topics/%s/partitions/%d/state" % (topic, partition)
            partition_state = self.zk.query(zk_path, chroot=self.zk_chroot)

            if partition_state is None:
                raise Exception("Error finding partition state for topic %s and partition %d." % (topic, partition))

            partition_state = json.loads(partition_state)
            self.logger.info(partition_state)

            leader_idx = int(partition_state["leader"])
        else:
            self.logger.debug("Querying Kafka Admin API to find leader for topic %s and partition %d" % (topic, partition))
            describe_output = self.describe_topic(topic, node)
            self.logger.debug(describe_output)
            requested_partition_line = self._describe_topic_line_for_partition(partition, describe_output)
            # e.g. Topic: test_topic	Partition: 0	Leader: 3	Replicas: 3,2	Isr: 3,2
            if not requested_partition_line:
                raise Exception("Error finding partition state for topic %s and partition %d." % (topic, partition))
            leader_idx = int(requested_partition_line.split()[5]) # 6th column from above

        self.logger.info("Leader for topic %s and partition %d is now: %d" % (topic, partition, leader_idx))
        return self.get_node(leader_idx)

    def cluster_id(self):
        """ Get the current cluster id
        """
        if self.quorum_info.using_kraft:
            return config_property.CLUSTER_ID

        self.logger.debug("Querying ZooKeeper to retrieve cluster id")
        cluster = self.zk.query("/cluster/id", chroot=self.zk_chroot)

        try:
            return json.loads(cluster)['id'] if cluster else None
        except:
            self.logger.debug("Data in /cluster/id znode could not be parsed. Data = %s" % cluster)
            raise

    def topic_id(self, topic):
        if self.all_nodes_support_topic_ids():
            node = self.nodes[0]

            force_use_zk_connection = not self.all_nodes_topic_command_supports_bootstrap_server()

            cmd = fix_opts_for_new_jvm(node)
            cmd += "%s --topic %s --describe" % \
               (self.kafka_topics_cmd_with_optional_security_settings(node, force_use_zk_connection), topic)

            self.logger.debug(
                "Querying topic ID by using describe topic command ...\n%s" % cmd
            )
            output = ""
            for line in node.account.ssh_capture(cmd):
                output += line

            lines = map(lambda x: x.strip(), output.split("\n"))
            for line in lines:
                m = re.match(".*TopicId:.*", line)
                if m is None:
                   continue

                fields = line.split("\t")
                # [Topic: test_topic, TopicId: <topic_id>, PartitionCount: 2, ReplicationFactor: 2, ...]
                # -> [test_topic, <topic_id>, 2, 2, ...]
                # -> <topic_id>
                topic_id = list(map(lambda x: x.split(" ")[1], fields))[1]
                self.logger.info("Topic ID assigned for topic %s is %s" % (topic, topic_id))

                return topic_id
            raise Exception("Error finding topic ID for topic %s." % topic)
        else:
            self.logger.info("No topic ID assigned for topic %s" % topic)
            return None

    def check_protocol_errors(self, node):
        """ Checks for common protocol exceptions due to invalid inter broker protocol handling.
            While such errors can and should be checked in other ways, checking the logs is a worthwhile failsafe.
            """
        for node in self.nodes:
            exit_code = node.account.ssh("grep -e 'java.lang.IllegalArgumentException: Invalid version' -e SchemaException %s/*"
                                         % KafkaService.OPERATIONAL_LOG_DEBUG_DIR, allow_fail=True)
            if exit_code != 1:
                return False
        return True

    def list_consumer_groups(self, node=None, command_config=None):
        """ Get list of consumer groups.
        """
        if node is None:
            node = self.nodes[0]
        consumer_group_script = self.path.script("kafka-consumer-groups.sh", node)

        if command_config is None:
            command_config = ""
        else:
            command_config = "--command-config " + command_config

        cmd = fix_opts_for_new_jvm(node)
        cmd += "%s --bootstrap-server %s %s --list" % \
              (consumer_group_script,
               self.bootstrap_servers(self.security_protocol),
               command_config)
        return self.run_cli_tool(node, cmd)

    def describe_consumer_group(self, group, node=None, command_config=None):
        """ Describe a consumer group.
        """
        if node is None:
            node = self.nodes[0]
        consumer_group_script = self.path.script("kafka-consumer-groups.sh", node)

        if command_config is None:
            command_config = ""
        else:
            command_config = "--command-config " + command_config

        cmd = fix_opts_for_new_jvm(node)
        cmd += "%s --bootstrap-server %s %s --group %s --describe" % \
              (consumer_group_script,
               self.bootstrap_servers(self.security_protocol),
               command_config, group)

        output = ""
        self.logger.debug(cmd)
        for line in node.account.ssh_capture(cmd):
            if not (line.startswith("SLF4J") or line.startswith("TOPIC") or line.startswith("Could not fetch offset")):
                output += line
        self.logger.debug(output)
        return output

    def zk_connect_setting(self):
        if self.quorum_info.using_kraft and not self.zk:
            raise Exception("No zookeeper connect string available with KRaft unless ZooKeeper is explicitly enabled")
        return self.zk.connect_setting(self.zk_chroot, self.zk_client_secure)

    def __bootstrap_servers(self, port, validate=True, offline_nodes=[]):
        if validate and not port.open:
            raise ValueError("We are retrieving bootstrap servers for the port: %s which is not currently open. - " %
                             str(port.port_number))

        return ','.join([node.account.hostname + ":" + str(port.port_number)
                         for node in self.nodes
                         if node not in offline_nodes])

    def bootstrap_servers(self, protocol='PLAINTEXT', validate=True, offline_nodes=[]):
        """Return comma-delimited list of brokers in this cluster formatted as HOSTNAME1:PORT1,HOSTNAME:PORT2,...

        This is the format expected by many config files.
        """
        port_mapping = self.port_mappings[protocol]
        self.logger.info("Bootstrap client port is: " + str(port_mapping.port_number))
        return self.__bootstrap_servers(port_mapping, validate, offline_nodes)

    def controller(self):
        """ Get the controller node
        """
        if self.quorum_info.using_kraft:
            raise Exception("Cannot obtain Controller node when using KRaft instead of ZooKeeper")
        self.logger.debug("Querying zookeeper to find controller broker")
        controller_info = self.zk.query("/controller", chroot=self.zk_chroot)

        if controller_info is None:
            raise Exception("Error finding controller info")

        controller_info = json.loads(controller_info)
        self.logger.debug(controller_info)

        controller_idx = int(controller_info["brokerid"])
        self.logger.info("Controller's ID: %d" % (controller_idx))
        return self.get_node(controller_idx)

    def is_registered(self, node):
        """
        Check whether a broker is registered in Zookeeper
        """
        if self.quorum_info.using_kraft:
            raise Exception("Cannot obtain broker registration information when using KRaft instead of ZooKeeper")
        self.logger.debug("Querying zookeeper to see if broker %s is registered", str(node))
        broker_info = self.zk.query("/brokers/ids/%s" % self.idx(node), chroot=self.zk_chroot)
        self.logger.debug("Broker info: %s", broker_info)
        return broker_info is not None

    def get_offset_shell(self, time=None, topic=None, partitions=None, topic_partitions=None, exclude_internal_topics=False):
        node = self.nodes[0]

        cmd = fix_opts_for_new_jvm(node)
        cmd += self.path.script("kafka-run-class.sh", node)
        cmd += " kafka.tools.GetOffsetShell"
        cmd += " --bootstrap-server %s" % self.bootstrap_servers(self.security_protocol)

        if time:
            cmd += ' --time %s' % time
        if topic_partitions:
            cmd += ' --topic-partitions %s' % topic_partitions
        if topic:
            cmd += ' --topic %s' % topic
        if partitions:
            cmd += '  --partitions %s' % partitions
        if exclude_internal_topics:
            cmd += ' --exclude-internal-topics'

        cmd += " 2>> %s/get_offset_shell.log" % KafkaService.PERSISTENT_ROOT
        cmd += " | tee -a %s/get_offset_shell.log &" % KafkaService.PERSISTENT_ROOT
        output = ""
        self.logger.debug(cmd)
        for line in node.account.ssh_capture(cmd):
            output += line
        self.logger.debug(output)
        return output

    def java_class_name(self):
        return "kafka.Kafka"<|MERGE_RESOLUTION|>--- conflicted
+++ resolved
@@ -808,21 +808,6 @@
             node.account.ssh(cmd)
 
         cmd = self.start_cmd(node)
-<<<<<<< HEAD
-        self.logger.debug("Attempting to start KafkaService on %s with command: %s" % (str(node.account), cmd))
-        with node.account.monitor_log(KafkaService.STDOUT_STDERR_CAPTURE) as monitor:
-            node.account.ssh(cmd)
-            # Kafka 1.0.0 and higher don't have a space between "Kafka" and "Server"
-            monitor.wait_until("Kafka\s*Server.*started", timeout_sec=timeout_sec, backoff_sec=.25,
-                               err_msg="Kafka server didn't finish startup in %d seconds" % timeout_sec)
-            if self.quorum_info.using_kraft and not self.remote_kafka:
-                monitor.wait_until("The broker is RUNNING", timeout_sec=timeout_sec, backoff_sec=.25,
-                                   err_msg="Kafka server didn't finish startup in %d seconds" % timeout_sec)
-
-        if self.quorum_info.using_kraft:
-            # TODO remove this
-            time.sleep(5)
-=======
         self.logger.debug("Attempting to start KafkaService %s on %s with command: %s" %\
                           ("concurrently" if self.concurrent_start else "serially", str(node.account), cmd))
         if self.node_quorum_info.has_controller_role and self.node_quorum_info.has_broker_role:
@@ -834,11 +819,18 @@
                 node.account.ssh(cmd)
                 self.wait_for_start(node, monitor, timeout_sec)
 
+                if self.quorum_info.using_kraft and not self.remote_kafka:
+                    monitor.wait_until("The broker is RUNNING", timeout_sec=timeout_sec, backoff_sec=.25,
+                                       err_msg="Kafka server didn't finish startup in %d seconds" % timeout_sec)
+
+            if self.quorum_info.using_kraft and not self.remote_kafka:
+                # TODO remove this
+                time.sleep(5)
+
     def wait_for_start(self, node, monitor, timeout_sec=60):
         # Kafka 1.0.0 and higher don't have a space between "Kafka" and "Server"
         monitor.wait_until("Kafka\s*Server.*started", timeout_sec=timeout_sec, backoff_sec=.25,
                            err_msg="Kafka server didn't finish startup in %d seconds" % timeout_sec)
->>>>>>> b0c243f0
 
         if self.quorum_info.using_zk or self.quorum_info.has_brokers: # TODO: SCRAM currently unsupported for controller quorum
             # Credentials for inter-broker communication are created before starting Kafka.
