# Licensed to the Apache Software Foundation (ASF) under one or more
# contributor license agreements.  See the NOTICE file distributed with
# this work for additional information regarding copyright ownership.
# The ASF licenses this file to You under the Apache License, Version 2.0
# (the "License"); you may not use this file except in compliance with
# the License.  You may obtain a copy of the License at
#
#    http://www.apache.org/licenses/LICENSE-2.0
#
# Unless required by applicable law or agreed to in writing, software
# distributed under the License is distributed on an "AS IS" BASIS,
# WITHOUT WARRANTIES OR CONDITIONS OF ANY KIND, either express or implied.
# See the License for the specific language governing permissions and
# limitations under the License.

from kafkatest.services.zookeeper import ZookeeperService
from kafkatest.services.kafka import KafkaService, quorum
from kafkatest.services.console_consumer import ConsoleConsumer
from kafkatest.services.verifiable_producer import VerifiableProducer
from kafkatest.services.transactional_message_copier import TransactionalMessageCopier
from kafkatest.utils import is_int

from ducktape.tests.test import Test
from ducktape.mark import matrix
from ducktape.mark.resource import cluster
from ducktape.utils.util import wait_until

import time

class TransactionsTest(Test):
    """Tests transactions by transactionally copying data from a source topic to
    a destination topic and killing the copy process as well as the broker
    randomly through the process. In the end we verify that the final output
    topic contains exactly one committed copy of each message in the input
    topic.
    """
    def __init__(self, test_context):
        """:type test_context: ducktape.tests.test.TestContext"""
        super(TransactionsTest, self).__init__(test_context=test_context)

        self.input_topic = "input-topic"
        self.output_topic = "output-topic"

        self.num_brokers = 3

        # Test parameters
        self.num_input_partitions = 2
        self.num_output_partitions = 3
        self.num_seed_messages = 100000
        self.transaction_size = 750

        # The transaction timeout should be lower than the progress timeout, but at
        # least as high as the request timeout (which is 30s by default). When the
        # client is hard-bounced, progress may depend on the previous transaction
        # being aborted. When the broker is hard-bounced, we may have to wait as
        # long as the request timeout to get a `Produce` response and we do not
        # want the coordinator timing out the transaction.
        self.transaction_timeout = 40000
        self.progress_timeout_sec = 60
        self.consumer_group = "transactions-test-consumer-group"

        self.zk = ZookeeperService(test_context, num_nodes=1) if quorum.for_test(test_context) == quorum.zk else None
        self.kafka = KafkaService(test_context,
                                  num_nodes=self.num_brokers,
                                  zk=self.zk,
                                  controller_num_nodes_override=1)

    def setUp(self):
        if self.zk:
            self.zk.start()

    def seed_messages(self, topic, num_seed_messages):
        seed_timeout_sec = 10000
        seed_producer = VerifiableProducer(context=self.test_context,
                                           num_nodes=1,
                                           kafka=self.kafka,
                                           topic=topic,
                                           message_validator=is_int,
                                           max_messages=num_seed_messages,
                                           enable_idempotence=True)
        seed_producer.start()
        wait_until(lambda: seed_producer.num_acked >= num_seed_messages,
                   timeout_sec=seed_timeout_sec,
                   err_msg="Producer failed to produce messages %d in %ds." %\
                   (self.num_seed_messages, seed_timeout_sec))
        return seed_producer.acked

    def get_messages_from_topic(self, topic, num_messages):
        consumer = self.start_consumer(topic, group_id="verifying_consumer")
        return self.drain_consumer(consumer, num_messages)

    def bounce_brokers(self, clean_shutdown):
       for node in self.kafka.nodes:
            if clean_shutdown:
                self.kafka.restart_node(node, clean_shutdown = True)
            else:
                self.kafka.stop_node(node, clean_shutdown = False)
                gracePeriodSecs = 5
                if self.zk:
                    wait_until(lambda: len(self.kafka.pids(node)) == 0 and not self.kafka.is_registered(node),
                               timeout_sec=self.kafka.zk_session_timeout + gracePeriodSecs,
                               err_msg="Failed to see timely deregistration of hard-killed broker %s" % str(node.account))
                else:
                    brokerSessionTimeoutSecs = 18
                    wait_until(lambda: len(self.kafka.pids(node)) == 0,
                               timeout_sec=brokerSessionTimeoutSecs + gracePeriodSecs,
                               err_msg="Failed to see timely disappearance of process for hard-killed broker %s" % str(node.account))
                    time.sleep(brokerSessionTimeoutSecs + gracePeriodSecs)
                self.kafka.start_node(node)

    def create_and_start_message_copier(self, input_topic, input_partition, output_topic, transactional_id, use_group_metadata):
        message_copier = TransactionalMessageCopier(
            context=self.test_context,
            num_nodes=1,
            kafka=self.kafka,
            transactional_id=transactional_id,
            consumer_group=self.consumer_group,
            input_topic=input_topic,
            input_partition=input_partition,
            output_topic=output_topic,
            max_messages=-1,
            transaction_size=self.transaction_size,
            transaction_timeout=self.transaction_timeout,
            use_group_metadata=use_group_metadata
        )
        message_copier.start()
        wait_until(lambda: message_copier.alive(message_copier.nodes[0]),
                   timeout_sec=10,
                   err_msg="Message copier failed to start after 10 s")
        return message_copier

    def bounce_copiers(self, copiers, clean_shutdown):
        for _ in range(3):
            for copier in copiers:
                wait_until(lambda: copier.progress_percent() >= 20.0,
                           timeout_sec=self.progress_timeout_sec,
                           err_msg="%s : Message copier didn't make enough progress in %ds. Current progress: %s" \
                           % (copier.transactional_id, self.progress_timeout_sec, str(copier.progress_percent())))
                self.logger.info("%s - progress: %s" % (copier.transactional_id,
                                                        str(copier.progress_percent())))
                copier.restart(clean_shutdown)

    def create_and_start_copiers(self, input_topic, output_topic, num_copiers, use_group_metadata):
        copiers = []
        for i in range(0, num_copiers):
            copiers.append(self.create_and_start_message_copier(
                input_topic=input_topic,
                output_topic=output_topic,
                input_partition=i,
                transactional_id="copier-" + str(i),
                use_group_metadata=use_group_metadata
            ))
        return copiers

    def start_consumer(self, topic_to_read, group_id):
        consumer = ConsoleConsumer(context=self.test_context,
                                   num_nodes=1,
                                   kafka=self.kafka,
                                   topic=topic_to_read,
                                   group_id=group_id,
                                   message_validator=is_int,
                                   from_beginning=True,
                                   isolation_level="read_committed")
        consumer.start()
        # ensure that the consumer is up.
        wait_until(lambda: (len(consumer.messages_consumed[1]) > 0) == True,
                   timeout_sec=60,
                   err_msg="Consumer failed to consume any messages for %ds" %\
                   60)
        return consumer

    def drain_consumer(self, consumer, num_messages):
        # wait until we read at least the expected number of messages.
        # This is a safe check because both failure modes will be caught:
        #  1. If we have 'num_seed_messages' but there are duplicates, then
        #     this is checked for later.
        #
        #  2. If we never reach 'num_seed_messages', then this will cause the
        #     test to fail.
        wait_until(lambda: len(consumer.messages_consumed[1]) >= num_messages,
                   timeout_sec=90,
                   err_msg="Consumer consumed only %d out of %d messages in %ds" %\
                   (len(consumer.messages_consumed[1]), num_messages, 90))
        consumer.stop()
        return consumer.messages_consumed[1]

    def copy_messages_transactionally(self, failure_mode, bounce_target,
                                      input_topic, output_topic,
                                      num_copiers, num_messages_to_copy,
                                      use_group_metadata):
        """Copies messages transactionally from the seeded input topic to the
        output topic, either bouncing brokers or clients in a hard and soft
        way as it goes.

        This method also consumes messages in read_committed mode from the
        output topic while the bounces and copy is going on.

        It returns the concurrently consumed messages.
        """
        copiers = self.create_and_start_copiers(input_topic=input_topic,
                                                output_topic=output_topic,
                                                num_copiers=num_copiers,
                                                use_group_metadata=use_group_metadata)
        concurrent_consumer = self.start_consumer(output_topic,
                                                  group_id="concurrent_consumer")
        clean_shutdown = False
        if failure_mode == "clean_bounce":
            clean_shutdown = True

        if bounce_target == "brokers":
            self.bounce_brokers(clean_shutdown)
        elif bounce_target == "clients":
            self.bounce_copiers(copiers, clean_shutdown)

        copier_timeout_sec = 120
        for copier in copiers:
            wait_until(lambda: copier.is_done,
                       timeout_sec=copier_timeout_sec,
                       err_msg="%s - Failed to copy all messages in  %ds." %\
                       (copier.transactional_id, copier_timeout_sec))
        self.logger.info("finished copying messages")

        return self.drain_consumer(concurrent_consumer, num_messages_to_copy)

    def setup_topics(self):
        self.kafka.topics = {
            self.input_topic: {
                "partitions": self.num_input_partitions,
                "replication-factor": 3,
                "configs": {
                    "min.insync.replicas": 2
                }
            },
            self.output_topic: {
                "partitions": self.num_output_partitions,
                "replication-factor": 3,
                "configs": {
                    "min.insync.replicas": 2
                }
            }
        }

    @cluster(num_nodes=9)
    @matrix(failure_mode=["hard_bounce", "clean_bounce"],
            bounce_target=["brokers", "clients"],
            check_order=[True, False],
<<<<<<< HEAD
            use_group_metadata=[True, False])
    def test_transactions(self, failure_mode, bounce_target, check_order, use_group_metadata, metadata_quorum=quorum.all):
=======
            use_group_metadata=[True, False],
            metadata_quorum=quorum.all_non_upgrade)
    def test_transactions(self, failure_mode, bounce_target, check_order, use_group_metadata, metadata_quorum=quorum.zk):
>>>>>>> 3ca1089b
        security_protocol = 'PLAINTEXT'
        self.kafka.security_protocol = security_protocol
        self.kafka.interbroker_security_protocol = security_protocol
        self.kafka.logs["kafka_data_1"]["collect_default"] = True
        self.kafka.logs["kafka_data_2"]["collect_default"] = True
        self.kafka.logs["kafka_operational_logs_debug"]["collect_default"] = True
        if check_order:
            # To check ordering, we simply create input and output topics
            # with a single partition.
            # We reduce the number of seed messages to copy to account for the fewer output
            # partitions, and thus lower parallelism. This helps keep the test
            # time shorter.
            self.num_seed_messages = self.num_seed_messages // 3
            self.num_input_partitions = 1
            self.num_output_partitions = 1

        self.setup_topics()
        self.kafka.start()

        input_messages = self.seed_messages(self.input_topic, self.num_seed_messages)
        concurrently_consumed_messages = self.copy_messages_transactionally(
            failure_mode, bounce_target, input_topic=self.input_topic,
            output_topic=self.output_topic, num_copiers=self.num_input_partitions,
            num_messages_to_copy=self.num_seed_messages, use_group_metadata=use_group_metadata)
        output_messages = self.get_messages_from_topic(self.output_topic, self.num_seed_messages)

        concurrently_consumed_message_set = set(concurrently_consumed_messages)
        output_message_set = set(output_messages)
        input_message_set = set(input_messages)

        num_dups = abs(len(output_messages) - len(output_message_set))
        num_dups_in_concurrent_consumer = abs(len(concurrently_consumed_messages)
                                              - len(concurrently_consumed_message_set))
        assert num_dups == 0, "Detected %d duplicates in the output stream" % num_dups
        assert input_message_set == output_message_set, "Input and output message sets are not equal. Num input messages %d. Num output messages %d" %\
            (len(input_message_set), len(output_message_set))

        assert num_dups_in_concurrent_consumer == 0, "Detected %d dups in concurrently consumed messages" % num_dups_in_concurrent_consumer
        assert input_message_set == concurrently_consumed_message_set, \
            "Input and concurrently consumed output message sets are not equal. Num input messages: %d. Num concurrently_consumed_messages: %d" %\
            (len(input_message_set), len(concurrently_consumed_message_set))
        if check_order:
            assert input_messages == sorted(input_messages), "The seed messages themselves were not in order"
            assert output_messages == input_messages, "Output messages are not in order"
            assert concurrently_consumed_messages == output_messages, "Concurrently consumed messages are not in order"<|MERGE_RESOLUTION|>--- conflicted
+++ resolved
@@ -244,14 +244,9 @@
     @matrix(failure_mode=["hard_bounce", "clean_bounce"],
             bounce_target=["brokers", "clients"],
             check_order=[True, False],
-<<<<<<< HEAD
-            use_group_metadata=[True, False])
-    def test_transactions(self, failure_mode, bounce_target, check_order, use_group_metadata, metadata_quorum=quorum.all):
-=======
             use_group_metadata=[True, False],
             metadata_quorum=quorum.all_non_upgrade)
     def test_transactions(self, failure_mode, bounce_target, check_order, use_group_metadata, metadata_quorum=quorum.zk):
->>>>>>> 3ca1089b
         security_protocol = 'PLAINTEXT'
         self.kafka.security_protocol = security_protocol
         self.kafka.interbroker_security_protocol = security_protocol
