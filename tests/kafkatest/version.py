--- conflicted
+++ resolved
@@ -250,12 +250,8 @@
 
 # 3.5.x versions
 V_3_5_0 = KafkaVersion("3.5.0")
-<<<<<<< HEAD
 V_3_5_1 = KafkaVersion("3.5.1")
 LATEST_3_5 = V_3_5_1
-=======
-LATEST_3_5 = V_3_5_0
->>>>>>> 85915993
 
 # 3.6.x versions
 V_3_6_0 = KafkaVersion("3.6.0")
